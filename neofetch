#!/usr/bin/env bash
# vim: noai:ts=4:sw=4:expandtab
# shellcheck source=/dev/null
# shellcheck disable=2009 disable=2153 disable=2154 disable=2243 disable=2244 disable=2317
#
# Neofetch: A command-line system information tool written in bash 3.2+.
# https://github.com/dylanaraps/neofetch
#
# The MIT License (MIT)
#
# Copyright (c) 2015-2021 Dylan Araps
#
# Permission is hereby granted, free of charge, to any person obtaining a copy
# of this software and associated documentation files (the "Software"), to deal
# in the Software without restriction, including without limitation the rights
# to use, copy, modify, merge, publish, distribute, sublicense, and/or sell
# copies of the Software, and to permit persons to whom the Software is
# furnished to do so, subject to the following conditions:
#
# The above copyright notice and this permission notice shall be included in all
# copies or substantial portions of the Software.
#
# THE SOFTWARE IS PROVIDED "AS IS", WITHOUT WARRANTY OF ANY KIND, EXPRESS OR
# IMPLIED, INCLUDING BUT NOT LIMITED TO THE WARRANTIES OF MERCHANTABILITY,
# FITNESS FOR A PARTICULAR PURPOSE AND NONINFRINGEMENT. IN NO EVENT SHALL THE
# AUTHORS OR COPYRIGHT HOLDERS BE LIABLE FOR ANY CLAIM, DAMAGES OR OTHER
# LIABILITY, WHETHER IN AN ACTION OF CONTRACT, TORT OR OTHERWISE, ARISING FROM,
# OUT OF OR IN CONNECTION WITH THE SOFTWARE OR THE USE OR OTHER DEALINGS IN THE
# SOFTWARE.

version=7.3.7

# Fallback to a value of '5' for shells which support bash
# but do not set the 'BASH_' shell variables (osh).
bash_version=${BASH_VERSINFO[0]:-5}
shopt -s eval_unsafe_arith &>/dev/null

sys_locale=${LANG:-C}
XDG_CONFIG_HOME=${XDG_CONFIG_HOME:-${HOME}/.config}
PATH=$PATH:/usr/xpg4/bin:/usr/sbin:/sbin:/usr/etc:/usr/libexec
reset='\e[0m'
shopt -s nocasematch extglob

# Speed up script by not using unicode.
LC_ALL=C
LANG=C

# Fix issues with gsettings.
[[ -z $GIO_EXTRA_MODULES ]] && export GIO_EXTRA_MODULES=/usr/lib/x86_64-linux-gnu/gio/modules/

# Neofetch default config.
read -rd '' config <<'EOF'
# See this wiki page for more info:
# https://github.com/dylanaraps/neofetch/wiki/Customizing-Info
print_info() {
    info title
    info underline

    info "OS" distro
    info "Host" model
    info "Kernel" kernel
    info "Uptime" uptime
    info "Packages" packages
    info "Shell" shell
    info "Editor" editor
    info "Resolution" resolution
    info "DE" de
    info "WM" wm
    info "WM Theme" wm_theme
    info "Theme" theme
    info "Icons" icons
    info "Cursor" cursor
    info "Terminal" term
    info "Terminal Font" term_font
    info "CPU" cpu
    info "GPU" gpu
    info "Memory" memory
    info "Network" network
    info "Bluetooth" bluetooth
    info "BIOS" bios

    # info "GPU Driver" gpu_driver  # Linux/macOS only
    # info "Disk" disk
    # info "Battery" battery
    # info "Power Adapter" power_adapter # macOS only
    # info "Font" font
    # info "Song" song
    # [[ "$player" ]] && prin "Music Player" "$player"
    # info "Local IP" local_ip
    # info "Public IP" public_ip
    # info "Users" users
    # info "Locale" locale  # This only works on glibc systems.

    # info "Java" java_ver
    # info "Python" python_ver
    # info "Node" node_ver

    info cols
}

# Title


# Hide/Show Fully qualified domain name.
#
# Default:  'off'
# Values:   'on', 'off'
# Flag:     --title_fqdn
title_fqdn="off"


# Kernel


# Shorten the output of the kernel function.
#
# Default:  'on'
# Values:   'on', 'off'
# Flag:     --kernel_shorthand
# Supports: Everything except *BSDs (except PacBSD and PC-BSD)
#
# Example:
# on:  '4.8.9-1-ARCH'
# off: 'Linux 4.8.9-1-ARCH'
kernel_shorthand="on"


# Distro


# Shorten the output of the distro function
#
# Default:  'off'
# Values:   'on', 'tiny', 'off'
# Flag:     --distro_shorthand
# Supports: Everything except Windows and Haiku
distro_shorthand="off"

# Show/Hide OS Architecture.
# Show 'x86_64', 'x86' and etc in 'Distro:' output.
#
# Default: 'on'
# Values:  'on', 'off'
# Flag:    --os_arch
#
# Example:
# on:  'Arch Linux x86_64'
# off: 'Arch Linux'
os_arch="on"


# Uptime


# Shorten the output of the uptime function
#
# Default: 'on'
# Values:  'on', 'tiny', 'off'
# Flag:    --uptime_shorthand
#
# Example:
# on:   '2 days, 10 hours, 3 mins'
# tiny: '2d 10h 3m'
# off:  '2 days, 10 hours, 3 minutes'
uptime_shorthand="on"


# Memory


# Show memory percentage in output.
#
# Default: 'off'
# Values:  'on', 'off'
# Flag:    --memory_percent
#
# Example:
# on:   '1801MiB / 7881MiB (22%)'
# off:  '1801MiB / 7881MiB'
memory_percent="on"

# Change memory output unit.
#
# Default: 'mib'
# Values:  'kib', 'mib', 'gib', 'tib'
# Flag:    --memory_unit
#
# Example:
# kib  '1020928KiB / 7117824KiB'
# mib  '1042MiB / 6951MiB'
# gib: ' 0.98GiB / 6.79GiB'
memory_unit="gib"

# Change memory output precision.
#
# Default: '2'
# Values: integer ≥ 0
# Flag:    --memory_precision
mem_precision=2

# Packages


# Show/Hide Package Manager names.
#
# Default: 'tiny'
# Values:  'on', 'tiny' 'off'
# Flag:    --package_managers
#
# Example:
# on:   '998 (pacman), 8 (flatpak), 4 (snap)'
# tiny: '908 (pacman, flatpak, snap)'
# off:  '908'
package_managers="on"


# Shell


# Show the path to $SHELL
#
# Default: 'off'
# Values:  'on', 'off'
# Flag:    --shell_path
#
# Example:
# on:  '/bin/bash'
# off: 'bash'
shell_path="off"

# Show $SHELL version
#
# Default: 'on'
# Values:  'on', 'off'
# Flag:    --shell_version
#
# Example:
# on:  'bash 4.4.5'
# off: 'bash'
shell_version="on"


# Editor


# Show path to $EDITOR
#
# Default: 'off'
# Values:  'on', 'off'
# Flag:    --editor_path
#
# Example:
# on:  '/opt/bin/vim'
# off: 'vim'
editor_path="off"

# Show $EDITOR version
#
# Default:  'on'
# Values:   'on', 'off'
# Flag:     '--editor_version'
#
# Example:
# on:  'vim 9.0'
# off: 'vim'
editor_version="on"


# CPU


# CPU speed type
#
# Default: 'bios_limit'
# Values: 'scaling_cur_freq', 'scaling_min_freq', 'scaling_max_freq', 'bios_limit'.
# Flag:    --speed_type
# Supports: Linux with 'cpufreq'
# NOTE: Any file in '/sys/devices/system/cpu/cpu0/cpufreq' can be used as a value.
speed_type="bios_limit"

# CPU speed shorthand
#
# Default: 'off'
# Values: 'on', 'off'.
# Flag:    --speed_shorthand
# NOTE: This flag is not supported in systems with CPU speed less than 1 GHz
#
# Example:
# on:    'i7-6500U (4) @ 3.1GHz'
# off:   'i7-6500U (4) @ 3.100GHz'
speed_shorthand="on"

# Enable/Disable CPU brand in output.
#
# Default: 'on'
# Values:  'on', 'off'
# Flag:    --cpu_brand
#
# Example:
# on:   'Intel i7-6500U'
# off:  'i7-6500U (4)'
cpu_brand="on"

# CPU Speed
# Hide/Show CPU speed.
#
# Default: 'on'
# Values:  'on', 'off'
# Flag:    --cpu_speed
#
# Example:
# on:  'Intel i7-6500U (4) @ 3.1GHz'
# off: 'Intel i7-6500U (4)'
cpu_speed="on"

# CPU Cores
# Display CPU cores in output
#
# Default: 'logical'
# Values:  'logical', 'physical', 'off'
# Flag:    --cpu_cores
# Support: 'physical' doesn't work on BSD.
#
# Example:
# logical:  'Intel i7-6500U (4) @ 3.1GHz' (All virtual cores)
# physical: 'Intel i7-6500U (2) @ 3.1GHz' (All physical cores)
# off:      'Intel i7-6500U @ 3.1GHz'
cpu_cores="logical"

# CPU Temperature
# Hide/Show CPU temperature.
# Note the temperature is added to the regular CPU function.
#
# Default: 'off'
# Values:  'C', 'F', 'off'
# Flag:    --cpu_temp
# Supports: Linux, BSD
# NOTE: For FreeBSD and NetBSD-based systems, you'll need to enable
#       coretemp kernel module. This only supports newer Intel processors.
#
# Example:
# C:   'Intel i7-6500U (4) @ 3.1GHz [27.2°C]'
# F:   'Intel i7-6500U (4) @ 3.1GHz [82.0°F]'
# off: 'Intel i7-6500U (4) @ 3.1GHz'
cpu_temp="off"


# GPU


# Enable/Disable GPU Brand
#
# Default: 'on'
# Values:  'on', 'off'
# Flag:    --gpu_brand
#
# Example:
# on:  'AMD HD 7950'
# off: 'HD 7950'
gpu_brand="on"

# Which GPU to display
#
# Default: 'all'
# Values:  'all', 'dedicated', 'integrated'
# Flag:    --gpu_type
# Supports: Linux
#
# Example:
# all:
#   GPU1: AMD HD 7950
#   GPU2: Intel Integrated Graphics
#
# dedicated:
#   GPU1: AMD HD 7950
#
# integrated:
#   GPU1: Intel Integrated Graphics
gpu_type="all"


# Resolution


# Display refresh rate next to each monitor
# Default: 'off'
# Values:  'on', 'off'
# Flag:    --refresh_rate
# Supports: Doesn't work on Windows.
#
# Example:
# on:  '1920x1080 @ 60Hz'
# off: '1920x1080'
refresh_rate="on"


# Gtk Theme / Icons / Font


# Shorten output of GTK Theme / Icons / Font
#
# Default: 'off'
# Values:  'on', 'off'
# Flag:    --gtk_shorthand
#
# Example:
# on:  'Numix, Adwaita'
# off: 'Numix [GTK2], Adwaita [GTK3]'
gtk_shorthand="off"


# Enable/Disable gtk2 Theme / Icons / Font
#
# Default: 'on'
# Values:  'on', 'off'
# Flag:    --gtk2
#
# Example:
# on:  'Numix [GTK2], Adwaita [GTK3]'
# off: 'Adwaita [GTK3]'
gtk2="on"

# Enable/Disable gtk3 Theme / Icons / Font
#
# Default: 'on'
# Values:  'on', 'off'
# Flag:    --gtk3
#
# Example:
# on:  'Numix [GTK2], Adwaita [GTK3]'
# off: 'Numix [GTK2]'
gtk3="on"

# Enable/Disable Qt Theme / Icons / Font
#
# Default: 'on'
# Values:  'on', 'off'
# Flag:    --qt
#
# Example:
# on:  'Breeze [Qt], Arc [GTK3]'
# off: 'Arc [GTK3]'
qt="on"

# IP Address


# Website to ping for the public IP
#
# Default: 'http://ident.me'
# Values:  'url'
# Flag:    --ip_host
public_ip_host="http://ident.me"

# Public IP timeout.
#
# Default: '2'
# Values:  'int'
# Flag:    --ip_timeout
public_ip_timeout=2

# Local IP interface
#
# Default: 'auto' (interface of default route)
# Values:  'auto', 'en0', 'en1'
# Flag:    --ip_interface
local_ip_interface=('auto')


# Desktop Environment


# Show Desktop Environment version
#
# Default: 'on'
# Values:  'on', 'off'
# Flag:    --de_version
de_version="on"


# Disk


# Which disks to display.
# The values can be any /dev/sdXX, mount point or directory.
# NOTE: By default we only show the disk info for '/'.
#
# Default: '/'
# Values:  '/', '/dev/sdXX', '/path/to/drive'.
# Flag:    --disk_show
#
# Example:
# disk_show=('/' '/dev/sdb1'):
#      'Disk (/): 74G / 118G (66%)'
#      'Disk (/mnt/Videos): 823G / 893G (93%)'
#
# disk_show=('/'):
#      'Disk (/): 74G / 118G (66%)'
#
disk_show=('/')

# Disk subtitle.
# What to append to the Disk subtitle.
#
# Default: 'mount'
# Values:  'mount', 'name', 'dir', 'none'
# Flag:    --disk_subtitle
#
# Example:
# name:   'Disk (/dev/sda1): 74G / 118G (66%)'
#         'Disk (/dev/sdb2): 74G / 118G (66%)'
#
# mount:  'Disk (/): 74G / 118G (66%)'
#         'Disk (/mnt/Local Disk): 74G / 118G (66%)'
#         'Disk (/mnt/Videos): 74G / 118G (66%)'
#
# dir:    'Disk (/): 74G / 118G (66%)'
#         'Disk (Local Disk): 74G / 118G (66%)'
#         'Disk (Videos): 74G / 118G (66%)'
#
# none:   'Disk: 74G / 118G (66%)'
#         'Disk: 74G / 118G (66%)'
#         'Disk: 74G / 118G (66%)'
disk_subtitle="mount"

# Disk percent.
# Show/Hide disk percent.
#
# Default: 'on'
# Values:  'on', 'off'
# Flag:    --disk_percent
#
# Example:
# on:  'Disk (/): 74G / 118G (66%)'
# off: 'Disk (/): 74G / 118G'
disk_percent="on"


# Song


# Manually specify a music player.
#
# Default: 'auto'
# Values:  'auto', 'player-name'
# Flag:    --music_player
#
# Available values for 'player-name':
#
# amarok
# audacious
# banshee
# bluemindo
# clementine
# cmus
# deadbeef
# deepin-music
# dragon
# elisa
# exaile
# gnome-music
# gmusicbrowser
# gogglesmm
# guayadeque
# io.elementary.music
# iTunes
# Music
# juk
# lollypop
# MellowPlayer
# mocp
# mopidy
# mpd
# muine
# netease-cloud-music
# olivia
# playerctl
# pogo
# pragha
# qmmp
# quodlibet
# rhythmbox
# sayonara
# smplayer
# spotify
# strawberry
# tauonmb
# tomahawk
# vlc
# xmms2d
# xnoise
# yarock
music_player="auto"

# Format to display song information.
#
# Default: '%artist% - %album% - %title%'
# Values:  '%artist%', '%album%', '%title%'
# Flag:    --song_format
#
# Example:
# default: 'Song: Jet - Get Born - Sgt Major'
song_format="%artist% - %album% - %title%"

# Print the Artist, Album and Title on separate lines
#
# Default: 'off'
# Values:  'on', 'off'
# Flag:    --song_shorthand
#
# Example:
# on:  'Artist: The Fratellis'
#      'Album: Costello Music'
#      'Song: Chelsea Dagger'
#
# off: 'Song: The Fratellis - Costello Music - Chelsea Dagger'
song_shorthand="off"

# 'mpc' arguments (specify a host, password etc).
#
# Default:  ''
# Example: mpc_args=(-h HOST -P PASSWORD)
mpc_args=()


# Text Colors


# Text Colors
#
# Default:  'distro'
# Values:   'distro', 'num' 'num' 'num' 'num' 'num' 'num'
# Flag:     --colors
#
# Each number represents a different part of the text in
# this order: 'title', '@', 'underline', 'subtitle', 'colon', 'info'
#
# Example:
# colors=(distro)      - Text is colored based on Distro colors.
# colors=(4 6 1 8 8 6) - Text is colored in the order above.
colors=(distro)


# Text Options


# Toggle bold text
#
# Default:  'on'
# Values:   'on', 'off'
# Flag:     --bold
bold="on"

# Enable/Disable Underline
#
# Default:  'on'
# Values:   'on', 'off'
# Flag:     --underline
underline_enabled="on"

# Underline character
#
# Default:  '-'
# Values:   'string'
# Flag:     --underline_char
underline_char="-"


# Info Separator
# Replace the default separator with the specified string.
#
# Default:  ':'
# Flag:     --separator
#
# Example:
# separator="->":   'Shell-> bash'
# separator=" =":   'WM = dwm'
separator=":"


# Color Blocks


# Color block range
# The range of colors to print.
#
# Default:  '0', '15'
# Values:   'num'
# Flag:     --block_range
#
# Example:
#
# Display colors 0-7 in the blocks.  (8 colors)
# neofetch --block_range 0 7
#
# Display colors 0-15 in the blocks. (16 colors)
# neofetch --block_range 0 15
block_range=(0 15)

# Toggle color blocks
#
# Default:  'on'
# Values:   'on', 'off'
# Flag:     --color_blocks
color_blocks="on"

# Color block width in spaces
#
# Default:  '3'
# Values:   'num'
# Flag:     --block_width
block_width=3

# Color block height in lines
#
# Default:  '1'
# Values:   'num'
# Flag:     --block_height
block_height=1

# Color Alignment
#
# Default: 'auto'
# Values: 'auto', 'num'
# Flag: --col_offset
#
# Number specifies how far from the left side of the terminal (in spaces) to
# begin printing the columns, in case you want to e.g. center them under your
# text.
# Example:
# col_offset="auto" - Default behavior of neofetch
# col_offset=7      - Leave 7 spaces then print the colors
col_offset="auto"

# Progress Bars


# Bar characters
#
# Default:  '-', '='
# Values:   'string', 'string'
# Flag:     --bar_char
#
# Example:
# neofetch --bar_char 'elapsed' 'total'
# neofetch --bar_char '-' '='
bar_char_elapsed="-"
bar_char_total="="

# Toggle Bar border
#
# Default:  'on'
# Values:   'on', 'off'
# Flag:     --bar_border
bar_border="on"

# Progress bar length in spaces
# Number of chars long to make the progress bars.
#
# Default:  '15'
# Values:   'num'
# Flag:     --bar_length
bar_length=15

# Progress bar colors
# When set to distro, uses your distro's logo colors.
#
# Default:  'distro', 'distro'
# Values:   'distro', 'num'
# Flag:     --bar_colors
#
# Example:
# neofetch --bar_colors 3 4
# neofetch --bar_colors distro 5
bar_color_elapsed="distro"
bar_color_total="distro"


# Info display
# Display a bar with the info.
#
# Default: 'off'
# Values:  'bar', 'infobar', 'barinfo', 'off'
# Flags:   --memory_display
#          --battery_display
#          --disk_display
#
# Example:
# bar:     '[---=======]'
# infobar: 'info [---=======]'
# barinfo: '[---=======] info'
# off:     'info'
memory_display="off"
battery_display="off"
disk_display="off"


# Backend Settings


# Image backend.
#
# Default:  'ascii'
# Values:   'ascii', 'caca', 'catimg', 'chafa', 'jp2a', 'iterm2', 'off',
#           'pot', 'termpix', 'pixterm', 'tycat', 'w3m', 'kitty', 'ueberzug',
#           'viu'

# Flag:     --backend
image_backend="ascii"

# Image Source
#
# Which image or ascii file to display.
#
# Default:  'auto'
# Values:   'auto', 'ascii', 'wallpaper', '/path/to/img', '/path/to/ascii', '/path/to/dir/'
#           'command output (neofetch --ascii "$(fortune | cowsay -W 30)")'
# Flag:     --source
#
# NOTE: 'auto' will pick the best image source for whatever image backend is used.
#       In ascii mode, distro ascii art will be used and in an image mode, your
#       wallpaper will be used.
image_source="auto"


# Ascii Options


# Ascii distro
# Which distro's ascii art to display.
#
# Default: 'auto'
# Values:  'auto', 'distro_name'
# Flag:    --ascii_distro
#
# NOTE: AIX, AlmaLinux, Alpine, Alter, Amazon, AmogOS, Anarchy, Android, Antergos, antiX, AOSC OS,
# AOSC OS/Retro, Aperio GNU/Linux, Aperture, Apricity, Arch, ArchBox, Archcraft, ARCHlabs,
# ArchMerge, ArchStrike, ArcoLinux, ArseLinux, Artix, Arya, Asahi, Aster, AsteroidOS, astOS,
# Bedrock, BigLinux, Bitrig, BlackArch, blackPanther, BLAG, BlankOn, BlueLight, Bodhi, bonsai, BSD,
# BunsenLabs, CachyOS, Calculate, CalinixOS, Carbs, CBL-Mariner, CelOS, Center, CentOS, Chakra,
# ChaletOS, Chapeau, ChonkySealOS, Chrom, Cleanjaro, Clear Linux OS, ClearOS, Clover, Cobalt,
# Condres, Container Linux by CoreOS, CRUX, Crystal Linux, Cucumber, CutefishOS, CuteOS, CyberOS,
# dahlia, DarkOs, Darwin, Debian, Deepin, DesaOS, Devuan, DietPi, DracOS, DragonFly, Drauger,
# Droidian, Elementary, Elive, EncryptOS, EndeavourOS, Endless, Enso, EuroLinux, Exherbo, Exodia
# Predator OS, Fedora, Feren, Finnix, Floflis, FreeBSD, FreeMiNT, Frugalware, Funtoo, GalliumOS,
# Garuda, Gentoo, GhostBSD, glaucus, gNewSense, GNOME, GNU, GoboLinux, GrapheneOS, Grombyang, Guix,
# Haiku, HamoniKR, HarDClanZ, Hash, Huayra, Hybrid, HydroOS, Hyperbola, iglunix, instantOS, IRIX,
# Itc, januslinux, Kaisen, Kali, KaOS, KDE, Kibojoe, Kogaion, Korora, KrassOS, KSLinux, Kubuntu,
# LangitKetujuh, LaxerOS, LEDE, LibreELEC, Linspire, Linux, Linux Lite, Linux Mint, Linux Mint Old,
# Live Raizo, LMDE, Lubuntu, Lunar, mac, Mageia, MagpieOS, Mandriva, Manjaro, MassOS, MatuusOS,
# Maui, Mer, Minix, MIRACLE LINUX, MX, Namib, NekOS, Neptune, NetBSD, Netrunner, Nitrux, NixOS,
# NomadBSD, Nurunner, NuTyX, Obarun, OBRevenge, OmniOS, Open Source Media Center, OpenBSD,
# openEuler, OpenIndiana, openmamba, OpenMandriva, OpenStage, openSUSE, openSUSE Leap, openSUSE
# Tumbleweed, OpenWrt, OPNsense, Oracle, orchid, OS Elbrus, PacBSD, Parabola, parch, Pardus, Parrot,
# Parsix, PCBSD, PCLinuxOS, pearOS, Pengwin, Pentoo, Peppermint, Pisi, PNM Linux, Pop!_OS, Porteus,
# PostMarketOS, Profelis SambaBOX, Proxmox, PuffOS, Puppy, PureOS, Q4OS, Qubes, Qubyt, Quibian,
# Radix, Raspbian, ravynOS, Reborn OS, Red Star, Redcore, Redhat, Refracted Devuan, Regata,
# Regolith, RhaymOS, rocky, Rosa, Sabayon, sabotage, Sailfish, SalentOS, Sasanqua, Scientific, semc,
# Septor, Serene, SharkLinux, ShastraOS, Siduction, SkiffOS, Slackware, SliTaz, SmartOS, Soda,
# Solus, Source Mage, Sparky, Star, SteamOS, Stock Linux, Sulin, SunOS, SwagArch, t2, Tails, TeArch,
# TorizonCore, Trisquel, Twister, Ubuntu, Ubuntu Budgie, Ubuntu Cinnamon, Ubuntu Kylin, Ubuntu MATE,
# Ubuntu Studio, Ubuntu Sway, Ubuntu Touch, Ubuntu-GNOME, ubuntu_old02, Ultramarine Linux,
# Univalent, Univention, Uos, UrukOS, uwuntu, Vanilla, Venom, VNux, Void, VzLinux, wii-linux-ngx,
# Windows, Windows 10, Windows 11, XFerience, Xubuntu, yiffOS, Zorin have ascii logos.

# NOTE: arch, dragonfly, Fedora, LangitKetujuh, nixos, redhat, Ubuntu have 'old' logo variants, use
# {distro}_old to use them.

# NOTE: alpine, android, aoscosretro, arch, arcolinux, artix, CalinixOS, centos, cleanjaro, crux,
# debian, dragonfly, elementary, fedora, freebsd, garuda, gentoo, guix, haiku, hyperbola, kali,
# linuxlite, linuxmint, mac, mageia, manjaro, mx, netbsd, nixos, openbsd, opensuse, orchid,
# parabola, popos, postmarketos, pureos, Raspbian, rocky, slackware, sunos, ubuntu, void have
# 'small' logo variants, use {distro}_small to use them.
ascii_distro="auto"

# Ascii Colors
#
# Default:  'distro'
# Values:   'distro', 'num' 'num' 'num' 'num' 'num' 'num'
# Flag:     --ascii_colors
#
# Example:
# ascii_colors=(distro)      - Ascii is colored based on Distro colors.
# ascii_colors=(4 6 1 8 8 6) - Ascii is colored using these colors.
ascii_colors=(distro)

# Bold ascii logo
# Whether or not to bold the ascii logo.
#
# Default: 'on'
# Values:  'on', 'off'
# Flag:    --ascii_bold
ascii_bold="on"


# Image Options


# Image loop
# Setting this to on will make neofetch redraw the image constantly until
# Ctrl+C is pressed. This fixes display issues in some terminal emulators.
#
# Default:  'off'
# Values:   'on', 'off'
# Flag:     --loop
image_loop="off"

# Thumbnail directory
#
# Default: '~/.cache/thumbnails/neofetch'
# Values:  'dir'
thumbnail_dir="${XDG_CACHE_HOME:-${HOME}/.cache}/thumbnails/neofetch"

# Crop mode
#
# Default:  'normal'
# Values:   'normal', 'fit', 'fill'
# Flag:     --crop_mode
#
# See this wiki page to learn about the fit and fill options.
# https://github.com/dylanaraps/neofetch/wiki/What-is-Waifu-Crop%3F
crop_mode="normal"

# Crop offset
# Note: Only affects 'normal' crop mode.
#
# Default:  'center'
# Values:   'northwest', 'north', 'northeast', 'west', 'center'
#           'east', 'southwest', 'south', 'southeast'
# Flag:     --crop_offset
crop_offset="center"

# Image size
# The image is half the terminal width by default.
#
# Default: 'auto'
# Values:  'auto', '00px', '00%', 'none'
# Flags:   --image_size
#          --size
image_size="auto"

# Catimg block size.
# Control the resolution of catimg.
#
# Default: '2'
# Values:  '1', '2'
# Flags:   --catimg_size
catimg_size="2"

# Gap between image and text
#
# Default: '3'
# Values:  'num', '-num'
# Flag:    --gap
gap=3

# Image offsets
# Only works with the w3m backend.
#
# Default: '0'
# Values:  'px'
# Flags:   --xoffset
#          --yoffset
yoffset=0
xoffset=0

# Image background color
# Only works with the w3m backend.
#
# Default: ''
# Values:  'color', 'blue'
# Flag:    --bg_color
background_color=


# Misc Options

# Stdout mode
# If enabled, turn off all colors and disables image backend (ASCII/Image).
# Useful for piping into another command.
# Default: 'auto'
# Values: 'auto', 'on', 'off'
stdout="auto"
EOF

# DETECT INFORMATION

get_os() {
    # $kernel_name is set in a function called cache_uname and is
    # just the output of "uname -s".
    case $kernel_name in
        Darwin)   os=$darwin_name ;;
        SunOS)    case $(uname -o 2>/dev/null) in
                      illumos)  os=illumos ;;
                      *)        os=Solaris ;;
                  esac ;;
        Haiku)    os=Haiku ;;
        MINIX)    os=MINIX ;;
        AIX)      os=AIX ;;
        IRIX*)    os=IRIX ;;
        FreeMiNT) os=FreeMiNT ;;

        Linux|GNU*)
            os=Linux
        ;;

        *BSD|DragonFly|Bitrig)
            os=BSD
        ;;

        CYGWIN*|MSYS*|MINGW*)
            os=Windows
        ;;

        *)
            printf '%s\n' "Unknown OS detected: '$kernel_name', aborting..." >&2
            printf '%s\n' "Open an issue on GitHub to add support for your OS." >&2
            exit 1
        ;;
    esac
}

get_distro() {

    [[ $distro ]] && return

    case $os in
        Linux|BSD|MINIX)
            if [[ -f /bedrock/etc/bedrock-release && -z $BEDROCK_RESTRICT ]]; then
                case $distro_shorthand in
                    on|tiny) distro="Bedrock Linux" ;;
                    *) distro=$(< /bedrock/etc/bedrock-release)
                esac

            elif [[ -f /System/Library/CoreServices/SystemVersion.plist ]]; then
                os=ravynOS
                ascii_distro="ravynOS"
                case $distro_shorthand in
                    tiny) distro="$darwin_name" ;;
                    on) distro="$darwin_name $osx_version" ;;
                    *) distro="$darwin_name $darwin_family $osx_version"
                esac
            elif [[ -f /etc/redstar-release ]]; then
                case $distro_shorthand in
                    on|tiny) distro="Red Star OS" ;;
                    *) distro="Red Star OS $(awk -F'[^0-9*]' '$0=$2' /etc/redstar-release)"
                esac

            elif [[ -f /etc/KrassOS.version ]]; then
                case $distro_shorthand in
                    on|tiny) distro="KrassOS" ;;
                    *) distro="KrassOS $(awk '/release/{print $2}' /etc/KrassOS.version)"
                esac


            elif [[ -f /etc/armbian-release ]]; then
                . /etc/armbian-release
                distro="Armbian $DISTRIBUTION_CODENAME (${VERSION:-})"

            elif [[ -f /etc/manjaro-release ]]; then
                case $distro_shorthand in
                    on|tiny) distro="Manjaro Linux" ;;
                    *) distro="Manjaro Linux $(lsb_release -src)"
                esac

            elif [[ -f /etc/siduction-version ]]; then
                case $distro_shorthand in
                    on|tiny) distro=Siduction ;;
                    *) distro="Siduction ($(lsb_release -sic))"
                esac

            elif [[ -f /etc/q4os_version ]]; then
                case $distro_shorthand in
                    on|tiny) distro="Q4OS" ;;
                    *) distro="Q4OS $(cat /etc/q4os_version)"
                esac

            elif [[ -f /etc/mcst_version ]]; then
                case $distro_shorthand in
                    on|tiny) distro="OS Elbrus" ;;
                    *) distro="OS Elbrus $(< /etc/mcst_version)"
                esac

            elif [[ -f /etc/NIXOS ]]; then
                case $distro_shorthand in
                    on) distro="NixOS $(nixos-version | awk '{print substr($1,0,5),$2}')" ;;
                    tiny) distro="NixOS" ;;
                    *) distro="NixOS $(nixos-version)" ;;
                esac

            elif [[ -f /etc/linspire-version ]]; then
                case $distro_shorthand in
                    on|tiny) distro="Linspire" ;;
                    *) distro="Linspire $(awk '/Version/ {print $2}' /etc/linspire-version)"
                esac

            elif [[ -f /etc/lindowsos-version ]]; then
                case $distro_shorthand in
                    on|tiny) distro="LindowsOS" ;;
                    *) distro="$(awk '/Version/ {print $2,$3}' /etc/lindowsos-version)"
                esac

            elif type -p pveversion >/dev/null; then
                case $distro_shorthand in
                    on|tiny) distro="Proxmox VE" ;;
                    *)
                        distro=$(pveversion)
                        distro=${distro#pve-manager/}
                        distro="Proxmox VE ${distro%/*}"
                esac

            elif type -p twistver >/dev/null; then
                if [[ -f /etc/armbian-release ]]; then
                    . /etc/armbian-release
                    case $distro_shorthand in
                        on)   distro="$( twistver ) (Armbian ${VERSION})" ;;
                        tiny) distro="$( twistver ) (Armbian)" ;;
                        off)  distro="$( twistver ) (Armbian ${VERSION} ${DISTRIBUTION_CODENAME})" ;;
                    esac
                else
                    . /etc/os-release
                    case $distro_shorthand in
                        on)   distro="$( twistver ) ($NAME ${VERSION_ID})" ;;
                        tiny) distro="$( twistver ) ($NAME)" ;;
                        off)  distro="$( twistver ) (${PRETTY_NAME}})" ;;
                    esac
                fi

            elif type -p lsb_release >/dev/null; then
                case $distro_shorthand in
                    on)   lsb_flags=-si ;;
                    tiny) lsb_flags=-si ;;
                    *)    lsb_flags=-sd ;;
                esac
                distro=$(lsb_release "$lsb_flags")

            elif [[ -f /etc/os-release || \
                    -f /usr/lib/os-release || \
                    -f /etc/openwrt_release || \
                    -f /etc/lsb-release ]]; then

                # Source the os-release file
                for file in /etc/lsb-release    /etc/os-release \
                            /usr/lib/os-release /etc/openwrt_release; do
                    source "$file" && break
                done

                # Format the distro name.
                case $distro_shorthand in
                    on)   distro="${NAME:-${DISTRIB_ID}} ${VERSION_ID:-${DISTRIB_RELEASE}}" ;;
                    tiny) distro="${NAME:-${DISTRIB_ID:-${TAILS_PRODUCT_NAME}}}" ;;
                    off)  distro="${PRETTY_NAME:-${DISTRIB_DESCRIPTION}} ${UBUNTU_CODENAME}" ;;
                esac

                # Workaround for NomadBSD.
                [[ $distro = "FreeBSD"* ]] && [[ -f /usr/bin/nomadbsd-sysinfo ]] && distro=NomadBSD

            elif [[ -f /etc/GoboLinuxVersion ]]; then
                case $distro_shorthand in
                    on|tiny) distro=GoboLinux ;;
                    *) distro="GoboLinux $(< /etc/GoboLinuxVersion)"
                esac

            elif [[ -f /etc/SDE-VERSION ]]; then
                distro="$(< /etc/SDE-VERSION)"
                case $distro_shorthand in
                    on|tiny) distro="${distro% *}" ;;
                esac

            elif type -p crux >/dev/null; then
                distro=$(crux)
                case $distro_shorthand in
                    on)   distro=${distro//version} ;;
                    tiny) distro=${distro//version*}
                esac

            elif type -p tazpkg >/dev/null; then
                distro="SliTaz $(< /etc/slitaz-release)"

            elif type -p kpt >/dev/null && \
                 type -p kpm >/dev/null; then
                distro=KSLinux

            elif [[ -d /system/app/ && -d /system/priv-app ]]; then
                distro="Android $(getprop ro.build.version.release)"

<<<<<<< HEAD
            elif [[ -f /etc/vzlinux-release ]]; then
                distro='VzLinux'
=======
            # Chrome OS doesn't conform to the /etc/*-release standard.
            # While the file is a series of variables they can't be sourced
            # by the shell since the values aren't quoted.
            elif grep -q CHROMEOS /etc/lsb-release; then
                distro='Chrome OS'
>>>>>>> 93639996

            elif type -p guix >/dev/null; then
                case $distro_shorthand in
                    on|tiny) distro="Guix System" ;;
                    *) distro="Guix System $(guix -V | awk 'NR==1{printf $4}')"
                esac

            # Display whether using '-current' or '-release' on OpenBSD.
            elif [[ $kernel_name = OpenBSD ]] ; then
                read -ra kernel_info <<< "$(sysctl -n kern.version)"
                distro=${kernel_info[*]:0:2}

            elif [[ -f /etc/VERSION ]]; then
                # Source the DSM VERSION file
                source /etc/VERSION
                distro="Synology DSM ${productversion}-${buildnumber} Update ${smallfixnumber}"

            else
                for release_file in /etc/*-release; do
                    distro+=$(< "$release_file")
                done

                if [[ -z $distro ]]; then
                    case $distro_shorthand in
                        on|tiny) distro=$kernel_name ;;
                        *) distro="$kernel_name $kernel_version" ;;
                    esac

                    distro=${distro/DragonFly/DragonFlyBSD}

                    # Workarounds for some BSD based distros.
                    [[ -f /etc/os-release ]]       && distro=Enso
                    [[ -f /etc/pcbsd-lang ]]       && distro=PCBSD
                    [[ -f /etc/trueos-lang ]]      && distro=TrueOS
                    [[ -f /etc/pacbsd-release ]]   && distro=PacBSD
                    [[ -f /etc/hbsd-update.conf ]] && distro=HardenedBSD

                    # /etc/pacbsd-release is an empty file
                    [[ -f "/etc/pacbsd-release" ]] && distro="PacBSD"

                    # For OPNsense
                    if [[ -f "/usr/local/opnsense/version/opnsense" ]]; then
                        case "$distro_shorthand" in
                            "on" | "tiny") distro="OPNsense" ;;
                            *)
                                distro=$(<"/usr/local/opnsense/version/opnsense")
                                distro="OPNsense ${distro%-*}"
                        esac
                    fi
                fi
            fi

            if [[ $(< /proc/version) == *Microsoft* || $kernel_version == *Microsoft* ]]; then
                windows_version=$(wmic.exe os get Version)
                windows_version=$(trim "${windows_version/Version}")

                case $distro_shorthand in
                    on)   distro+=" [Windows $windows_version]" ;;
                    tiny) distro="Windows ${windows_version::2}" ;;
                    *)    distro+=" on Windows $windows_version" ;;
                esac

            # Chrome OS doesn't conform to the /etc/*-release standard.
            # While the file is a series of variables they can't be sourced
            # by the shell since the values aren't quoted.
            elif [[ -f /etc/lsb-release && $(< /etc/lsb-release) == *CHROMEOS* ]]; then
                distro='Chrome OS'

            elif [[ $(< /proc/version) == *chrome-bot* || -f /dev/cros_ec ]]; then
                # gets chrome os version from /etc/lsb-release.
                # totally not written by chatgpt :trolley:
                cros_version=$(grep -oE 'CHROMEOS_RELEASE_CHROME_MILESTONE=([0-9]+)' /etc/lsb-release | cut -d= -f2)
                [[ $distro != *Chrome* ]] &&
                    case $distro_shorthand in
<<<<<<< HEAD
                        on)   distro="Chrome OS $distro" ;;
                        tiny) distro="Chrome OS" ;;
                        *)    distro="Chrome OS $distro" ;;
=======
                        on)   distro+=" [Chrome OS $cros_version]" ;;
                        tiny) distro="Chrome OS $cros_version" ;;
                        *)    distro+="Chrome OS $cros_version" ;;
>>>>>>> 93639996
                    esac
            fi

            distro=$(trim_quotes "$distro")
            distro=${distro/NAME=}

            if [[ -f /usr/bin/system-image-cli ]]; then
                local ut_ota
                ut_ota=$(system-image-cli -i | awk '/version tag:/ { print $3 }');
                distro="Ubuntu Touch $ut_ota";

                # There's a weird UT bug where the HOSTNAME is set to android.
                HOSTNAME=$(hostname);
            fi

            # Get Ubuntu flavor.
            if [[ $distro == "Ubuntu"* ]]; then
                case $XDG_CONFIG_DIRS in
                    *"studio"*)   distro=${distro/Ubuntu/Ubuntu Studio} ;;
                    *"plasma"*)   distro=${distro/Ubuntu/Kubuntu} ;;
                    *"mate"*)     distro=${distro/Ubuntu/Ubuntu MATE} ;;
                    *"xubuntu"*)  distro=${distro/Ubuntu/Xubuntu} ;;
                    *"Lubuntu"*)  distro=${distro/Ubuntu/Lubuntu} ;;
                    *"budgie"*)   distro=${distro/Ubuntu/Ubuntu Budgie} ;;
                    *"cinnamon"*) distro=${distro/Ubuntu/Ubuntu Cinnamon} ;;
                    *"ubuntusway"*) distro=${distro/Ubuntu/Ubuntu Sway} ;;
                    *"ukui"*)     distro=${distro/Ubuntu/Ubuntu Kylin} ;;
                esac
                if [[ -f /etc/floflis-release ]]; then
                    distro="Floflis"
                fi
            fi
        ;;

        "Mac OS X"|"macOS")
            case $osx_version in
                10.4*)  codename="Mac OS X Tiger" ;;
                10.5*)  codename="Mac OS X Leopard" ;;
                10.6*)  codename="Mac OS X Snow Leopard" ;;
                10.7*)  codename="Mac OS X Lion" ;;
                10.8*)  codename="OS X Mountain Lion" ;;
                10.9*)  codename="OS X Mavericks" ;;
                10.10*) codename="OS X Yosemite" ;;
                10.11*) codename="OS X El Capitan" ;;
                10.12*) codename="macOS Sierra" ;;
                10.13*) codename="macOS High Sierra" ;;
                10.14*) codename="macOS Mojave" ;;
                10.15*) codename="macOS Catalina" ;;
                10.16*) codename="macOS Big Sur" ;;
                11.*)  codename="macOS Big Sur" ;;
                12.*)  codename="macOS Monterey" ;;
                13.*)  codename="macOS Ventura" ;;
                *)      codename=macOS ;;
            esac

            distro="$codename $osx_version ($osx_build)"

            case $distro_shorthand in
                on) distro=${distro/ ${osx_build}} ;;

                tiny)
                    case $osx_version in
                        10.[4-7]*)            distro=${distro/${codename}/Mac OS X} ;;
                        10.[8-9]*|10.1[0-1]*) distro=${distro/${codename}/OS X} ;;
                        10.1[2-6]*|11.0*)     distro=${distro/${codename}/macOS} ;;
                    esac
                    distro=${distro/ ${osx_build}}
                ;;
            esac
        ;;

        "iPhone OS")
            distro="iOS $osx_version"

            # "uname -m" doesn't print architecture on iOS.
            os_arch=off
        ;;

        Windows)
            distro=$(wmic os get Caption)
            distro=${distro/Caption}
            distro=${distro/Microsoft }
        ;;

        Solaris|illumos)
            case $distro_shorthand in
                on|tiny) distro=$(awk 'NR==1 {print $1,$3}' /etc/release) ;;
                *)       distro=$(awk 'NR==1 {print $1,$2,$3}' /etc/release) ;;
            esac
            distro=${distro/\(*}
        ;;

        Haiku)
            distro=Haiku
        ;;

        AIX)
            distro="AIX $(oslevel)"
        ;;

        IRIX)
            distro="IRIX ${kernel_version}"
        ;;

        FreeMiNT)
            distro=FreeMiNT
        ;;
    esac

    distro=${distro//Enterprise Server}

    [[ $distro ]] || distro="$os (Unknown)"

    # Get OS architecture.
    case $os in
        Solaris|illumos|AIX|Haiku|IRIX|FreeMiNT|BSD)
            machine_arch=$(uname -p)
        ;;

        *)  machine_arch=$kernel_machine ;;
    esac

    [[ $os_arch == on ]] && \
        distro+=" $machine_arch"

    [[ ${ascii_distro:-auto} == auto ]] && \
        ascii_distro=$(trim "$distro")
}

get_bios() {
    DMI="/sys/devices/virtual/dmi/id"

    # TODO: Add more platform support for bios detection
    case $os in
        Linux)
            if [[ -f "$DMI/bios_vendor" ]]; then
                bios="$(< $DMI/bios_vendor)"

                if [[ -f "$DMI/bios_release" ]]; then
                    bios+=" $(< $DMI/bios_release)"
                fi

                if [[ -f "$DMI/bios_date" ]]; then
                    bios+=" ($(< $DMI/bios_date))"
                fi
            fi
        ;;
    esac
}

get_model() {
    case $os in
        Linux)
            if [[ -d /android/system/ || -d /system/app/ ]]; then
                model="$(getprop ro.product.brand) $(getprop ro.product.model)"

            elif [[ -f /sys/devices/virtual/dmi/id/product_name ||
                    -f /sys/devices/virtual/dmi/id/product_version ]]; then
                model=$(< /sys/devices/virtual/dmi/id/product_name)
                model+=" $(< /sys/devices/virtual/dmi/id/product_version)"

            elif [[ -f /sys/devices/virtual/dmi/id/board_vendor ||
                    -f /sys/devices/virtual/dmi/id/board_name ]]; then
                model=$(< /sys/devices/virtual/dmi/id/board_vendor)
                model+=" $(< /sys/devices/virtual/dmi/id/board_name)"

            elif [[ -f /sys/firmware/devicetree/base/model ]]; then
                model=$(< /sys/firmware/devicetree/base/model)

            elif [[ -f /tmp/sysinfo/model ]]; then
                model=$(< /tmp/sysinfo/model)
            fi
        ;;

        "Mac OS X"|"macOS"|"ravynOS")
            if [[ $(kextstat | grep -F -e "FakeSMC" -e "VirtualSMC" -e "Lilu") != "" ]]; then
                model="Hackintosh (SMBIOS: $(sysctl -n hw.model))"
            else
                if [[ $osx_version == 10.[4-5]* ]]; then
                    model="$(system_profiler SPHardwareDataType | grep Machine\ Name:)"
                    model=${model/Machine\ Name\:/}

                    model="$model ($(sysctl -n hw.model))"
                else
                    model=$(sysctl -n hw.model)
                fi

                case $model in
                    Mac14,7):               "MacBook Pro (13-inch, M2, 2022)" ;;
                    MacBookPro18,[3-4]):    "MacBook Pro (14-inch, 2021)" ;;
                    MacBookPro18,[1-2]):    "MacBook Pro (16-inch, 2021)" ;;
                    MacBookPro17,1):        "MacBook Pro (13-inch, M1, 2020)" ;;
                    MacBookPro16,4):        "MacBook Pro (16-inch, 2019)" ;;
                    MacBookPro16,3):        "MacBook Pro (13-inch, 2020, Two Thunderbolt 3 ports)" ;;
                    MacBookPro16,2):        "MacBook Pro (13-inch, 2020, Four Thunderbolt 3 ports)" ;;
                    MacBookPro16,1):        "MacBook Pro (16-inch, 2019)" ;;
                    MacBookPro15,4):        "MacBook Pro (13-inch, 2019, Two Thunderbolt 3 ports)" ;;
                    MacBookPro15,3):        "MacBook Pro (15-inch, 2019)" ;;
                    MacBookPro15,2):        "MacBook Pro (13-inch, 2018/2019, Four Thunderbolt 3 ports)" ;;
                    MacBookPro15,1):        "MacBook Pro (15-inch, 2018/2019)" ;;
                    MacBookPro14,3):        "MacBook Pro (15-inch, 2017)" ;;
                    MacBookPro14,2):        "MacBook Pro (13-inch, 2017, Four Thunderbolt 3 ports)" ;;
                    MacBookPro14,1):        "MacBook Pro (13-inch, 2017, Two Thunderbolt 3 ports)" ;;
                    MacBookPro13,3):        "MacBook Pro (15-inch, 2016)" ;;
                    MacBookPro13,2):        "MacBook Pro (13-inch, 2016, Four Thunderbolt 3 ports)" ;;
                    MacBookPro13,1):        "MacBook Pro (13-inch, 2016, Two Thunderbolt 3 ports)" ;;
                    MacBookPro12,1):        "MacBook Pro (Retina, 13-inch, Early 2015)" ;;
                    MacBookPro11,[4-5]):    "MacBook Pro (Retina, 15-inch, Mid 2015)" ;;
                    MacBookPro11,[2-3]):    "MacBook Pro (Retina, 15-inch, Late 2013/Mid 2014)" ;;
                    MacBookPro11,1):        "MacBook Pro (Retina, 13-inch, Late 2013/Mid 2014)" ;;
                    MacBookPro10,2):        "MacBook Pro (Retina, 13-inch, Late 2012/Early 2013)" ;;
                    MacBookPro10,1):        "MacBook Pro (Retina, 15-inch, Mid 2012/Early 2013)" ;;
                    MacBookPro9,2):         "MacBook Pro (13-inch, Mid 2012)" ;;
                    MacBookPro9,1):         "MacBook Pro (15-inch, Mid 2012)" ;;
                    MacBookPro8,3):         "MacBook Pro (17-inch, 2011)" ;;
                    MacBookPro8,2):         "MacBook Pro (15-inch, 2011)" ;;
                    MacBookPro8,1):         "MacBook Pro (13-inch, 2011)" ;;
                    MacBookPro7,1):         "MacBook Pro (13-inch, Mid 2010)" ;;
                    MacBookPro6,2):         "MacBook Pro (15-inch, Mid 2010)" ;;
                    MacBookPro6,1):         "MacBook Pro (17-inch, Mid 2010)" ;;
                    MacBookPro5,5):         "MacBook Pro (13-inch, Mid 2009)" ;;
                    MacBookPro5,3):         "MacBook Pro (15-inch, Mid 2009)" ;;
                    MacBookPro5,2):         "MacBook Pro (17-inch, Mid/Early 2009)" ;;
                    MacBookPro5,1):         "MacBook Pro (15-inch, Late 2008)" ;;
                    MacBookPro4,1):         "MacBook Pro (17/15-inch, Early 2008)" ;;
                    Mac14,2):               "MacBook Air (M2, 2022)" ;;
                    MacBookAir10,1):        "MacBook Air (M1, 2020)" ;;
                    MacBookAir9,1):         "MacBook Air (Retina, 13-inch, 2020)" ;;
                    MacBookAir8,2):         "MacBook Air (Retina, 13-inch, 2019)" ;;
                    MacBookAir8,1):         "MacBook Air (Retina, 13-inch, 2018)" ;;
                    MacBookAir7,2):         "MacBook Air (13-inch, Early 2015/2017)" ;;
                    MacBookAir7,1):         "MacBook Air (11-inch, Early 2015)" ;;
                    MacBookAir6,2):         "MacBook Air (13-inch, Mid 2013/Early 2014)" ;;
                    MacBookAir6,1):         "MacBook Air (11-inch, Mid 2013/Early 2014)" ;;
                    MacBookAir5,2):         "MacBook Air (13-inch, Mid 2012)" ;;
                    MacBookAir5,1):         "MacBook Air (11-inch, Mid 2012)" ;;
                    MacBookAir4,2):         "MacBook Air (13-inch, Mid 2011)" ;;
                    MacBookAir4,1):         "MacBook Air (11-inch, Mid 2011)" ;;
                    MacBookAir3,2):         "MacBook Air (13-inch, Late 2010)" ;;
                    MacBookAir3,1):         "MacBook Air (11-inch, Late 2010)" ;;
                    MacBookAir2,1):         "MacBook Air (Mid 2009)" ;;
                    MacBook10,1):           "MacBook (Retina, 12-inch, 2017)" ;;
                    MacBook9,1):            "MacBook (Retina, 12-inch, Early 2016)" ;;
                    MacBook8,1):            "MacBook (Retina, 12-inch, Early 2015)" ;;
                    MacBook7,1):            "MacBook (13-inch, Mid 2010)" ;;
                    MacBook6,1):            "MacBook (13-inch, Late 2009)" ;;
                    MacBook5,2):            "MacBook (13-inch, Early/Mid 2009)" ;;
                    Mac13,1):               "Mac Studio (2022, Two USB-C front ports)" ;;
                    Mac13,2):               "Mac Studio (2022, Two Thunderbolt 4 front ports)" ;;
                    Macmini9,1):            "Mac mini (M1, 2020)" ;;
                    Macmini8,1):            "Mac mini (2018)" ;;
                    Macmini7,1):            "Mac mini (Mid 2014)" ;;
                    Macmini6,[1-2]):        "Mac mini (Late 2012)" ;;
                    Macmini5,[1-2]):        "Mac mini (Mid 2011)" ;;
                    Macmini4,1):            "Mac mini (Mid 2010)" ;;
                    Macmini3,1):            "Mac mini (Early/Late 2009)" ;;
                    MacPro7,1):             "Mac Pro (2019)" ;;
                    MacPro6,1):             "Mac Pro (Late 2013)" ;;
                    MacPro5,1):             "Mac Pro (Mid 2010 - Mid 2012)" ;;
                    MacPro4,1):             "Mac Pro (Early 2009)" ;;
                    iMac21,[1-2]):          "iMac (24-inch, M1, 2021)" ;;
                    iMac20,[1-2]):          "iMac (Retina 5K, 27-inch, 2020)" ;;
                    iMac19,[1-2]):          "iMac (Retina 4K, 21.5-inch, 2019)" ;;
                    iMacPro1,1):            "iMac Pro (2017)" ;;
                    iMac18,3):              "iMac (Retina 5K, 27-inch, 2017)" ;;
                    iMac18,2):              "iMac (Retina 4K, 21.5-inch, 2017)" ;;
                    iMac18,1):              "iMac (21.5-inch, 2017)" ;;
                    iMac17,1):              "iMac (Retina 5K, 27-inch, Late 2015)" ;;
                    iMac16,2):              "iMac (Retina 4K, 21.5-inch, Late 2015)" ;;
                    iMac16,1):              "iMac (21.5-inch, Late 2015)" ;;
                    iMac15,1):              "iMac (Retina 5K, 27-inch, Late 2014 - Mid 2015)" ;;
                    iMac14,4):              "iMac (21.5-inch, Mid 2014)" ;;
                    iMac14,2):              "iMac (27-inch, Late 2013)" ;;
                    iMac14,1):              "iMac (21.5-inch, Late 2013)" ;;
                    iMac13,2):              "iMac (27-inch, Late 2012)" ;;
                    iMac13,1):              "iMac (21.5-inch, Late 2012)" ;;
                    iMac12,2):              "iMac (27-inch, Mid 2011)" ;;
                    iMac12,1):              "iMac (21.5-inch, Mid 2011)" ;;
                    iMac11,3):              "iMac (27-inch, Mid 2010)" ;;
                    iMac11,2):              "iMac (21.5-inch, Mid 2010)" ;;
                    iMac10,1):              "iMac (27/21.5-inch, Late 2009)" ;;
                    iMac9,1):               "iMac (24/20-inch, Early 2009)" ;;
                    *):                     "$model" ;;
                esac

                model=$_
            fi
        ;;

        "iPhone OS")
            case $kernel_machine in
                iPad1,1):            "iPad" ;;
                iPad2,[1-4]):        "iPad 2" ;;
                iPad3,[1-3]):        "iPad 3" ;;
                iPad3,[4-6]):        "iPad 4" ;;
                iPad6,1[1-2]):       "iPad 5" ;;
                iPad7,[5-6]):        "iPad 6" ;;
                iPad7,1[1-2]):       "iPad 7" ;;
                iPad11,[6-7]):       "iPad 8" ;;
                iPad12,[1-2]):       "iPad 9" ;;
                iPad4,[1-3]):        "iPad Air" ;;
                iPad5,[3-4]):        "iPad Air 2" ;;
                iPad11,[3-4]):       "iPad Air 3" ;;
                iPad13,[1-2]):       "iPad Air 4";;
                iPad6,[7-8]):        "iPad Pro (12.9 Inch)" ;;
                iPad6,[3-4]):        "iPad Pro (9.7 Inch)" ;;
                iPad7,[1-2]):        "iPad Pro 2 (12.9 Inch)" ;;
                iPad7,[3-4]):        "iPad Pro (10.5 Inch)" ;;
                iPad8,[1-4]):        "iPad Pro (11 Inch)" ;;
                iPad8,[5-8]):        "iPad Pro 3 (12.9 Inch)" ;;
                iPad8,9 | iPad8,10): "iPad Pro 4 (11 Inch)" ;;
                iPad8,1[1-2]):       "iPad Pro 4 (12.9 Inch)" ;;
                iPad13,[4-7]):       "iPad Pro 5 (11 Inch)" ;;
                iPad13,8 | iPad13,11): "iPad Pro 5 (12.9 Inch)" ;;
                iPad2,[5-7]):        "iPad mini" ;;
                iPad4,[4-6]):        "iPad mini 2" ;;
                iPad4,[7-9]):        "iPad mini 3" ;;
                iPad5,[1-2]):        "iPad mini 4" ;;
                iPad11,[1-2]):       "iPad mini 5" ;;
                iPad14,[1-2]):       "iPad mini 6" ;;

                iPhone1,1):     "iPhone" ;;
                iPhone1,2):     "iPhone 3G" ;;
                iPhone2,1):     "iPhone 3GS" ;;
                iPhone3,[1-3]): "iPhone 4" ;;
                iPhone4,1):     "iPhone 4S" ;;
                iPhone5,[1-2]): "iPhone 5" ;;
                iPhone5,[3-4]): "iPhone 5c" ;;
                iPhone6,[1-2]): "iPhone 5s" ;;
                iPhone7,2):     "iPhone 6" ;;
                iPhone7,1):     "iPhone 6 Plus" ;;
                iPhone8,1):     "iPhone 6s" ;;
                iPhone8,2):     "iPhone 6s Plus" ;;
                iPhone8,4):     "iPhone SE" ;;
                iPhone9,[13]):  "iPhone 7" ;;
                iPhone9,[24]):  "iPhone 7 Plus" ;;
                iPhone10,[14]): "iPhone 8" ;;
                iPhone10,[25]): "iPhone 8 Plus" ;;
                iPhone10,[36]): "iPhone X" ;;
                iPhone11,2):    "iPhone XS" ;;
                iPhone11,[46]): "iPhone XS Max" ;;
                iPhone11,8):    "iPhone XR" ;;
                iPhone12,1):    "iPhone 11" ;;
                iPhone12,3):    "iPhone 11 Pro" ;;
                iPhone12,5):    "iPhone 11 Pro Max" ;;
                iPhone12,8):    "iPhone SE 2020" ;;
                iPhone13,1):    "iPhone 12 Mini" ;;
                iPhone13,2):    "iPhone 12" ;;
                iPhone13,3):    "iPhone 12 Pro" ;;
                iPhone13,4):    "iPhone 12 Pro Max" ;;
                iPhone14,2):    "iPhone 13 Pro" ;;
                iPhone14,3):    "iPhone 13 Pro Max" ;;
                iPhone14,4):    "iPhone 13 Mini" ;;
                iPhone14,5):    "iPhone 13" ;;

                iPod1,1): "iPod touch" ;;
                ipod2,1): "iPod touch 2G" ;;
                ipod3,1): "iPod touch 3G" ;;
                ipod4,1): "iPod touch 4G" ;;
                ipod5,1): "iPod touch 5G" ;;
                ipod7,1): "iPod touch 6G" ;;
                iPod9,1): "iPod touch 7G" ;;
            esac

            model=$_
        ;;

        BSD|MINIX)
            if [[ $kernel_name = "FreeBSD" ]]; then
                model=$(kenv smbios.system.version)
            else
                model=$(sysctl -n hw.vendor hw.product)
            fi
        ;;

        Windows)
            model=$(wmic computersystem get manufacturer,model)
            model=${model/Manufacturer}
            model=${model/Model}
        ;;

        Solaris|illumos)
            model=$(prtconf -b | awk -F':' '/banner-name/ {printf $2}')
            if virt=$(/usr/bin/uname -V) && [[ "$virt" != "non-virtualized" ]]; then
                model="${model:-$(uname -i)} (${virt})"
            fi
        ;;

        AIX)
            model=$(/usr/bin/uname -M)
        ;;

        FreeMiNT)
            model=$(sysctl -n hw.model)
            model=${model/ (_MCH *)}
        ;;
    esac

    # Remove dummy OEM info.
    model=${model//To be filled by O.E.M.}
    model=${model//To Be Filled*}
    model=${model//OEM*}
    model=${model//Not Applicable}
    model=${model//System Product Name}
    model=${model//System Version}
    model=${model//Undefined}
    model=${model//Default string}
    model=${model//Not Specified}
    model=${model//Type1ProductConfigId}
    model=${model//INVALID}
    model=${model//All Series}
    model=${model//�}

    case $model in
        "Standard PC"*) model="KVM/QEMU (${model})" ;;
        OpenBSD*)       model="vmm ($model)" ;;
    esac
}

get_title() {
    user=${USER:-$(id -un || printf %s "${HOME/*\/}")}

    case $title_fqdn in
        on)
            case $os in
                illumos|Solaris)
                    hostname=$(hostname)
                    domainname=$(domainname)
                    [[ -n "$domainname" ]] && hostname+=".$domainname"
                ;;
                *)
                    hostname=$(hostname -f)
                ;;
            esac
        ;;
        *)
            hostname=${HOSTNAME:-$(hostname)}
            hostname=${hostname%.*}
        ;;
    esac

    title=${title_color}${bold}${user}${at_color}@${title_color}${bold}${hostname}
    length=$((${#user} + ${#hostname} + 1))
}

get_kernel() {
    # Since these OS are integrated systems, it's better to skip this function altogether
    [[ $os =~ (AIX|IRIX) ]] && return

    # Haiku uses 'uname -v' and not - 'uname -r'.
    [[ $os == Haiku ]] && {
        kernel=$(uname -v)
        return
    }

    # In Windows 'uname' may return the info of GNUenv thus use wmic for OS kernel.
    [[ $os == Windows ]] && {
        kernel=$(wmic os get Version)
        kernel=${kernel/Version}
        return
    }

    [[ $os == Solaris ]] && {
        ver=$(uname -v)
        case $ver in
            11.[0123]) ;;
            *) kernel=${ver} ;;
        esac
        return
    }  

    case $kernel_shorthand in
        on)  kernel=$kernel_version ;;
        off) kernel="$kernel_name $kernel_version" ;;
    esac

    # Hide kernel info if it's identical to the distro info.
    [[ $os =~ (BSD|MINIX) && $distro == *"$kernel_name"* ]] &&
        case $distro_shorthand in
            on|tiny) kernel=$kernel_version ;;
            *)       unset kernel ;;
        esac
}

get_uptime() {
    # Get uptime in seconds.
    case $os in
        Linux|Windows|MINIX)
            if [[ -r /proc/uptime ]]; then
                s=$(< /proc/uptime)
                s=${s/.*}
            else
                boot=$(date -d"$(uptime -s)" +%s)
                now=$(date +%s)
                s=$((now - boot))
            fi
        ;;

        "Mac OS X"|"macOS"|"ravynOS"|"iPhone OS"|BSD|FreeMiNT)
            boot=$(sysctl -n kern.boottime)
            boot=${boot/\{ sec = }
            boot=${boot/,*}

            # Get current date in seconds.
            now=$(date +%s)
            s=$((now - boot))
        ;;

        Solaris|illumos)
            boot=$(kstat -p unix:0:system_misc:boot_time | awk '{print $2}')
            now=$(date +%s)

            s=$((now - boot))
        ;;

        AIX|IRIX)
            t=$(LC_ALL=POSIX ps -o etime= -p 1)

            [[ $t == *-*   ]] && { d=${t%%-*}; t=${t#*-}; }
            [[ $t == *:*:* ]] && { h=${t%%:*}; t=${t#*:}; }

            h=${h#0}
            t=${t#0}

            s=$((${d:-0}*86400 + ${h:-0}*3600 + ${t%%:*}*60 + ${t#*:}))
        ;;

        Haiku)
            s=$(($(system_time) / 1000000))
        ;;
    esac

    d="$((s / 60 / 60 / 24)) days"
    h="$((s / 60 / 60 % 24)) hours"
    m="$((s / 60 % 60)) minutes"

    # Remove plural if < 2.
    ((${d/ *} == 1)) && d=${d/s}
    ((${h/ *} == 1)) && h=${h/s}
    ((${m/ *} == 1)) && m=${m/s}

    # Hide empty fields.
    ((${d/ *} == 0)) && unset d
    ((${h/ *} == 0)) && unset h
    ((${m/ *} == 0)) && unset m

    # Add "(!)" if more than 100 days
    ((${d/ *} > 100)) && d="${d}(!)"

    uptime=${d:+$d, }${h:+$h, }$m
    uptime=${uptime%', '}
    uptime=${uptime:-$s seconds}

    # Make the output of uptime smaller.
    case $uptime_shorthand in
        on)
            uptime=${uptime/ minutes/ mins}
            uptime=${uptime/ minute/ min}
            uptime=${uptime/ seconds/ secs}
        ;;

        tiny)
            uptime=${uptime/ days/d}
            uptime=${uptime/ day/d}
            uptime=${uptime/ hours/h}
            uptime=${uptime/ hour/h}
            uptime=${uptime/ minutes/m}
            uptime=${uptime/ minute/m}
            uptime=${uptime/ seconds/s}
            uptime=${uptime//,}
        ;;
    esac
}

get_packages() {
    # to adjust the number of pkgs per pkg manager
    pkgs_h=0

    # has: Check if package manager installed.
    # dir: Count files or dirs in a glob.
    # pac: If packages > 0, log package manager name.
    # tot: Count lines in command output.
    has() { type -p "$1" >/dev/null && manager=$1; }
    # globbing is intentional here
    # shellcheck disable=SC2206
    dir() { pkgs=($@); [[ ! -e ${pkgs[0]} ]] && return; ((packages+=${#pkgs[@]})); pac "$((${#pkgs[@]}-pkgs_h))"; }
    pac() { (($1 > 0)) && { managers+=("$1 (${manager})"); manager_string+="${manager}, "; }; }
    tot() {
        IFS=$'\n' read -d "" -ra pkgs <<< "$("$@")";
        ((packages+=${#pkgs[@]}));
        pac "$((${#pkgs[@]}-pkgs_h))";
    }

    # Redefine tot() and dir() for Bedrock Linux.
    [[ -f /bedrock/etc/bedrock-release && $PATH == */bedrock/cross/* ]] && {
        br_strata=$(brl list)
        tot() {
            IFS=$'\n' read -d "" -ra pkgs <<< "$(for s in ${br_strata}; do strat -r "$s" "$@"; done)"
            ((packages+="${#pkgs[@]}"))
            pac "$((${#pkgs[@]}-pkgs_h))";
        }
        dir() {
            local pkgs=()
            # globbing is intentional here
            # shellcheck disable=SC2206
            for s in ${br_strata}; do pkgs+=(/bedrock/strata/$s/$@); done
            ((packages+=${#pkgs[@]}))
            pac "$((${#pkgs[@]}-pkgs_h))"
        }
    }

    case $os in
        Linux|BSD|"iPhone OS"|Solaris|illumos)
            # Package Manager Programs.
            has kiss       && tot kiss l
            has cpt-list   && tot cpt-list
            has pacman-key && tot pacman -Qq --color never
            has click      && tot click list
            has dpkg       && tot dpkg-query -f '.\n' -W
            has xbps-query && tot xbps-query -l
            has apk        && tot apk info
            has opkg       && tot opkg list-installed
            has pacman-g2  && tot pacman-g2 -Q
            has lvu        && tot lvu installed
            has tce-status && tot tce-status -i
            has pkg_info   && tot pkg_info
            has pkgin      && tot pkgin list
            has tazpkg     && pkgs_h=6 tot tazpkg list && ((packages-=6))
            has sorcery    && tot gaze installed
            has alps       && tot alps showinstalled
            has butch      && tot butch list
            has swupd      && tot swupd bundle-list --quiet
            has pisi       && tot pisi li
            has pacstall   && tot pacstall -L
            has bulge      && tot bulge list
            has pm         && tot pm list packages
            has evox       && tot cat /var/evox/packages/DB
            has tea        && tot find "$HOME/.tea" -maxdepth 2 -mindepth 2 -type d

            # Using the dnf package cache is much faster than rpm.
            if has dnf && type -p sqlite3 >/dev/null && [[ -f /var/cache/dnf/packages.db ]]; then
                pac "$(sqlite3 /var/cache/dnf/packages.db "SELECT count(pkg) FROM installed")"
            else
                has rpm && tot rpm -qa
            fi

            # 'mine' conflicts with minesweeper games.
            [[ -f /etc/SDE-VERSION ]] &&
                has mine && tot mine -q

            # Counting files/dirs.
            # Variables need to be unquoted here. Only Bedrock Linux is affected.
            # $br_prefix is fixed and won't change based on user input so this is safe either way.
            # shellcheck disable=SC2086
            {
            shopt -s nullglob
            has brew    && dir "$(brew --cellar)/* $(brew --caskroom)/*"
            has emerge  && dir "/var/db/pkg/*/*"
            has Compile && dir "/Programs/*/"
            has eopkg   && dir "/var/lib/eopkg/package/*"
            has inary   && dir "/var/lib/inary/package/*"
            has tekel   && dir "/data/app/$USER/* /data/app/system/*"
            has crew    && dir "${CREW_PREFIX:-/usr/local}/etc/crew/meta/*.filelist"
            has pkgtool && dir "/var/log/packages/*"
            has scratch && dir "/var/lib/scratchpkg/index/*/.pkginfo"
            has kagami  && dir "/var/lib/kagami/pkgs/*"
            has cave    && dir "/var/db/paludis/repositories/cross-installed/*/data/*/ \
                               /var/db/paludis/repositories/installed/data/*/"
            has hardman && dir "/var/hpkg/packages/*"
            shopt -u nullglob
            }

            # Other (Needs complex command)
            has kpm-pkg && ((packages+=$(kpm  --get-selections | grep -cv deinstall$)))

            has guix && {
                manager=guix-system && tot guix package -p /run/current-system/profile -I
                manager=guix-user   && tot guix package -I
                manager=guix-home   && tot guix package -p ~/.guix-home/profile -I
            }

            has nix-store && {
                nix-user-pkgs() {
                    nix-store -qR ~/.nix-profile
                    nix-store -qR /etc/profiles/per-user/"$USER"
                }
                manager=nix-system  && tot nix-store -qR /run/current-system/sw
                manager=nix-user    && tot nix-user-pkgs
                manager=nix-default && tot nix-store -qR /nix/var/nix/profiles/default
            }

            # pkginfo is also the name of a python package manager which is painfully slow.
            # TODO: Fix this somehow.
            has pkginfo && tot pkginfo -i

            case $os-$kernel_name in
                BSD-FreeBSD|BSD-DragonFly)
                    has pkg && tot pkg info </dev/null
                ;;

                BSD-*)
                    has pkg && dir /var/db/pkg/*

                    ((packages == 0)) &&
                        has pkg && tot pkg list
                ;;

                illumos-*)
                    has pkg && tot pkg list
                ;;
            esac

            # List these last as they accompany regular package managers.
            has flatpak && tot flatpak list
            has spm     && tot spm list -i
            has puyo    && dir ~/.puyo/installed
            has cargo   && dir "${CARGO_HOME:-$HOME/.cargo}/bin/"*

            # Snap hangs if the command is run without the daemon running.
            # Only run snap if the daemon is also running.
            has snap && ps -e | grep -qFm 1 snapd >/dev/null && \
            pkgs_h=1 tot snap list && ((packages-=1))

            # This is the only standard location for appimages.
            # See: https://github.com/AppImage/AppImageKit/wiki
            manager=appimage && has appimaged && dir ~/.local/bin/*.[Aa]pp[Ii]mage
        ;;

        "Mac OS X"|"macOS"|MINIX)
            has port  && pkgs_h=1 tot port installed && ((packages-=1))
            has brew  && dir "$(brew --cellar)/* $(brew --caskroom)/*"
            has pkgin && tot pkgin list
            has dpkg  && tot dpkg-query -f '.\n' -W
            has tea   && tot find "$HOME/.tea" -maxdepth 2 -mindepth 2 -type d

            has nix-store && {
                nix-user-pkgs() {
                    nix-store -qR ~/.nix-profile
                    nix-store -qR /etc/profiles/per-user/"$USER"
                }
                manager=nix-system && tot nix-store -qR /run/current-system/sw
                manager=nix-user   && tot nix-user-pkgs
            }
        ;;

        AIX|FreeMiNT)
            has lslpp && ((packages+=$(lslpp -J -l -q | grep -cv '^#')))
            has rpm   && tot rpm -qa
        ;;

        Windows)
            case $kernel_name in
                CYGWIN*) has cygcheck && tot cygcheck -cd ;;
                MSYS*)   has pacman   && tot pacman -Qq --color never ;;
            esac

            ProgramData=$(cygpath --folder 0x0023 2>/dev/null)
            if [[ -z "$ProgramData" ]]; then
                mount=$(awk '/^C:\s/ {print $2}' /proc/mounts 2>/dev/null)
                ProgramData="${mount:-/cygdrive/c}/ProgramData"
            fi

            # scoop list adds a few extra lines to be fancy, an easy fix is to just remove the first 4 lines. I dont know a better way to do this.
            has scoop && pkgs_h=4 tot scoop list

            # Count chocolatey packages.
            # [[ -d /c/ProgramData/chocolatey/lib ]] && \
            #     dir /c/ProgramData/chocolatey/lib/*
            # has choco && tot choco list --localonly
            has choco && dir "$ProgramData"/chocolatey/lib/*

            # Count winget
            has winget && tot winget list
        ;;

        Haiku)
            has pkgman && dir /boot/system/package-links/*
            packages=${packages/pkgman/depot}
        ;;

        IRIX)
            manager=swpkg
            pkgs_h=3 tot versions -b && ((packages-=3))
        ;;
    esac

    if ((packages == 0)); then
        unset packages

    elif [[ $package_managers == on ]]; then
        printf -v packages '%s, ' "${managers[@]}"
        packages=${packages%,*}

    elif [[ $package_managers == tiny ]]; then
        packages+=" (${manager_string%,*})"
    fi

    packages=${packages/pacman-key/pacman}
}

get_shell() {
    case $shell_path in
        on)  shell="$SHELL " ;;
        off) shell="${SHELL##*/} " ;;
    esac

    [[ $shell_version != on ]] && return

    case ${shell_name:=${SHELL##*/}} in
        bash)
            [[ $BASH_VERSION ]] ||
                BASH_VERSION=$("$SHELL" -c "printf %s \"\$BASH_VERSION\"")

            shell+=${BASH_VERSION/-*}
        ;;

        sh|ash|dash|es) ;;

        *ksh)
            shell+=$("$SHELL" -c "printf %s \"\$KSH_VERSION\"")
            shell=${shell/ * KSH}
            shell=${shell/version}
        ;;

        osh)
            if [[ $OIL_VERSION ]]; then
                shell+=$OIL_VERSION
            else
                shell+=$("$SHELL" -c "printf %s \"\$OIL_VERSION\"")
            fi
        ;;

        tcsh)
            shell+=$("$SHELL" -c "printf %s \$tcsh")
        ;;

        yash)
            shell+=$("$SHELL" --version 2>&1)
            shell=${shell/ $shell_name}
            shell=${shell/ Yet another shell}
            shell=${shell/Copyright*}
        ;;

        nu)
            shell+=$("$SHELL" -c "version | get version")
            shell=${shell/ $shell_name}
        ;;


        *)
            shell+=$("$SHELL" --version 2>&1)
            shell=${shell/ $shell_name}
        ;;
    esac

    # Remove unwanted info.
    shell=${shell/, version}
    shell=${shell/xonsh\//xonsh }
    shell=${shell/options*}
    shell=${shell/\(*\)}
}

get_editor() {
    local editor_full_path="${VISUAL:-$EDITOR}"

    # in case neither is set just return
    [[ -z "$editor_full_path" ]] && return

    case $editor_path in
        on)  editor="${editor_full_path} " ;;
        off) editor="${editor_full_path##*/} " ;;
    esac

    # in case editor version is not demanded don't bother parsing it
    [[ $editor_version != on ]] && return

    case ${editor_name:=${editor_full_path##*/}} in
        nano|vim)
            editor+=$("$editor_full_path" --version 2>&1)
            editor="${editor/$'\n'*}"
            editor="${editor/$editor_name }"
        ;;
        *)
            editor+=$("$editor_full_path" --version 2>&1)
            editor="${editor/$'\n'*}"
        ;;
    esac

    # remove some common unwanted info from version strings
    editor=${editor/, version}
    editor=${editor/options*}
    editor=${editor/\(*\)}
}

get_de() {
    # If function was run, stop here.
    ((de_run == 1)) && return

    case $os in
        "Mac OS X"|"macOS") de=Aqua ;;

        "ravynOS") de=Magma ;;

        Windows)
            case $distro in
                *"Windows 10"*|*"Windows 11"*)
                    de=Fluent
                ;;

                *"Windows 8"*)
                    de=Metro
                ;;

                *)
                    de=Aero
                ;;
            esac
        ;;

        FreeMiNT)
            freemint_wm=(/proc/*)

            case ${freemint_wm[*]} in
                *thing*)  de=Thing ;;
                *jinnee*) de=Jinnee ;;
                *tera*)   de=Teradesk ;;
                *neod*)   de=NeoDesk ;;
                *zdesk*)  de=zDesk ;;
                *mdesk*)  de=mDesk ;;
            esac
        ;;

        *)
            ((wm_run != 1)) && get_wm

            # Temporary support for Regolith Linux
            if [[ $DESKTOP_SESSION == *regolith ]]; then
                de=Regolith

            elif [[ $XDG_CURRENT_DESKTOP ]]; then
                de=${XDG_CURRENT_DESKTOP/X\-}
                de=${de/Budgie:GNOME/Budgie}
                de=${de/:Unity7:ubuntu}

            elif [[ $DESKTOP_SESSION ]]; then
                de=${DESKTOP_SESSION##*/}
                de=${de/trinity/Trinity}

            elif [[ $GNOME_DESKTOP_SESSION_ID ]]; then
                de=GNOME

            elif [[ $MATE_DESKTOP_SESSION_ID ]]; then
                de=MATE

            elif [[ $TDE_FULL_SESSION ]]; then
                de=Trinity
            fi

            # When a window manager is started from a display manager
            # the desktop variables are sometimes also set to the
            # window manager name. This checks to see if WM == DE
            # and discards the DE value.
            [[ $de == "$wm" ]] && { unset -v de; return; }
        ;;
    esac

    # Fallback to using xprop.
    [[ $DISPLAY && -z $de ]] && type -p xprop &>/dev/null && \
        de=$(xprop -root | awk '/KDE_SESSION_VERSION|^_MUFFIN|xfce4|xfce5/')

    # Format strings.
    case $de in
        KDE_SESSION_VERSION*) de=KDE${de/* = } ;;
        *xfce4*)  de=Xfce4 ;;
        *xfce5*)  de=Xfce5 ;;
        *xfce*)   de=Xfce ;;
        *mate*)   de=MATE ;;
        *GNOME*)  de=GNOME ;;
        *MUFFIN*) de=Cinnamon ;;
    esac

    ((${KDE_SESSION_VERSION:-0} >= 4)) && de=${de/KDE/Plasma}

    if [[ $de_version == on && $de ]]; then
        case $de in
            Plasma*)
                       de_ver=$(plasmashell --version)
                       kf_ver=$(kf5-config --version)
                       qt_ver=${kf_ver/KDE*}
                       qt_ver=${qt_ver/Qt:}
                       qt_ver=$(trim "$qt_ver")
                       kf_ver=${kf_ver/kf5*}
                       kf_ver=${kf_ver/*:}
                       kf_ver=$(trim "$kf_ver")
            ;;
            MATE*)     de_ver=$(mate-session --version) ;;
            Xfce*)     de_ver=$(xfce4-session --version) ;;
            GNOME*)    de_ver=$(gnome-shell --version) ;;
            Cinnamon*) de_ver=$(cinnamon --version) ;;
            Deepin*)   de_ver=$(awk -F'=' '/MajorVersion/ {print $2}' /etc/os-version) ;;
            Budgie*)   de_ver=$(budgie-desktop --version) ;;
            Cutefish*) de_ver=$(awk -F'=' '/Version/ {print $2}' /etc/cutefish) ;;
            LXQt*)     de_ver=$(lxqt-session --version) ;;
            Lumina*)   de_ver=$(lumina-desktop --version 2>&1) ;;
            Trinity*)  de_ver=$(tde-config --version) ;;
            Unity*)    de_ver=$(unity --version) ;;
        esac

        de_ver=${de_ver/*TDE:}
        de_ver=${de_ver/tde-config*}
        de_ver=${de_ver/liblxqt*}
        de_ver=${de_ver/Copyright*}
        de_ver=${de_ver/)*}
        de_ver=${de_ver/* }
        de_ver=${de_ver//\"}

        de+=" $de_ver"

        [[ $de == "Plasma"* ]] && de+=" [KF5 $kf_ver] [Qt $qt_ver]"
    fi

    # TODO:
    #  - New config option + flag: --de_display_server on/off ?
    #  - Add display of X11, Arcan and anything else relevant.
    [[ $de ]] &&
        de+=" (${XDG_SESSION_TYPE})"

    de_run=1
}

get_wm() {
    # If function was run, stop here.
    ((wm_run == 1)) && return

    case $kernel_name in
        *OpenBSD*) ps_flags=(x -c) ;;
        *)         ps_flags=(-e) ;;
    esac

    if [[ -O "${XDG_RUNTIME_DIR}/${WAYLAND_DISPLAY:-wayland-0}" ]]; then
        if tmp_pid="$(lsof -t "${XDG_RUNTIME_DIR}/${WAYLAND_DISPLAY:-wayland-0}" 2>&1)" ||
           tmp_pid="$(fuser   "${XDG_RUNTIME_DIR}/${WAYLAND_DISPLAY:-wayland-0}" 2>&1)"; then
            tmp_pid="$(trim "${tmp_pid##*:}")"
            wm="$(ps -p "${tmp_pid}" -ho comm=)"
        else
            # lsof may not exist, or may need root on some systems. Similarly fuser.
            # On those systems we search for a list of known window managers, this can mistakenly
            # match processes for another user or session and will miss unlisted window managers.
            wm=$(ps "${ps_flags[@]}" | grep -m 1 -o -F \
                               -e ^arcan$ \
                               -e ^asc$ \
                               -e ^clayland$ \
                               -e ^dwc$ \
                               -e ^dwl$ \
                               -e ^fireplace$ \
                               -e ^gnome-shell$ \
                               -e ^greenfield$ \
                               -e ^grefsen$ \
                               -e ^hikari$ \
                               -e ^Hyprland$ \
                               -e ^kwin$ \
                               -e ^lipstick$ \
                               -e ^maynard$ \
                               -e ^mazecompositor$ \
                               -e ^motorcar$ \
                               -e ^orbital$ \
                               -e ^orbment$ \
                               -e ^perceptia$ \
                               -e ^river$ \
                               -e ^rustland$ \
                               -e ^sway$ \
                               -e ^ulubis$ \
                               -e ^velox$ \
                               -e ^wavy$ \
                               -e ^way-cooler$ \
                               -e ^wayfire$ \
                               -e ^wayhouse$ \
                               -e ^westeros$ \
                               -e ^westford$ \
                               -e ^weston$ )
        fi

    elif [[ $DISPLAY && $os != "Mac OS X" && $os != "macOS" && $os != FreeMiNT ]]; then
        # non-EWMH WMs.
        wm=$(ps "${ps_flags[@]}" | grep -m 1 -o \
                           -e "[s]owm" \
                           -e "[c]atwm" \
                           -e "[f]vwm" \
                           -e "[d]wm" \
                           -e "[2]bwm" \
                           -e "[m]onsterwm" \
                           -e "[t]inywm" \
                           -e "[x]11fs" \
                           -e "[x]monad")

        [[ -z $wm ]] && type -p xprop &>/dev/null && {
            id=$(xprop -root -notype _NET_SUPPORTING_WM_CHECK)
            id=${id##* }
            wm=$(xprop -id "$id" -notype -len 100 -f _NET_WM_NAME 8t)
            wm=${wm/*WM_NAME = }
            wm=${wm/\"}
            wm=${wm/\"*}
        }

    else
        case $os in
            "Mac OS X"|"macOS")
                ps_line=$(ps -e | grep -o \
                    -e "[S]pectacle" \
                    -e "[A]methyst" \
                    -e "[k]wm" \
                    -e "[c]hun[k]wm" \
                    -e "[y]abai" \
                    -e "[R]ectangle")

                case $ps_line in
                    *chunkwm*)   wm=chunkwm ;;
                    *kwm*)       wm=Kwm ;;
                    *yabai*)     wm=yabai ;;
                    *Amethyst*)  wm=Amethyst ;;
                    *Spectacle*) wm=Spectacle ;;
                    *Rectangle*) wm=Rectangle ;;
                    *)           wm="Quartz Compositor" ;;
                esac
            ;;

            Windows)
                wm=$(
                    tasklist |

                    grep -Fom 1 \
                         -e bugn \
                         -e Windawesome \
                         -e blackbox \
                         -e emerge \
                         -e litestep
                )

                [[ $wm == blackbox ]] &&
                    wm="bbLean (Blackbox)"

                wm=${wm:+$wm, }DWM.exe
            ;;

            FreeMiNT)
                freemint_wm=(/proc/*)

                case ${freemint_wm[*]} in
                    *xaaes* | *xaloader*) wm=XaAES ;;
                    *myaes*)              wm=MyAES ;;
                    *naes*)               wm=N.AES ;;
                    geneva)               wm=Geneva ;;
                    *)                    wm="Atari AES" ;;
                esac
            ;;
        esac
    fi

    # Rename window managers to their proper values.
    [[ $wm == *WINDOWMAKER* ]] && wm=wmaker
    [[ $wm == *GNOME*Shell* ]] && wm=Mutter

    wm_run=1
}

get_wm_theme() {
    ((wm_run != 1)) && get_wm
    ((de_run != 1)) && get_de

    case $wm  in
        E16)
            wm_theme=$(awk -F "= " '/theme.name/ {print $2}' "${HOME}/.e16/e_config--0.0.cfg")
        ;;

        Sawfish)
            wm_theme=$(awk -F '\\(quote|\\)' '/default-frame-style/ {print $(NF-4)}' \
                       "$HOME/.sawfish/custom")
        ;;

        Cinnamon|Muffin|"Mutter (Muffin)")
            detheme=$(gsettings get org.cinnamon.theme name)
            wm_theme=$(gsettings get org.cinnamon.desktop.wm.preferences theme)
            wm_theme="$detheme ($wm_theme)"
        ;;

        Compiz|Mutter|Gala)
            if type -p gsettings >/dev/null; then
                wm_theme=$(gsettings get org.gnome.shell.extensions.user-theme name)

                [[ ${wm_theme//\'} ]] || \
                    wm_theme=$(gsettings get org.gnome.desktop.wm.preferences theme)

            elif type -p gconftool-2 >/dev/null; then
                wm_theme=$(gconftool-2 -g /apps/metacity/general/theme)
            fi
        ;;

        Metacity*)
            if [[ $de == Deepin ]]; then
                wm_theme=$(gsettings get com.deepin.wrap.gnome.desktop.wm.preferences theme)

            elif [[ $de == MATE ]]; then
                wm_theme=$(gsettings get org.mate.Marco.general theme)

            else
                wm_theme=$(gconftool-2 -g /apps/metacity/general/theme)
            fi
        ;;

        E17|Enlightenment)
            if type -p eet >/dev/null; then
                wm_theme=$(eet -d "$HOME/.e/e/config/standard/e.cfg" config |\
                            awk '/value \"file\" string.*.edj/ {print $4}')
                wm_theme=${wm_theme##*/}
                wm_theme=${wm_theme%.*}
            fi
        ;;

        Fluxbox)
            [[ -f $HOME/.fluxbox/init ]] &&
                wm_theme=$(awk -F "/" '/styleFile/ {print $NF}' "$HOME/.fluxbox/init")
        ;;

        IceWM*)
            [[ -f $HOME/.icewm/theme ]] &&
                wm_theme=$(awk -F "[\",/]" '!/#/ {print $2}' "$HOME/.icewm/theme")
        ;;

        Openbox)
            case $de in
                LXDE*) ob_file="lxde-rc" ;;
                LXQt*) ob_file="lxqt-rc" ;;
                    *) ob_file="rc" ;;
            esac

            ob_file=$XDG_CONFIG_HOME/openbox/$ob_file.xml

            [[ -f $ob_file ]] &&
                wm_theme=$(awk '/<theme>/ {while (getline n) {if (match(n, /<name>/))
                            {l=n; exit}}} END {split(l, a, "[<>]"); print a[3]}' "$ob_file")
        ;;

        PekWM)
            [[ -f $HOME/.pekwm/config ]] &&
                wm_theme=$(awk -F "/" '/Theme/{gsub(/\"/,""); print $NF}' "$HOME/.pekwm/config")
        ;;

        Xfwm4)
            [[ -f $HOME/.config/xfce4/xfconf/xfce-perchannel-xml/xfwm4.xml ]] &&
                wm_theme=$(xfconf-query -c xfwm4 -p /general/theme)
        ;;

        KWin*)
            kde_config_dir
            kwinrc=$kde_config_dir/kwinrc
            kdebugrc=$kde_config_dir/kdebugrc

            if [[ -f $kwinrc ]]; then
                wm_theme=$(awk '/theme=/ {
                                    gsub(/theme=.*qml_|theme=.*svg__/,"",$0);
                                    print $0;
                                    exit
                                 }' "$kwinrc")

                [[ "$wm_theme" ]] ||
                    wm_theme=$(awk '/library=org.kde/ {
                                        gsub(/library=org.kde./,"",$0);
                                        print $0;
                                        exit
                                     }' "$kwinrc")

                [[ $wm_theme ]] ||
                    wm_theme=$(awk '/PluginLib=kwin3_/ {
                                        gsub(/PluginLib=kwin3_/,"",$0);
                                        print $0;
                                        exit
                                     }' "$kwinrc")

            elif [[ -f $kdebugrc ]]; then
                wm_theme=$(awk '/(decoration)/ {gsub(/\[/,"",$1); print $1; exit}' "$kdebugrc")
            fi

            wm_theme=${wm_theme/theme=}
        ;;

        "Quartz Compositor")
            global_preferences=$HOME/Library/Preferences/.GlobalPreferences.plist
            wm_theme=$(PlistBuddy -c "Print AppleInterfaceStyle" "$global_preferences")
            wm_theme_color=$(PlistBuddy -c "Print AppleAccentColor" "$global_preferences")

            [[ "$wm_theme" ]] ||
                wm_theme=Light

            case $wm_theme_color in
                -1) wm_theme_color=Graphite ;;
                0)  wm_theme_color=Red ;;
                1)  wm_theme_color=Orange ;;
                2)  wm_theme_color=Yellow ;;
                3)  wm_theme_color=Green ;;
                5)  wm_theme_color=Purple ;;
                6)  wm_theme_color=Pink ;;
                *)  wm_theme_color=Blue ;;
            esac

            wm_theme="$wm_theme_color ($wm_theme)"
        ;;

        *Explorer)
            path=/proc/registry/HKEY_CURRENT_USER/Software/Microsoft
            path+=/Windows/CurrentVersion/Themes/CurrentTheme

            wm_theme=$(head -n1 "$path")
            wm_theme=${wm_theme##*\\}
            wm_theme=${wm_theme%.*}
        ;;

        Blackbox|bbLean*)
            path=$(wmic process get ExecutablePath | grep -F "blackbox")
            path=${path//\\/\/}

            wm_theme=$(grep '^session\.styleFile:' "${path/\.exe/.rc}")
            wm_theme=${wm_theme/session\.styleFile: }
            wm_theme=${wm_theme##*\\}
            wm_theme=${wm_theme%.*}
        ;;

        LeftWM*)
            if command -v leftwm-theme &> /dev/null
            then
                wm_theme=$(leftwm-theme status | grep "Your current theme" | sed -e 's/Your current theme is //g' -e 's/\,.*$//g')
            fi
        ;;
    esac

    wm_theme=$(trim_quotes "$wm_theme")
}

get_cpu() {
    case $os in
        "Linux" | "MINIX" | "Windows")
            # Get CPU name.
            cpu_file="/proc/cpuinfo"

            case $kernel_machine in
                "frv" | "hppa" | "m68k" | "openrisc" | "or"* | "powerpc" | "ppc"* | "sparc"*)
                    cpu="$(awk -F':' '/^cpu\t|^CPU/ {printf $2; exit}' "$cpu_file")"
                ;;

                "s390"*)
                    cpu="$(awk -F'=' '/machine/ {print $4; exit}' "$cpu_file")"
                ;;

                "ia64" | "m32r")
                    cpu="$(awk -F':' '/model/ {print $2; exit}' "$cpu_file")"
                    [[ -z "$cpu" ]] && cpu="$(awk -F':' '/family/ {printf $2; exit}' "$cpu_file")"
                ;;

                "riscv"* | "rv"*)
                    cpu_uarch="$(awk -F':' '/uarch/ {print $2; exit}' "$cpu_file")"
                    # RISC-V ISA string example: "rv64imafdch_zicsr_zifencei".
                    cpu_isa="$(awk -F':' '/isa/ {print $2; exit}' "$cpu_file")"
                    # The _z parts are not important for CPU showcasing, so we remove them.
                    cpu_isa="${cpu_isa%%_*}"
                    # Then we replace "imafd" with "g" since "g" is a shorthand.
                    cpu_isa="${cpu_isa/imafd/g}"
                    # The final ISA output of the above example is "rv64gch".
                    cpu="$cpu_uarch $cpu_isa"
                ;;

                "arm"* | "aarch64")
                    if [[ $(trim "$distro") == Android* ]]; then
                        # Android roms have modified cpuinfo that shows CPU model as a string
                        cpu="$(awk -F':' '/Hardware/ {print $2; exit}' "$cpu_file")"
                    else
                        # ARM linux displays binary model code in cpuinfo, which needs to be decoded with lscpu
                        if ! command -v python3 &> /dev/null; then
                            cpu="$(lscpu | awk -F': ' '/Vendor ID/ {print $2; exit}' ) $(lscpu | awk -F': ' '/Model name/ {print $2; exit}')"
                        else
                            # Sometimes there are multiple CPU models (e.g. RK3399 has 4 A53 and 2 A72 cores)
                            # However, I don't know how to implement this in awk, so I'll use python for now
                            read -r -d '' py_script << END
from subprocess import check_output


def find(lines, label):
    for ln in lines:
        if ln.strip().startswith(label):
            t = ln.split(label)[-1].strip()
            return None if t == '-' else t

    return None


if __name__ == '__main__':
    lscpu = check_output('lscpu').decode()

    vendor_id = find(lscpu.split('\n'), 'Vendor ID:') or None

    cpus = []

    for model_desc in lscpu.split('Model name:'):
        lines = model_desc.split('\n')
        model = lines[0].strip()

        cores = find(lines, 'Core(s) per socket:') or find(lines, 'Core(s) per cluster:')
        if cores is None:
            continue

        cores = int(cores)
        cores *= int(find(lines, 'Socket(s):') or find(lines, 'Cluster(s):') or "1")
        if cores == -1:
            continue

        mhz = float(find(lines, 'CPU max MHz:') or find(lines, 'CPU min MHz:') or "0")
        speed = f'@ {mhz / 1000:.2f} GHz' if mhz > 0 else ''

        cpus.append(f'{vendor_id} {model} ({cores}) {speed}')

    print('\n'.join(cpus))
END
                            tmp_cpus=$(python3 -c "$py_script")
                            while IFS= read -r line; do
                                prin "${subtitle:+${subtitle}}" "$line"
                            done <<< "$tmp_cpus"

                            return
                        fi
                    fi
                ;;
            esac

            # If cpu is not detected on a platform-specific bases, fallback to cpuinfo method
            [[ -z "$cpu" ]] && cpu="$(awk -F '\\s*: | @' '/model name|Model|uarch|Hardware|Processor|^cpu model|chip type|^cpu type/ { print $2; exit}' "$cpu_file")"
            [[ -z "$cpu" ]] && cpu="$(awk -F '\\s*: | @' '/Hardware/ {print $2; exit}' "$cpu_file")"

            speed_dir="/sys/devices/system/cpu/cpu0/cpufreq"

            # Select the right temperature file.
            for temp_dir in /sys/class/hwmon/*; do
                [[ "$(< "${temp_dir}/name")" =~ (cpu_thermal|coretemp|fam15h_power|k10temp) ]] && {
                    temp_dirs=("$temp_dir"/temp*_input)
                    temp_dir=${temp_dirs[0]}
                    break
                }
            done

            # If on a Raspberry Pi...
            if grep -q "Raspberry Pi" /proc/device-tree/model; then
                temp_dir=/sys/class/thermal/thermal_zone0/temp
            fi

            # Get CPU speed.
            if [[ -d "$speed_dir" ]]; then
                # Fallback to bios_limit if $speed_type fails.
                speed="$(< "${speed_dir}/${speed_type}")" ||\
                speed="$(< "${speed_dir}/bios_limit")" ||\
                speed="$(< "${speed_dir}/scaling_max_freq")" ||\
                speed="$(< "${speed_dir}/cpuinfo_max_freq")"
                speed="$((speed / 1000))"

            else
                case $kernel_machine in
                    "sparc"*)
                        # SPARC systems use a different file to expose clock speed information.
                        speed_file="/sys/devices/system/cpu/cpu0/clock_tick"
                        speed="$(($(< "$speed_file") / 1000000))"
                    ;;

                    *)
                        speed="$(awk -F ': |\\.' '/cpu MHz|^clock/ {printf $2; exit}' "$cpu_file")"
                        speed="${speed/MHz}"
                    ;;
                esac
            fi

            # Get CPU temp.
            [[ -f "$temp_dir" ]] && deg="$(($(< "$temp_dir") * 100 / 10000))"

            # Get CPU cores.
            case $kernel_machine in
                "sparc"*)
                    case $cpu_cores in
                        # SPARC systems doesn't expose detailed topology information in
                        # /proc/cpuinfo so I have to use lscpu here.
                        "logical" | "on")
                            cores="$(lscpu | awk -F ': *' '/^CPU\(s\)/ {print $2}')"
                        ;;
                        "physical")
                            cores="$(lscpu | awk -F ': *' '/^Core\(s\) per socket/ {print $2}')"
                            sockets="$(lscpu | awk -F ': *' '/^Socket\(s\)/ {print $2}')"
                            cores="$((sockets * cores))"
                        ;;
                    esac
                ;;

                *)
                    sockets="$(grep "physical id" /proc/cpuinfo | sort -u | wc -l)"

                    case $cpu_cores in
                        "logical" | "on")
                            cores="$(grep -c "^processor" "$cpu_file")"
                        ;;
                        "physical")
                            cores="$(awk '/^core id/&&!a[$0]++{++i} END {print i}' "$cpu_file")"
                        ;;
                    esac
                ;;
            esac
        ;;

        "Mac OS X"|"macOS")
            if [[ $osx_version == 10.[4-5]* ]]; then
                cpu="$(system_profiler SPHardwareDataType | grep CPU\ Type)"
                cpu="${cpu/CPU\ Type\:/}"

                speed="$(system_profiler SPHardwareDataType | grep CPU\ Speed)"
                speed="${speed/CPU\ Speed\:/}"
                speed="${speed/ MHz/}"
                speed="${speed/ GHz/}"

                cores="$(system_profiler SPHardwareDataType | grep Number\ Of\ CPUs)"
                cores="${cores/Number\ Of\ CPUs\:/}"
            else
                cpu="$(sysctl -n machdep.cpu.brand_string)"
            fi

            # Get CPU cores.
            case $cpu_cores in
                "logical" | "on") cores="$(sysctl -n hw.logicalcpu_max)" ;;
                "physical")       cores="$(sysctl -n hw.physicalcpu_max)" ;;
            esac
        ;;

        "iPhone OS")
            case $kernel_machine in
                "iPhone1,"[1-2] | "iPod1,1"): "Samsung S5L8900 (1) @ 412MHz" ;;
                "iPhone2,1"):                 "Samsung S5PC100 (1) @ 600MHz" ;;
                "iPhone3,"[1-3] | "iPod4,1"): "Apple A4 (1) @ 800MHz" ;;
                "iPhone4,1" | "iPod5,1"):     "Apple A5 (2) @ 800MHz" ;;
                "iPhone5,"[1-4]): "Apple A6 (2) @ 1.3GHz" ;;
                "iPhone6,"[1-2]): "Apple A7 (2) @ 1.3GHz" ;;
                "iPhone7,"[1-2]): "Apple A8 (2) @ 1.4GHz" ;;
                "iPhone8,"[1-4] | "iPad6,1"[12]): "Apple A9 (2) @ 1.85GHz" ;;
                "iPhone9,"[1-4] | "iPad7,"[5-6] | "iPad7,1"[1-2]):
                    "Apple A10 Fusion (4) @ 2.34GHz"
                ;;
                "iPhone10,"[1-6]): "Apple A11 Bionic (6) @ 2.39GHz" ;;
                "iPhone11,"[2468] | "iPad11,"[1-4] | "iPad11,"[6-7]): "Apple A12 Bionic (6) @ 2.49GHz" ;;
                "iPhone12,"[1358]): "Apple A13 Bionic (6) @ 2.65GHz" ;;
                "iPhone13,"[1-4] | "iPad13,"[1-2]): "Apple A14 Bionic (6) @ 3.00Ghz" ;;

                "iPod2,1"): "Samsung S5L8720 (1) @ 533MHz" ;;
                "iPod3,1"): "Samsung S5L8922 (1) @ 600MHz" ;;
                "iPod7,1"): "Apple A8 (2) @ 1.1GHz" ;;
                "iPad1,1"): "Apple A4 (1) @ 1GHz" ;;
                "iPad2,"[1-7]): "Apple A5 (2) @ 1GHz" ;;
                "iPad3,"[1-3]): "Apple A5X (2) @ 1GHz" ;;
                "iPad3,"[4-6]): "Apple A6X (2) @ 1.4GHz" ;;
                "iPad4,"[1-3]): "Apple A7 (2) @ 1.4GHz" ;;
                "iPad4,"[4-9]): "Apple A7 (2) @ 1.4GHz" ;;
                "iPad5,"[1-2]): "Apple A8 (2) @ 1.5GHz" ;;
                "iPad5,"[3-4]): "Apple A8X (3) @ 1.5GHz" ;;
                "iPad6,"[3-4]): "Apple A9X (2) @ 2.16GHz" ;;
                "iPad6,"[7-8]): "Apple A9X (2) @ 2.26GHz" ;;
                "iPad7,"[1-4]): "Apple A10X Fusion (6) @ 2.39GHz" ;;
                "iPad8,"[1-8]): "Apple A12X Bionic (8) @ 2.49GHz" ;;
                "iPad8,9" | "iPad8,1"[0-2]): "Apple A12Z Bionic (8) @ 2.49GHz" ;;
            esac
            cpu="$_"
        ;;

        "BSD")
            # Get CPU name.
            cpu="$(sysctl -n hw.model)"
            cpu="${cpu/[0-9]\.*}"
            cpu="${cpu/ @*}"

            # Get CPU speed.
            speed="$(sysctl -n hw.cpuspeed)"
            [[ -z "$speed" ]] && speed="$(sysctl -n  hw.clockrate)"

            # Get CPU cores.
            case $kernel_name in
                "OpenBSD"*)
                    [[ "$(sysctl -n hw.smt)" == "1" ]] && smt="on" || smt="off"
                    ncpufound="$(sysctl -n hw.ncpufound)"
                    ncpuonline="$(sysctl -n hw.ncpuonline)"
                    cores="${ncpuonline}/${ncpufound},\\xc2\\xa0SMT\\xc2\\xa0${smt}"
                ;;
                *)
                    cores="$(sysctl -n hw.ncpu)"
                ;;
            esac

            # Get CPU temp.
            case $kernel_name in
                "FreeBSD"* | "DragonFly"* | "NetBSD"*)
                    deg="$(sysctl -n dev.cpu.0.temperature)"
                    deg="${deg/C}"
                ;;
                "OpenBSD"* | "Bitrig"*)
                    deg="$(sysctl hw.sensors | \
                        awk -F'=|degC' '/(ksmn|adt|lm|cpu)0.temp0/ {printf("%2.1f", $2); exit}')"
                ;;
            esac
        ;;

        "Solaris" | "illumos")
            # Get CPU name.
            cpu="$(psrinfo -pv)"
            cpu="${cpu//*$'\n'}"
            cpu="${cpu/[0-9]\.*}"
            cpu="${cpu/ @*}"
            cpu="${cpu/\(portid*}"

            # Get CPU speed.
            speed="$(psrinfo -v | awk '/operates at/ {print $6; exit}')"

            # Get CPU cores.
            case $cpu_cores in
                "logical" | "on") cores="$(kstat -m cpu_info | grep -c -F "chip_id")" ;;
                "physical") cores="$(psrinfo -p)" ;;
            esac
        ;;

        "Haiku")
            # Get CPU name.
            cpu="$(sysinfo -cpu | awk -F '\\"' '/CPU #0/ {print $2}')"
            cpu="${cpu/@*}"

            # Get CPU speed.
            speed="$(sysinfo -cpu | awk '/running at/ {print $NF; exit}')"
            speed="${speed/MHz}"

            # Get CPU cores.
            cores="$(sysinfo -cpu | grep -c -F 'CPU #')"
        ;;

        "AIX")
            # Get CPU name.
            cpu="$(lsattr -El proc0 -a type | awk '{printf $2}')"

            # Get CPU speed.
            speed="$(prtconf -s | awk -F':' '{printf $2}')"
            speed="${speed/MHz}"

            # Get CPU cores.
            case $cpu_cores in
                "logical" | "on")
                    cores="$(lparstat -i | awk -F':' '/Online Virtual CPUs/ {printf $2}')"
                ;;

                "physical")
                    cores="$(lparstat -i | awk -F':' '/Active Physical CPUs/ {printf $2}')"
                ;;
            esac
        ;;

        "IRIX")
            # Get CPU name.
            cpu="$(hinv -c processor | awk -F':' '/CPU:/ {printf $2}')"

            # Get CPU speed.
            speed="$(hinv -c processor | awk '/MHZ/ {printf $2}')"

            # Get CPU cores.
            cores="$(sysconf NPROC_ONLN)"
        ;;

        "FreeMiNT")
            cpu="$(awk -F':' '/CPU:/ {printf $2}' /kern/cpuinfo)"
            speed="$(awk -F '[:.M]' '/Clocking:/ {printf $2}' /kern/cpuinfo)"
        ;;
    esac

    # Remove un-needed patterns from cpu output.
    cpu="${cpu//(TM)}"
    cpu="${cpu//(tm)}"
    cpu="${cpu//(R)}"
    cpu="${cpu//(r)}"
    cpu="${cpu//CPU}"
    cpu="${cpu//Processor}"
    cpu="${cpu//Dual-Core}"
    cpu="${cpu//Quad-Core}"
    cpu="${cpu//Six-Core}"
    cpu="${cpu//Eight-Core}"
    cpu="${cpu//[1-9][0-9]-Core}"
    cpu="${cpu//[0-9]-Core}"
    cpu="${cpu//, * Compute Cores}"
    cpu="${cpu//Core / }"
    cpu="${cpu//(\"AuthenticAMD\"*)}"
    cpu="${cpu//with Radeon*Graphics}"
    cpu="${cpu//, altivec supported}"
    cpu="${cpu//FPU*}"
    cpu="${cpu//Chip Revision*}"
    cpu="${cpu//Technologies, Inc}"
    cpu="${cpu//Core2/Core 2}"

    # Trim spaces from core and speed output
    cores="${cores//[[:space:]]}"
    speed="${speed//[[:space:]]}"

    # Remove CPU brand from the output.
    if [[ "$cpu_brand" == "off" ]]; then
        cpu="${cpu/AMD }"
        cpu="${cpu/Intel }"
        cpu="${cpu/Core? Duo }"
        cpu="${cpu/Qualcomm }"
    fi

    # Add CPU cores to the output.
    [[ "$cpu_cores" != "off" && "$cores" ]] && \
        case $os in
            "Mac OS X"|"macOS")
                if [[ $(uname -m) == 'arm64' ]]; then
                    cpu="$cpu ($cores)"
                else
                    cpu="${cpu/@/(${cores}) @}"
                fi
            ;;
            *)
                # If socket information is present and more than 1, display cpu count first
                if [[ $sockets ]] && [[ $sockets -gt 1 ]]; then
                    cpu="${sockets}x $cpu ($((cores / sockets)))"
                else
                    cpu="$cpu ($cores)"
                fi
            ;;
        esac

    # Add CPU speed to the output.
    if [[ "$cpu_speed" != "off" && "$speed" ]]; then
        if (( speed < 1000 )); then
            cpu="$cpu @ ${speed}MHz"
        else
            [[ "$speed_shorthand" == "on" ]] && speed="$((speed / 100))"
            speed="${speed:0:1}.${speed:1}"
            cpu="$cpu @ ${speed}GHz"
        fi
    fi

    # Add CPU temp to the output.
    if [[ "$cpu_temp" != "off" && "$deg" ]]; then
        deg="${deg//.}"

        # Convert to Fahrenheit if enabled
        [[ "$cpu_temp" == "F" ]] && deg="$((deg * 90 / 50 + 320))"

        # Format the output
        deg="[${deg/${deg: -1}}.${deg: -1}°${cpu_temp:-C}]"
        cpu="$cpu $deg"
    fi
}

get_gpu() {
    case $os in
        "Linux")
            # Read GPUs into array.
            gpu_cmd="$(lspci -mm |
                       awk -F '\"|\" \"|\\(' \
                              '/"Display|"3D|"VGA/ {
                                  a[$0] = $1 " " $3 " " ($(NF-1) ~ /^$|^Device [[:xdigit:]]+$/ ? $4 : $(NF-1))
                              }
                              END { for (i in a) {
                                  if (!seen[a[i]]++) {
                                      sub("^[^ ]+ ", "", a[i]);
                                      print a[i]
                                  }
                              }}')"

            if [[ "$gpu_cmd" == "" ]]; then
                gpu_cmd="$(glxinfo -B | grep -F 'OpenGL renderer string')"
                gpu_cmd="${gpu_cmd/OpenGL renderer string: }"
            fi

            IFS=$'\n' read -d "" -ra gpus <<< "$gpu_cmd"

            # Remove duplicate Intel Graphics outputs.
            # This fixes cases where the outputs are both
            # Intel but not entirely identical.
            #
            # Checking the first two array elements should
            # be safe since there won't be 2 intel outputs if
            # there's a dedicated GPU in play.
            [[ "${gpus[0]}" == *Intel* && "${gpus[1]}" == *Intel* ]] && unset -v "gpus[0]"

            for gpu in "${gpus[@]}"; do
                # GPU shorthand tests.
                [[ "$gpu_type" == "dedicated" && "$gpu" == *Intel* ]] || \
                [[ "$gpu_type" == "integrated" && ! "$gpu" == *Intel* ]] && \
                    { unset -v gpu; continue; }

                case $gpu in
                    *"Advanced"*)
                        brand="${gpu/*AMD*ATI*/AMD ATI}"
                        brand="${brand:-${gpu/*AMD*/AMD}}"
                        brand="${brand:-${gpu/*ATI*/ATi}}"

                        gpu="${gpu/\[AMD\/ATI\] }"
                        gpu="${gpu/\[AMD\] }"
                        gpu="${gpu/OEM }"
                        gpu="${gpu/Advanced Micro Devices, Inc.}"
                        gpu="${gpu/*\[}"
                        gpu="${gpu/\]*}"
                        gpu="$brand $gpu"
                    ;;

                    *"NVIDIA"*)
                        gpu="${gpu/*NVIDIA}"
                        gpu="${gpu/*\[}"
                        gpu="${gpu/\]*}"
                        gpu="NVIDIA $gpu"
                    ;;

                    *"Intel"*)
                        gpu="${gpu/*Intel/Intel}"
                        gpu="${gpu/\(R\)}"
                        gpu="${gpu/Corporation}"
                        gpu="${gpu/ \(*}"
                        gpu="${gpu/Integrated Graphics Controller}"
                        gpu="${gpu/*Xeon*/Intel HD Graphics}"

                        [[ -z "$(trim "$gpu")" ]] && gpu="Intel Integrated Graphics"
                    ;;

                    *"MCST"*)
                        gpu="${gpu/*MCST*MGA2*/MCST MGA2}"
                    ;;

                    *"VirtualBox"*)
                        gpu="VirtualBox Graphics Adapter"
                    ;;

                    *) continue ;;
                esac

                if [[ "$gpu_brand" == "off" ]]; then
                    gpu="${gpu/AMD }"
                    gpu="${gpu/NVIDIA }"
                    gpu="${gpu/Intel }"
                fi

                prin "${subtitle:+${subtitle}${gpu_name}}" "$gpu"
            done

            return
        ;;

        "Mac OS X"|"macOS")
            if [[ -f "${cache_dir}/neofetch/gpu" ]]; then
                source "${cache_dir}/neofetch/gpu"

            else
                if [[ $(uname -m) == 'arm64' ]]; then
                    chipset=$(system_profiler SPDisplaysDataType | awk '/Chipset Model/ { printf "%s %s %s", $3, $4, $5 }')
                    cores=$(system_profiler SPDisplaysDataType | awk '/Total Number of Cores/ { printf "%d", $5 }')
                    gpu="${chipset} (${cores})"
                else
                    gpu="$(system_profiler SPDisplaysDataType |\
                        awk -F': ' '/^\ *Chipset Model:/ {printf $2 ", "}')"
                    gpu="${gpu//\/ \$}"
                    gpu="${gpu%,*}"
                fi

                cache "gpu" "$gpu"
            fi
        ;;

        "iPhone OS")
            case $kernel_machine in
                "iPhone1,"[1-2]):                             "PowerVR MBX Lite 3D" ;;
                "iPhone2,1" | "iPhone3,"[1-3] | "iPod3,1" | "iPod4,1" | "iPad1,1"):
                    "PowerVR SGX535"
                ;;
                "iPhone4,1" | "iPad2,"[1-7] | "iPod5,1"):     "PowerVR SGX543MP2" ;;
                "iPhone5,"[1-4]):                             "PowerVR SGX543MP3" ;;
                "iPhone6,"[1-2] | "iPad4,"[1-9]):             "PowerVR G6430" ;;
                "iPhone7,"[1-2] | "iPod7,1" | "iPad5,"[1-2]): "PowerVR GX6450" ;;
                "iPhone8,"[1-4] | "iPad6,1"[12]):             "PowerVR GT7600" ;;
                "iPhone9,"[1-4] | "iPad7,"[5-6]):             "PowerVR GT7600 Plus" ;;
                "iPhone10,"[1-6]):                            "Apple Designed GPU (A11)" ;;
                "iPhone11,"[2468] | "iPad11,"[67]):           "Apple Designed GPU (A12)" ;;
                "iPhone12,"[1358]):                           "Apple Designed GPU (A13)" ;;
                "iPhone13,"[1234] | "iPad13,"[12]):           "Apple Designed GPU (A14)" ;;

                "iPad3,"[1-3]):     "PowerVR SGX534MP4" ;;
                "iPad3,"[4-6]):     "PowerVR SGX554MP4" ;;
                "iPad5,"[3-4]):     "PowerVR GXA6850" ;;
                "iPad6,"[3-8]):     "PowerVR 7XT" ;;

                "iPod1,1" | "iPod2,1")
                    : "PowerVR MBX Lite"
                ;;
            esac
            gpu="$_"
        ;;

        "Windows")
            wmic path Win32_VideoController get caption | while read -r line; do
                line=$(trim "$line")

                case $line in
                    *Caption*|'')
                        continue
                    ;;

                    *)
                        prin "${subtitle:+${subtitle}${gpu_name}}" "$line"
                    ;;
                esac
            done
        ;;

        "Haiku")
            gpu="$(listdev | grep -A2 -F 'device Display controller' |\
                   awk -F':' '/device beef/ {print $2}')"
        ;;

        *)
            case $kernel_name in
                "FreeBSD"* | "DragonFly"*)
                    gpu="$(pciconf -lv | grep -B 4 -F "VGA" | grep -F "device")"
                    gpu="${gpu/*device*= }"
                    gpu="$(trim_quotes "$gpu")"
                ;;

                *)
                    gpu="$(glxinfo -B | grep -F 'OpenGL renderer string')"
                    gpu="${gpu/OpenGL renderer string: }"
                ;;
            esac
        ;;
    esac

    if [[ "$gpu_brand" == "off" ]]; then
        gpu="${gpu/AMD}"
        gpu="${gpu/NVIDIA}"
        gpu="${gpu/Intel}"
    fi
}

get_memory() {
    case $os in
        "Linux" | "Windows")
            # MemUsed = Memtotal + Shmem - MemFree - Buffers - Cached - SReclaimable
            # Source: https://github.com/KittyKatt/screenFetch/issues/386#issuecomment-249312716
            while IFS=":" read -r a b; do
                case $a in
                    "MemTotal") ((mem_used+=${b/kB})); mem_total="${b/kB}" ;;
                    "Shmem") ((mem_used+=${b/kB}))  ;;
                    "MemFree" | "Buffers" | "Cached" | "SReclaimable")
                        mem_used="$((mem_used-${b/kB}))"
                    ;;

                    # Available since Linux 3.14rc (34e431b0ae398fc54ea69ff85ec700722c9da773).
                    # If detected this will be used over the above calculation for mem_used.
                    "MemAvailable")
                        mem_avail=${b/kB}
                    ;;
                esac
            done < /proc/meminfo

            [[ $mem_avail ]] && mem_used=$((mem_total - mem_avail))
        ;;

        "Mac OS X" | "macOS" | "iPhone OS")
            hw_pagesize="$(sysctl -n hw.pagesize)"
            mem_total="$(($(sysctl -n hw.memsize) / 1024))"
            pages_app="$(($(sysctl -n vm.page_pageable_internal_count) - $(sysctl -n vm.page_purgeable_count)))"
            pages_wired="$(vm_stat | awk '/ wired/ { print $4 }')"
            pages_compressed="$(vm_stat | awk '/ occupied/ { printf $5 }')"
            pages_compressed="${pages_compressed:-0}"
            mem_used="$(((pages_app + ${pages_wired//.} + ${pages_compressed//.}) * hw_pagesize / 1024))"
        ;;

        "BSD" | "MINIX" | "ravynOS")
            # Mem total.
            case $kernel_name in
                "NetBSD"*) mem_total="$(($(sysctl -n hw.physmem64) / 1024))" ;;
                *) mem_total="$(($(sysctl -n hw.physmem) / 1024))" ;;
            esac

            # Mem free.
            case $kernel_name in
                "NetBSD"*)
                    mem_free="$(awk -F ':|kB' '/MemFree:/ {printf $2}' /proc/meminfo)"
                ;;

                "FreeBSD"* | "DragonFly"*)
                    hw_pagesize="$(sysctl -n hw.pagesize)"
                    mem_inactive="$(($(sysctl -n vm.stats.vm.v_inactive_count) * hw_pagesize))"
                    mem_unused="$(($(sysctl -n vm.stats.vm.v_free_count) * hw_pagesize))"
                    mem_cache="$(($(sysctl -n vm.stats.vm.v_cache_count) * hw_pagesize))"
                    mem_free="$(((mem_inactive + mem_unused + mem_cache) / 1024))"
                ;;

                "MINIX")
                    mem_free="$(top -d 1 | awk -F ',' '/^Memory:/ {print $2}')"
                    mem_free=$(("${mem_free/M Free}" * 1024))
                ;;

                "OpenBSD"*) ;;
                *) mem_free="$(vmstat | awk 'END {printf $5}')" ;;
            esac

            # Mem used.
            case $kernel_name in
                "OpenBSD"*)
                    mem_used="$(vmstat | awk 'END {printf $3}')"
                    mem_used=$(("${mem_used/M}" * 1024))
                ;;

                *) mem_used="$((mem_total - mem_free))" ;;
            esac
        ;;

        "Solaris" | "illumos" | "AIX")
            hw_pagesize="$(pagesize)"
            case $os in
                "Solaris" | "illumos")
                    pages_total="$(kstat -p unix:0:system_pages:pagestotal | awk '{print $2}')"
                    pages_free="$(kstat -p unix:0:system_pages:pagesfree | awk '{print $2}')"
                ;;

                "AIX")
                    IFS=$'\n'"| " read -d "" -ra mem_stat <<< "$(svmon -G -O unit=page)"
                    pages_total="${mem_stat[11]}"
                    pages_free="${mem_stat[16]}"
                ;;
            esac
            mem_total="$((pages_total * hw_pagesize / 1024))"
            mem_free="$((pages_free * hw_pagesize / 1024))"
            mem_used="$((mem_total - mem_free))"
        ;;

        "Haiku")
            mem_total="$(($(sysinfo -mem | awk -F '\\/ |)' '{print $2; exit}') / 1024))"
            mem_used="$(sysinfo -mem | awk -F '\\/|)' '{print $2; exit}')"
            mem_used="$((${mem_used/max} / 1024))"
        ;;

        "IRIX")
            IFS=$'\n' read -d "" -ra mem_cmd <<< "$(pmem)"
            IFS=" " read -ra mem_stat <<< "${mem_cmd[0]}"

            mem_total="${mem_stat[3]}"
            mem_free="${mem_stat[5]}"
            mem_used="$((mem_total - mem_free))"
        ;;

        "FreeMiNT")
            mem="$(awk -F ':|kB' '/MemTotal:|MemFree:/ {printf $2, " "}' /kern/meminfo)"
            mem_free="${mem/*  }"
            mem_total="${mem/$mem_free}"
            mem_used="$((mem_total - mem_free))"
        ;;

    esac

    [[ "$memory_percent" == "on" ]] && ((mem_perc=mem_used * 100 / mem_total))

    # Creates temp variables: mem_unit_divider, mem_unit_multiplier
    mem_unit_divider=1
    mem_unit_multiplier=$((10 ** mem_precision))

    # Keep a copy of the original kibibyte values because progress bar needs them
    mu_kib="$mem_used"
    mt_kib="$mem_total"

    case $memory_unit in
        tib)
            mem_label=TiB
            mem_unit_divider=$((1024 * 1024 * 1024))
        ;;

        gib)
            mem_label=GiB
            mem_unit_divider=$((1024 * 1024))
        ;;

        kib)
        ;;

        *)
            mem_label=MiB
            mem_unit_divider=1024
        ;;
    esac

    # Uses temp variables from above: mem_unit_divider, mem_unit_multiplier
    if test "$mem_unit_divider" -ge 1; then
        case ${mem_precision} in
            0)
                mem_used="$((mem_used / mem_unit_divider))"
                mem_total="$((mem_total / mem_unit_divider))"
            ;;

            *)
                mem_used="$((mem_used / mem_unit_divider)).$(printf "%0*d" "${mem_precision}" \
                    $((mem_used % mem_unit_divider * mem_unit_multiplier / mem_unit_divider)))"
                mem_total="$((mem_total / mem_unit_divider)).$(printf "%0*d" "${mem_precision}" \
                    $((mem_total % mem_unit_divider * mem_unit_multiplier / mem_unit_divider)))"
            ;;
        esac
    fi

    memory="${mem_used} ${mem_label:-KiB} / ${mem_total} ${mem_label:-KiB} ${mem_perc:+(${mem_perc}%)}"

    # Bars.
    case $memory_display in
        "bar")     memory="$(bar "${mu_kib}" "${mt_kib}")" ;;
        "infobar") memory="${memory} $(bar "${mu_kib}" "${mt_kib}")" ;;
        "barinfo") memory="$(bar "${mu_kib}" "${mt_kib}")${info_color} ${memory}" ;;
    esac
}

get_network() {
    case $os in
        "Linux")
            while IFS= read -r i; do
                # List all operational, physical devices
                if [ "$(cat "$i/operstate")" = "up" ] && [ -e "$i/device" ]; then
                    if [ ! -e "$i/phy80211" ]; then
                        networks+="$(cat "$i/speed")"
                    else
                        networks+="Wifi"
                        phy="$(cat "$i/phy80211/name")"
                        (iw "$phy" info | grep -qF 'VHT Capabilities') && networks+='6'
                    fi
                    networks+=$'\n'
                fi
            done < <(find /sys/class/net/ -type l)
        ;;
        "Mac OS X"|"macOS")
            ActiveNetwork=$(route get default | grep interface | awk '{print $2}')
            ActiveNetworkName=$(networksetup -listallhardwareports | grep -B 1 "$ActiveNetwork" | awk '/Hardware Port/{print}'| awk '{print $3}')
            if [[ $ActiveNetworkName == "Wi-Fi" ]]; then
                LinkSpeed="$(/System/Library/PrivateFrameworks/Apple80211.framework/Versions/Current/Resources/airport -I | awk '/maxRate/{print}' | awk '{print $2}' )Mbps"
            else
                LinkSpeed="$(ifconfig "$ActiveNetwork" | awk '/media/{print}' | sed -E "s/.*\((.*)\).*/\1/")"
            fi
            network="$ActiveNetwork: $ActiveNetworkName@$LinkSpeed"
        ;;
    esac
    while IFS=' ' read -r n i; do
        if [ -n "$i" ]; then
            [ "$n" -gt 1 ] && network+="${n}x "
            if [ "$i" = "Wifi" ]; then
                network+="Wifi; "
            elif [ "$i" = "Wifi6" ]; then
                network+="Wifi6; "
            elif [ "$i" = "-1" ]; then
                network+="Unknown; "
            elif [ "${i%000}" = "$i" ]; then
                network+="$i Mbps; "
            elif [ "$i" = "2500" ]; then
                network+="2.5 Gbps; "
            else
                network+="${i%000} Gbps; "
            fi
        fi
    done < <(sort -rn <<<"$networks" | uniq -c)
    if [ -n "$network" ]; then
        network="${network%; }"
    fi
}

get_bluetooth() {
    # Find bluetooth using lsusb
    if command -v lsusb &> /dev/null; then
        bluetooth="$(lsusb | cut -c34- | grep -i bluetooth)"
    fi

    # Remove "Bluetooth" suffix
    bluetooth="${bluetooth%[Bb]luetooth}"
}

get_song() {
    players=(
        "amarok"
        "audacious"
        "banshee"
        "bluemindo"
        "clementine"
        "cmus"
        "deadbeef"
        "deepin-music"
        "dragon"
        "elisa"
        "exaile"
        "gnome-music"
        "gmusicbrowser"
        "gogglesmm"
        "guayadeque"
        "io.elementary.music"
        "iTunes"
        "Music"
        "juk"
        "lollypop"
        "MellowPlayer"
        "mocp"
        "mopidy"
        "mpd"
        "muine"
        "netease-cloud-music"
        "olivia"
        "plasma-browser-integration"
        "playerctl"
        "pogo"
        "pragha"
        "qmmp"
        "quodlibet"
        "rhythmbox"
        "sayonara"
        "smplayer"
        "spotify"
        "Spotify"
        "strawberry"
        "tauonmb"
        "tomahawk"
        "tidal-hifi"
        "vlc"
        "xmms2d"
        "xnoise"
        "yarock"
    )

    printf -v players "|%s" "${players[@]}"
    player="$(ps aux | awk -v pattern="(${players:1})" \
        '!/ awk / && !/iTunesHelper/ && match($0,pattern){print substr($0,RSTART,RLENGTH); exit}')"

    [[ "$music_player" && "$music_player" != "auto" ]] && player="$music_player"

    get_song_dbus() {
        # Multiple players use an almost identical dbus command to get the information.
        # This function saves us using the same command throughout the function.
        song="$(\
            dbus-send --print-reply --dest=org.mpris.MediaPlayer2."${1}" /org/mpris/MediaPlayer2 \
            org.freedesktop.DBus.Properties.Get string:'org.mpris.MediaPlayer2.Player' \
            string:'Metadata' |\
            awk -F '"' 'BEGIN {RS=" entry"}; /"xesam:artist"/ {a = $4} /"xesam:album"/ {b = $4}
                        /"xesam:title"/ {t = $4} END {print a " \n" b " \n" t}'
        )"
    }

    case ${player/*\/} in
        "mocp"*)          song="$(mocp -Q '%artist \n%album \n%song')" ;;
        "deadbeef"*)      song="$(deadbeef --nowplaying-tf '%artist% \\n%album% \\n%title%')" ;;
        "qmmp"*)          song="$(qmmp --nowplaying '%p \n%a \n%t')" ;;
        "gnome-music"*)   get_song_dbus "GnomeMusic" ;;
        "lollypop"*)      get_song_dbus "Lollypop" ;;
        "clementine"*)    get_song_dbus "clementine" ;;

        "juk"*)           get_song_dbus "juk" ;;
        "bluemindo"*)     get_song_dbus "Bluemindo" ;;
        "guayadeque"*)    get_song_dbus "guayadeque" ;;
        "yarock"*)        get_song_dbus "yarock" ;;
        "deepin-music"*)  get_song_dbus "DeepinMusic" ;;
        "tomahawk"*)      get_song_dbus "tomahawk" ;;
        "elisa"*)         get_song_dbus "elisa" ;;
        "sayonara"*)      get_song_dbus "sayonara" ;;
        "audacious"*)     get_song_dbus "audacious" ;;
        "vlc"*)           get_song_dbus "vlc" ;;
        "gmusicbrowser"*) get_song_dbus "gmusicbrowser" ;;
        "pragha"*)        get_song_dbus "pragha" ;;
        "amarok"*)        get_song_dbus "amarok" ;;
        "dragon"*)        get_song_dbus "dragonplayer" ;;
        "smplayer"*)      get_song_dbus "smplayer" ;;
        "rhythmbox"*)     get_song_dbus "rhythmbox" ;;
        "strawberry"*)    get_song_dbus "strawberry" ;;
        "gogglesmm"*)     get_song_dbus "gogglesmm" ;;
        "xnoise"*)        get_song_dbus "xnoise" ;;
        "tauonmb"*)       get_song_dbus "tauon" ;;
        "tidal-hifi"*)    get_song_dbus "tidal-hifi" ;;
        "olivia"*)        get_song_dbus "olivia" ;;
        "exaile"*)        get_song_dbus "exaile" ;;
        "netease-cloud-music"*)        get_song_dbus "netease-cloud-music" ;;
        "plasma-browser-integration"*) get_song_dbus "plasma-browser-integration" ;;
        "io.elementary.music"*)        get_song_dbus "Music" ;;
        "MellowPlayer"*)  get_song_dbus "MellowPlayer3" ;;

        "mpd"* | "mopidy"*)
            song="$(mpc -f '%artist% \n%album% \n%title%' current "${mpc_args[@]}")"
        ;;

        "xmms2d"*)
            song="$(xmms2 current -f "\${artist}"$' \n'"\${album}"$' \n'"\${title}")"
        ;;

        "cmus"*)
            # NOTE: cmus >= 2.8.0 supports mpris2
            song="$(cmus-remote -Q | awk '/tag artist/ {$1=$2=""; a=$0}
                                          /tag album / {$1=$2=""; b=$0}
                                          /tag title/  {$1=$2=""; t=$0}
                                          END {print a " \n" b " \n" t}')"
        ;;

        "spotify"*)
            case $os in
                "Linux") get_song_dbus "spotify" ;;

                "Mac OS X"|"macOS")
                    song="$(osascript -e 'tell application "Spotify" to artist of current track as¬
                                          string & "\n" & album of current track as¬
                                          string & "\n" & name of current track as string')"
                ;;
            esac
        ;;

        "itunes"*)
            song="$(osascript -e 'tell application "iTunes" to artist of current track as¬
                                  string & "\n" & album of current track as¬
                                  string & "\n" & name of current track as string')"
        ;;

        "music"*)
            song="$(osascript -e 'tell application "Music" to artist of current track as¬
                                  string & "\n" & album of current track as¬
                                  string & "\n" & name of current track as string')"
        ;;

        "banshee"*)
            song="$(banshee --query-artist --query-album --query-title |\
                    awk -F':' '/^artist/ {a=$2} /^album/ {b=$2} /^title/ {t=$2}
                               END {print a " \n" b " \n"t}')"
        ;;

        "muine"*)
            song="$(dbus-send --print-reply --dest=org.gnome.Muine /org/gnome/Muine/Player \
                    org.gnome.Muine.Player.GetCurrentSong |
                    awk -F':' '/^artist/ {a=$2} /^album/ {b=$2} /^title/ {t=$2}
                               END {print a " \n" b " \n" t}')"
        ;;

        "quodlibet"*)
            song="$(dbus-send --print-reply --dest=net.sacredchao.QuodLibet \
                    /net/sacredchao/QuodLibet net.sacredchao.QuodLibet.CurrentSong |\
                    awk -F'"' 'BEGIN {RS=" entry"}; /"artist"/ {a=$4} /"album"/ {b=$4}
                    /"title"/ {t=$4} END {print a " \n" b " \n" t}')"
        ;;

        "pogo"*)
            song="$(dbus-send --print-reply --dest=org.mpris.pogo /Player \
                    org.freedesktop.MediaPlayer.GetMetadata |
                    awk -F'"' 'BEGIN {RS=" entry"}; /"artist"/ {a=$4} /"album"/ {b=$4}
                    /"title"/ {t=$4} END {print a " \n" b " \n" t}')"
        ;;

        "playerctl"*)
            song="$(playerctl metadata --format '{{ artist }} \n{{ album }} \n{{ title }}')"
         ;;

        *) mpc &>/dev/null && song="$(mpc -f '%artist% \n%album% \n%title%' current)" || return ;;
    esac

    IFS=$'\n' read -d "" -r artist album title <<< "${song//'\n'/$'\n'}"

    # Make sure empty tags are truly empty.
    artist="$(trim "$artist")"
    album="$(trim "$album")"
    title="$(trim "$title")"

    # Set default values if no tags were found.
    : "${artist:=Unknown Artist}" "${album:=Unknown Album}" "${title:=Unknown Song}"

    # Display Artist, Album and Title on separate lines.
    if [[ "$song_shorthand" == "on" ]]; then
        prin "Artist" "$artist"
        prin "Album"  "$album"
        prin "Song"   "$title"
    else
        song="${song_format/\%artist\%/$artist}"
        song="${song/\%album\%/$album}"
        song="${song/\%title\%/$title}"
    fi
}

get_resolution() {
    case $os in
        "Mac OS X"|"macOS")
            if type -p screenresolution >/dev/null; then
                resolution="$(screenresolution get 2>&1 | awk '/Display/ {printf $6 "Hz, "}')"
                resolution="${resolution//x??@/ @ }"

            else
                resolution="$(system_profiler SPDisplaysDataType |\
                              awk '/Resolution:/ {printf $2"x"$4" @ "$6"Hz, "}')"
            fi

            if [[ -e "/Library/Preferences/com.apple.windowserver.plist" ]]; then
                scale_factor="$(PlistBuddy -c "Print DisplayAnyUserSets:0:0:Resolution" \
                                /Library/Preferences/com.apple.windowserver.plist)"
            else
                scale_factor=""
            fi

            # If no refresh rate is empty.
            [[ "$resolution" == *"@ Hz"* ]] && \
                resolution="${resolution//@ Hz}"

            [[ "${scale_factor%.*}" == 2 ]] && \
                resolution="${resolution// @/@2x @}"

            if [[ "$refresh_rate" == "off" ]]; then
                resolution="${resolution// @ [0-9][0-9]Hz}"
                resolution="${resolution// @ [0-9][0-9][0-9]Hz}"
            fi

            [[ "$resolution" == *"0Hz"* ]] && \
                resolution="${resolution// @ 0Hz}"
        ;;

        "Windows")
            IFS=$'\n' read -d "" -ra sw \
                <<< "$(wmic path Win32_VideoController get CurrentHorizontalResolution)"

            IFS=$'\n' read -d "" -ra sh \
                <<< "$(wmic path Win32_VideoController get CurrentVerticalResolution)"

            sw=("${sw[@]//CurrentHorizontalResolution}")
            sh=("${sh[@]//CurrentVerticalResolution}")

            for ((mn = 0; mn < ${#sw[@]}; mn++)) {
                [[ ${sw[mn]//[[:space:]]} && ${sh[mn]//[[:space:]]} ]] &&
                    resolution+="${sw[mn]//[[:space:]]}x${sh[mn]//[[:space:]]}, "
            }

            resolution=${resolution%,}
        ;;

        "Haiku")
            resolution="$(screenmode | awk -F ' |, ' 'END{printf $2 "x" $3 " @ " $6 $7}')"

            [[ "$refresh_rate" == "off" ]] && resolution="${resolution/ @*}"
        ;;

        "FreeMiNT")
            # Need to block X11 queries
        ;;

        *)
            if type -p xrandr >/dev/null && [[ $DISPLAY && -z $WAYLAND_DISPLAY ]]; then
                case $refresh_rate in
                    "on")
                        resolution="$(xrandr --nograb --current |\
                                      awk 'match($0,/[0-9]*\.[0-9]*\*/) {
                                           printf $1 " @ " substr($0,RSTART,RLENGTH) "Hz, "}')"
                    ;;

                    "off")
                        resolution="$(xrandr --nograb --current |\
                                      awk -F 'connected |\\+|\\(' \
                                             '/ connected.*[0-9]+x[0-9]+\+/ && $2 {printf $2 ", "}')"

                        resolution="${resolution/primary, }"
                        resolution="${resolution/primary }"
                    ;;
                esac
                resolution="${resolution//\*}"

            elif type -p xwininfo >/dev/null && [[ $DISPLAY && -z $WAYLAND_DISPLAY ]]; then
                read -r w h \
                    <<< "$(xwininfo -root | awk -F':' '/Width|Height/ {printf $2}')"
                resolution="${w}x${h}"

            elif type -p xdpyinfo >/dev/null && [[ $DISPLAY && -z $WAYLAND_DISPLAY ]]; then
                resolution="$(xdpyinfo | awk '/dimensions:/ {printf $2}')"

            elif [[ -d /sys/class/drm ]]; then
                for dev in /sys/class/drm/*/modes; do
                    read -r single_resolution _ < "$dev"

                    [[ $single_resolution ]] && resolution="${single_resolution}, ${resolution}"
                done
            fi
        ;;
    esac

    resolution="${resolution%%,}"
    resolution="${resolution%%, }"
    [[ -z "${resolution/x}" ]] && resolution=
}

get_style() {
    # Fix weird output when the function is run multiple times.
    unset qt_theme gtk2_theme gtk3_theme theme path

    if [[ "$DISPLAY" && $os != "Mac OS X" && $os != "macOS" ]]; then
        # Get DE if user has disabled the function.
        ((de_run != 1)) && get_de

        # Remove version from '$de'.
        [[ $de_version == on ]] && de=${de/ *}

        # Check for DE Theme.
        case $de in
            "KDE"* | "Plasma"*)
                kde_config_dir

                if [[ -f "${kde_config_dir}/kdeglobals" ]]; then
                    kde_config_file="${kde_config_dir}/kdeglobals"
                    qt_theme="$(grep "^${kde}" "$kde_config_file")"
                    qt_theme="${qt_theme/*=}"

                    kde_theme="$(grep "^${kde}" "$kde_config_file")"
                    kde_theme="${kde_theme/*=}"
                    if [[ "$kde" == "font" ]]; then
                        kde_font_size="${kde_theme#*,}"
                        kde_font_size="${kde_font_size/,*}"
                        kde_theme="${kde_theme/,*} ${kde_theme/*,} ${kde_font_size}"
                    fi

                    if [[ "$kde" == "cursorTheme" ]]; then
                        if [[ -f "${kde_config_dir}/kcminputrc" ]]; then
                            kde_config_file="${kde_config_dir}/kcminputrc"
                        elif [[ -f "${kde_config_dir}/startupconfig" ]]; then
                            kde="cursortheme"
                            kde_config_file="${kde_config_dir}/startupconfig"
                        fi
                        kde_theme="$(grep "${kde}" "$kde_config_file")"
                        kde_theme="${kde_theme/*=}"
                    fi
                    kde_theme="$kde_theme [KDE], "
                else
                    err "Theme: KDE config files not found, skipping."
                fi
            ;;

            *"Cinnamon"*)
                if type -p gsettings >/dev/null; then
                    gtk3_theme="$(gsettings get org.cinnamon.desktop.interface "$gsettings")"
                    gtk2_theme="$gtk3_theme"
                fi
            ;;

            "Gnome"* | "Unity"* | "Budgie"*)
                if type -p gsettings >/dev/null; then
                    gtk3_theme="$(gsettings get org.gnome.desktop.interface "$gsettings")"
                    gtk2_theme="$gtk3_theme"

                elif type -p gconftool-2 >/dev/null; then
                    gtk2_theme="$(gconftool-2 -g /desktop/gnome/interface/"$gconf")"
                fi
            ;;

            "Mate"*)
                gtk3_theme="$(gsettings get org.mate.interface "$gsettings")"
                gtk2_theme="$gtk3_theme"
            ;;

            "Xfce"*)
                type -p xfconf-query >/dev/null && \
                    gtk2_theme="$(xfconf-query -c xsettings -p "$xfconf")"
            ;;

            "Trinity")
                tde_config_dir

                if [[ -f "${tde_config_dir}/kdeglobals" ]]; then
                    tde_config_file="${tde_config_dir}/kdeglobals"
                    qt_theme="$(grep "^${kde}" "$tde_config_file")"
                    qt_theme="${qt_theme/*=}"

                else
                    err "Theme: TDE config files not found, skipping."
                fi
            ;;

            "LXQt"*)
                shopt -s nullglob
                if ! qt_theme=$(awk -F "=" -v r="^$lxqt" '
                    $1~r { theme=$2 }
                    END { print theme }
                ' {/etc/xdg,/etc/xdg/*,"$XDG_CONFIG_HOME"}/lxqt/lxqt.con?); then
                    err "Theme: Can't read LXQt config files. Unsetting Qt theme."
                    unset qt_theme
                fi
                shopt -u nullglob
            ;;

        esac

        # Check for general GTK2 Theme.
        if [[ -z "$gtk2_theme" ]]; then
            if [[ -n "$GTK2_RC_FILES" ]]; then
                IFS=: read -ra rc_files <<< "$GTK2_RC_FILES"
                gtk2_theme="$(grep "^[^#]*${name}" "${rc_files[@]}")"
            elif [[ -f "${HOME}/.gtkrc-2.0"  ]]; then
                gtk2_theme="$(grep "^[^#]*${name}" "${HOME}/.gtkrc-2.0")"

            elif [[ -f "/etc/gtk-2.0/gtkrc" ]]; then
                gtk2_theme="$(grep "^[^#]*${name}" /etc/gtk-2.0/gtkrc)"

            elif [[ -f "/usr/share/gtk-2.0/gtkrc" ]]; then
                gtk2_theme="$(grep "^[^#]*${name}" /usr/share/gtk-2.0/gtkrc)"

            fi

            gtk2_theme="${gtk2_theme/*${name}*=}"
        fi

        # Check for general GTK3 Theme.
        if [[ -z "$gtk3_theme" ]] && type -p dump_xsettings >/dev/null; then
            gtk3_theme="$(dump_xsettings | sed -n "s,^${xfconf#/} ,,p")"
        fi
        if [[ -z "$gtk3_theme" ]]; then
            if [[ -f "${XDG_CONFIG_HOME}/gtk-3.0/settings.ini" ]]; then
                gtk3_theme="$(grep "^[^#]*$name" "${XDG_CONFIG_HOME}/gtk-3.0/settings.ini")"

            elif type -p gsettings >/dev/null; then
                gtk3_theme="$(gsettings get org.gnome.desktop.interface "$gsettings")"

            elif [[ -f "/etc/gtk-3.0/settings.ini" ]]; then
                gtk3_theme="$(grep "^[^#]*$name" /etc/gtk-3.0/settings.ini)"

            elif [[ -f "/usr/share/gtk-3.0/settings.ini" ]]; then
                gtk3_theme="$(grep "^[^#]*$name" /usr/share/gtk-3.0/settings.ini)"
            fi

            gtk3_theme="${gtk3_theme/${name}*=}"
        fi

        # Handle Qt5ct platform theme
        if [[ "$QT_QPA_PLATFORMTHEME" == 'qt5ct' && -f "${XDG_CONFIG_HOME}/qt5ct/qt5ct.conf" ]]; then
            qt_theme="$(grep "^${qt5ct}" "${XDG_CONFIG_HOME}/qt5ct/qt5ct.conf")"
            qt_theme="${qt_theme/*=}"
            # Reformat font, since qt5ct stores fonts in binary format
            if [[ "$qt5ct" == "general" ]]; then
                # Trim quotes and parentheses
                qt_theme="${qt_theme#'"'}"
                qt_theme="${qt_theme%'"'}"
                qt_theme="${qt_theme#@Variant(}"
                qt_theme="${qt_theme%)}"

                # Read font name
                qt5ct_font_name="${qt_theme#*@}"
                qt5ct_font_name="${qt5ct_font_name%%@*}"
                # Interpret backslashes
                qt5ct_font_name="$(printf "%b" "$qt5ct_font_name")"
                qt5ct_font_name="${qt5ct_font_name//[[:cntrl:]]}" # trim control characters

                # Get font size
                # Tread carefully, Qt sometimes uses @ in binary data
                local pre_size="${qt_theme#*@}"
                local pre_size="${pre_size#*@}"
                # Need to declare array and manually handle the second byte
                # (workaround for `od` without --endian)
                IFS=' ' local raw_size=( "$(printf "%b" "${pre_size}" | od -An -tu1 -N2)" )
                # Split the upper 4 bits (exponent) the lower 12.
                local lowers=$(( ((raw_size[0]%16)<<8) + (raw_size[1]) ))
                local upper4=$((raw_size[0]>>4 ))
                qt5ct_font_size=$(( (2**(upper4+1)) + (lowers>>(11-upper4)) ))

                qt_theme="$qt5ct_font_name, $qt5ct_font_size"
            fi
        fi

        # Forced Qt theme through environment variables - Apply only if handling widget style!
        [[ "$kde" == "widgetStyle" && "$qt_theme" ]] && qt_theme="${QT_STYLE_OVERRIDE:-"$qt_theme"}"

        # Reformat Qt fonts
        if [[ "$kde" == "font" && "$qt_theme" ]]; then
            qt_font_size="${qt_theme#*,}"
            qt_font_size="${qt_font_size/,*}"
            qt_theme="${qt_theme/,*}, ${qt_font_size}"
        fi

        # Trim whitespace.
        gtk2_theme="$(trim "$gtk2_theme")"
        gtk3_theme="$(trim "$gtk3_theme")"
        qt_theme="$(trim "$qt_theme")"

        # Remove quotes.
        gtk2_theme="$(trim_quotes "$gtk2_theme")"
        gtk3_theme="$(trim_quotes "$gtk3_theme")"
        qt_theme="$(trim_quotes "$qt_theme")"

        # Handle Qt theme engines that load external themes
        case "$qt_theme" in
            'Kvantum')
                if kvantum_theme="$(grep '^theme' "${XDG_CONFIG_HOME}/Kvantum/kvantum.kvconfig")"; then
                    qt_theme="$kvantum_theme"
                    qt_theme="${qt_theme/*=}"
                fi
                ;;
            *'gtk2')
                qt_theme="$gtk2_theme"
                ;;
        esac

        # Toggle visibility of GTK themes.
        [[ "$gtk2" == "off" ]] && unset gtk2_theme
        [[ "$gtk3" == "off" ]] && unset gtk3_theme
        [[ "$qt"  ==  "off" ]] && unset qt_theme

        # Format the string based on which themes exist.
        # append_theme theme toolkit
        append_theme() {
            if [[ "$1" ]]; then
                if [[ "$1" == "$cur_theme" ]]; then
                    theme+="/$2"
                else
                    theme+="], $1 [$2"
                    cur_theme="$1"
                fi
            fi
        }
        theme=''
        local cur_theme=''
        append_theme "$qt_theme" 'Qt'
        append_theme "$gtk2_theme" 'GTK2'
        append_theme "$gtk3_theme" 'GTK3'

        # Final string.
        if [[ -n "$theme" ]]; then
          theme+=']'
          theme="${theme#'], '}"
          theme="${theme/'GTK2/GTK3'/'GTK2/3'}"
          theme="${theme%, }"
        fi

        # Make the output shorter by removing "[GTKX]" from the string.
        if [[ "$gtk_shorthand" == "on" ]]; then
            theme="${theme// '['*']'}"
        fi
    fi
}

get_theme() {
    name="gtk-theme-name"
    gsettings="gtk-theme"
    gconf="gtk_theme"
    xfconf="/Net/ThemeName"
    kde="widgetStyle"
    lxqt="style"
    qt5ct="style=" # There is a property called 'stylesheets'.


    get_style
}

get_icons() {
    name="gtk-icon-theme-name"
    gsettings="icon-theme"
    gconf="icon_theme"
    xfconf="/Net/IconThemeName"
    kde="Theme"
    lxqt="icon_theme"
    qt5ct="icon_theme"


    get_style
    icons="$theme"
}

get_font() {
    name="gtk-font-name"
    gsettings="font-name"
    gconf="font_theme"
    xfconf="/Gtk/FontName"
    kde="font"
    lxqt="font"
    qt5ct="general"

    get_style
    font="$theme"
}

get_cursor() {
    name="gtk-cursor-theme-name"
    gsettings="cursor-theme"
    gconf="cursor_theme"
    xfconf="/Gtk/CursorThemeName"
    kde="cursorTheme"

    get_style
    cursor="$theme"
}

get_java_ver() {
    if command -v java &> /dev/null; then
        java_ver=$(java -version 2>&1)
        java_ver=${java_ver%\"*}
        java_ver=${java_ver#*\"}
    fi
}

get_python_ver() {
    if command -v python &> /dev/null; then
        python_ver=$(python -VVV)
        python_ver=${python_ver//$'\n'/}
        python_ver=${python_ver//\(+([^\)])\)}
        python_ver=$(echo "$python_ver" | awk '$1=$1')
    fi
}

get_node_ver() {
    if command -v node &> /dev/null; then
        node_ver=$(node --version)
        node_ver=${node_ver#v}
    fi
}

get_term() {
    # If function was run, stop here.
    ((term_run == 1)) && return

    # Workaround for macOS systems that
    # don't support the block below.
    case $TERM_PROGRAM in
        "iTerm.app")    term="iTerm2" ;;
        "Terminal.app") term="Apple Terminal" ;;
        "Hyper")        term="HyperTerm" ;;
        *)              term="${TERM_PROGRAM/\.app}" ;;
    esac

    # Most likely TosWin2 on FreeMiNT - quick check
    [[ "$TERM" == "tw52" || "$TERM" == "tw100" ]] && term="TosWin2"
    [[ "$SSH_CONNECTION" ]] && term="$SSH_TTY"
    [[ "$WT_SESSION" ]]     && term="Windows Terminal"

    # Check $PPID for terminal emulator.
    while [[ -z "$term" ]]; do
        parent="$(get_ppid "$parent")"
        [[ -z "$parent" ]] && break
        name="$(get_process_name "$parent")"

        case ${name##*/} in
            "${SHELL/*\/}"|*"sh"|"screen"|"su"*|"newgrp"|"hyfetch") ;;

            "login"*|*"Login"*|"init"|"(init)")
                term="$(tty)"
            ;;

            "ruby"|"1"|"tmux"*|"systemd"|"sshd"*|"python"*|\
            "USER"*"PID"*|"kdeinit"*|"launchd"*|"bwrap")
                break
            ;;

            "."*"-wrap"*)
                [[ $name =~ \.(.*)-wrap.* ]] && term=${BASH_REMATCH[1]}
            ;;

            "gnome-terminal-"*)     term="gnome-terminal" ;;
            "kgx")                  term="gnome-console" ;;
            "cutefish-terminal"*)   term="cutefish-terminal" ;;
            "urxvtd")               term="urxvt" ;;
            *"nvim")                term="Neovim Terminal" ;;
            *"NeoVimServer"*)       term="VimR Terminal" ;;

            *)
                # Fix issues with long process names on Linux.
                [[ $os == Linux ]] && term=$(realpath "/proc/$parent/exe")

                term="${name##*/}"

                # Fix wrapper names in Nix.
                [[ $term == .*-wrapped ]] && {
                   term="${term#.}"
                   term="${term%-wrapped}"
                }
            ;;
        esac
    done

    [[ $FIG_TERM == "1" ]] && term="$term + Fig"

    # Termux sets TERMUX_VERSION. Put this after the PPID check because this is
    # also set if using a terminal on an X server.
    [[ (-z "$term" && "$TERMUX_VERSION") || $term == "com.termux" ]] && term="Termux ${TERMUX_VERSION}"

    # Log that the function was run.
    term_run=1
}

get_term_font() {
    ((term_run != 1)) && get_term

    case $term in
        "alacritty"*)
            shopt -s nullglob
            confs=({$XDG_CONFIG_HOME,$HOME}/{alacritty,}/{.,}alacritty.ym?)
            shopt -u nullglob

            [[ -f "${confs[0]}" ]] || return

            term_font="$(awk '/normal:/ {while (!/family:/ || /#/)
                         {if (!getline) {exit}} print; exit}' "${confs[0]}")"
            term_font="${term_font/*family:}"
            term_font="${term_font/$'\n'*}"
            term_font="${term_font/\#*}"
            term_font="${term_font//\"}"
        ;;

        "Apple_Terminal"*)
            term_font="$(osascript <<END
                         tell application "Terminal" to font name of window frontmost \
                         & " " & font size of window frontmost
END
)"
        ;;

        "cutefish-terminal")
            term_font="$(awk -F '=' '/fontName=/ {a=$2} /fontPointSize=/ {b=$2} END {print a,b}' \
                         "${XDG_CONFIG_HOME}/cutefishos/cutefish-terminal.conf")"
        ;;

        "iTerm2"*)
            # Unfortunately the profile name is not unique, but it seems to be the only thing
            # that identifies an active profile. There is the "id of current session of current win-
            # dow" though, but that does not match to a guid in the plist.
            # So, be warned, collisions may occur!
            # See: https://groups.google.com/forum/#!topic/iterm2-discuss/0tO3xZ4Zlwg
            local current_profile_name profiles_count profile_name diff_font

            current_profile_name="$(osascript <<END
                                    tell application "iTerm2" to profile name \
                                    of current session of current window
END
)"

            # Warning: Dynamic profiles are not taken into account here!
            # https://www.iterm2.com/documentation-dynamic-profiles.html
            font_file="${HOME}/Library/Preferences/com.googlecode.iterm2.plist"

            # Count Guids in "New Bookmarks"; they should be unique
            profiles_count="$(PlistBuddy -c "Print ':New Bookmarks:'" "$font_file" | \
                              grep -w -c "Guid")"

            for ((i=0; i<profiles_count; i++)); do
                profile_name="$(PlistBuddy -c "Print ':New Bookmarks:${i}:Name:'" "$font_file")"

                if [[ "$profile_name" == "$current_profile_name" ]]; then
                    # "Normal Font"
                    term_font="$(PlistBuddy -c "Print ':New Bookmarks:${i}:Normal Font:'" \
                                 "$font_file")"

                    # Font for non-ascii characters
                    # Only check for a different non-ascii font, if the user checked
                    # the "use a different font for non-ascii text" switch.
                    diff_font="$(PlistBuddy -c "Print ':New Bookmarks:${i}:Use Non-ASCII Font:'" \
                                 "$font_file")"

                    if [[ "$diff_font" == "true" ]]; then
                        non_ascii="$(PlistBuddy -c "Print ':New Bookmarks:${i}:Non Ascii Font:'" \
                                     "$font_file")"

                        [[ "$term_font" != "$non_ascii" ]] && \
                            term_font="$term_font (normal) / $non_ascii (non-ascii)"
                    fi
                fi
            done
        ;;

        "deepin-terminal"*)
            term_font="$(awk -F '=' '/font=/ {a=$2} /font_size/ {b=$2} END {print a,b}' \
                         "${XDG_CONFIG_HOME}/deepin/deepin-terminal/config.conf")"
        ;;

        "GNUstep_Terminal")
             term_font="$(awk -F '>|<' '/>TerminalFont</ {getline; f=$3}
                          />TerminalFontSize</ {getline; s=$3} END {print f,s}' \
                          "${HOME}/GNUstep/Defaults/Terminal.plist")"
        ;;

        "Hyper"*)
            term_font="$(awk -F':|,' '/fontFamily/ {print $2; exit}' "${HOME}/.hyper.js")"
            term_font="$(trim_quotes "$term_font")"
        ;;

        "kitty"*)
            term_font="from kitty.cli import *; o = create_default_opts(); \
                       print(f'{o.font_family} {o.font_size}')"
            term_font="$(kitty +runpy ''"$term_font"'')"
            term_font="${term_font//=}"
            term_font="${term_font//\'}"
        ;;

        "konsole" | "yakuake")
            # Get Process ID of current konsole window / tab
            child="$(get_ppid "$$")"

            QT_BINDIR="$(qtpaths --binaries-dir)" && PATH+=":$QT_BINDIR"

            IFS=$'\n' read -d "" -ra konsole_instances \
                <<< "$(qdbus | awk '/org.kde.'"$term"'/ {print $1}')"

            for i in "${konsole_instances[@]}"; do
                IFS=$'\n' read -d "" -ra konsole_sessions <<< "$(qdbus "$i" | grep -F '/Sessions/')"

                for session in "${konsole_sessions[@]}"; do
                    if ((child == "$(qdbus "$i" "$session" processId)")); then
                        profile="$(qdbus "$i" "$session" environment |\
                                   awk -F '=' '/KONSOLE_PROFILE_NAME/ {print $2}')"
                        [[ $profile ]] || profile="$(qdbus "$i" "$session" profile)"
                        break
                    fi
                done
                [[ $profile ]] && break
            done

            [[ $profile ]] || return

            # We could have two profile files for the same profile name, take first match
            profile_filename="$(grep -l "Name=${profile}" "$HOME"/.local/share/konsole/*.profile)"
            profile_filename="${profile_filename/$'\n'*}"

            [[ $profile_filename ]] && \
                term_font="$(awk -F '=|,' '/Font=/ {print $2,$3}' "$profile_filename")"
        ;;

        "lxterminal"*)
            term_font="$(awk -F '=' '/fontname=/ {print $2; exit}' \
                         "${XDG_CONFIG_HOME}/lxterminal/lxterminal.conf")"
        ;;

        "mate-terminal")
            # To get the actual config we have to create a temporarily file with the
            # --save-config option.
            mateterm_config="/tmp/mateterm.cfg"

            # Ensure /tmp exists and we do not overwrite anything.
            if [[ -d "/tmp" && ! -f "$mateterm_config" ]]; then
                mate-terminal --save-config="$mateterm_config"

                role="$(xprop -id "${WINDOWID}" WM_WINDOW_ROLE)"
                role="${role##* }"
                role="${role//\"}"

                profile="$(awk -F '=' -v r="$role" \
                                  '$0~r {
                                            getline;
                                            if(/Maximized/) getline;
                                            if(/Fullscreen/) getline;
                                            id=$2"]"
                                         } $0~id {if(id) {getline; print $2; exit}}' \
                           "$mateterm_config")"

                rm -f "$mateterm_config"

                mate_get() {
                   gsettings get org.mate.terminal.profile:/org/mate/terminal/profiles/"$1"/ "$2"
                }

                if [[ "$(mate_get "$profile" "use-system-font")" == "true" ]]; then
                    term_font="$(gsettings get org.mate.interface monospace-font-name)"
                else
                    term_font="$(mate_get "$profile" "font")"
                fi
                term_font="$(trim_quotes "$term_font")"
            fi
        ;;

        "mintty")
            term_font="$(awk -F '=' '!/^($|#)/ && /^\\s*Font\\s*=/ {printf $2; exit}' "${HOME}/.minttyrc")"
        ;;

        "pantheon"*)
            term_font="$(gsettings get org.pantheon.terminal.settings font)"

            [[ -z "${term_font//\'}" ]] && \
                term_font="$(gsettings get org.gnome.desktop.interface monospace-font-name)"

            term_font="$(trim_quotes "$term_font")"
        ;;

        "qterminal")
            term_font="$(awk -F '=' '/fontFamily=/ {a=$2} /fontSize=/ {b=$2} END {print a,b}' \
                         "${XDG_CONFIG_HOME}/qterminal.org/qterminal.ini")"
        ;;

        "sakura"*)
            term_font="$(awk -F '=' '/^font=/ {print $2; exit}' \
                         "${XDG_CONFIG_HOME}/sakura/sakura.conf")"
        ;;

        "st")
            term_font="$(ps -o command= -p "$parent" | grep -F -- "-f")"

            if [[ "$term_font" ]]; then
                term_font="${term_font/*-f/}"
                term_font="${term_font/ -*/}"

            else
                # On Linux we can get the exact path to the running binary through the procfs
                # (in case `st` is launched from outside of $PATH) on other systems we just
                # have to guess and assume `st` is invoked from somewhere in the users $PATH
                [[ -L "/proc/$parent/exe" ]] && binary="/proc/$parent/exe" || binary="$(type -p st)"

                # Grep the output of strings on the `st` binary for anything that looks vaguely
                # like a font definition. NOTE: There is a slight limitation in this approach.
                # Technically "Font Name" is a valid font. As it doesn't specify any font options
                # though it is hard to match it correctly amongst the rest of the noise.
                st_bin=$(strings "$binary")

                # Grab font information from strings in binary.
                term_font=${term_font:-"$(
                    grep -F -m 1 \
                        -e "pixelsize=" \
                        -e "size=" \
                        -e "antialias=" \
                        -e "autohint="  <<< "$st_bin"
                )"}

                # Grab font information from Xresources.
                [[ $st_bin == *resource* ]] && {
                    term_font=$(xrdb -query | grep -im 1 -e "^${term/d}"'\**\.*font:' -e '^\*font:' -e '^\*.font:')
                    term_font=$(trim "${term_font/*[\*.]"font:"}")
                }
            fi

            term_font="${term_font/xft:}"
            term_font="${term_font/:*}"
        ;;

        "terminology")
            term_font="$(strings "${XDG_CONFIG_HOME}/terminology/config/standard/base.cfg" |\
                         awk '/^font\.name$/{print a}{a=$0}')"
            term_font="${term_font/.pcf}"
            term_font="${term_font/:*}"
        ;;

        "termite")
            [[ -f "${XDG_CONFIG_HOME}/termite/config" ]] && \
                termite_config="${XDG_CONFIG_HOME}/termite/config"

            XDG_DIR="/etc/xdg"
            IFS=":"
            for directory in $XDG_CONFIG_DIRS; do
                if [[ -f "$directory/termite/config" ]]; then
                    XDG_DIR="$directory"
                    break
                fi
            done

            term_font="$(awk -F '= ' '/\[options\]/ {
                                          opt=1
                                      }
                                      /^\s*font/ {
                                          if(opt==1) a=$2;
                                          opt=0
                                      } END {print a}' "$XDG_DIR/termite/config" \
                         "$termite_config")"
        ;;

        "Termux $TERMUX_VERSION")
            term_font=$(fc-scan /data/data/com.termux/files/home/.termux/font.ttf|grep fullname:|cut -d '"' -f2)
            ;;

        urxvt|urxvtd|rxvt-unicode|xterm)
            xrdb=$(xrdb -query)
            term_font=$(grep -im 1 -e "^${term/d}"'\**\.*font:' -e '^\*font:' <<< "$xrdb")
            term_font=${term_font/*"*font:"}
            term_font=${term_font/*".font:"}
            term_font=${term_font/*"*.font:"}
            term_font=$(trim "$term_font")

            [[ -z $term_font && $term == xterm ]] && \
                term_font=$(grep '^XTerm.vt100.faceName' <<< "$xrdb")

            term_font=$(trim "${term_font/*"faceName:"}")

            # xft: isn't required at the beginning so we prepend it if it's missing
            [[ ${term_font:0:1} != '-' && ${term_font:0:4} != xft: ]] && \
                term_font=xft:$term_font

            # Xresources has two different font formats, this checks which
            # one is in use and formats it accordingly.
            case $term_font in
                *xft:*)
                    term_font=${term_font/xft:}
                    term_font=${term_font/:*}
                ;;

                -*)
                    IFS=- read -r _ _ term_font _ <<< "$term_font"
                ;;
            esac
        ;;

        "xfce4-terminal")
            term_font="$(awk -F '=' '/^FontName/{a=$2}/^FontUseSystem=TRUE/{a=$0} END {print a}' \
                         "${XDG_CONFIG_HOME}/xfce4/terminal/terminalrc")"

            [[ "$term_font" == "FontUseSystem=TRUE" ]] && \
                term_font="$(gsettings get org.gnome.desktop.interface monospace-font-name)"

            term_font="$(trim_quotes "$term_font")"

            # Default fallback font hardcoded in terminal-preferences.c
            [[ -z "$term_font" ]] && term_font="Monospace 12"
        ;;

        conemu-*)
            # Could have used `eval set -- "$ConEmuArgs"` instead for arg parsing.
            readarray -t ce_arg_list < <(xargs -n1 printf "%s\n" <<< "${ConEmuArgs-}")

            for ce_arg_idx in "${!ce_arg_list[@]}"; do
                # Search for "-LoadCfgFile" arg
                [[ "${ce_arg_list[$ce_arg_idx]}" == -LoadCfgFile ]] && {
                    # Conf path is the next arg
                    ce_conf=${ce_arg_list[++ce_arg_idx]}
                    break
                }
            done

            # https://conemu.github.io/en/ConEmuXml.html#search-sequence
            for ce_conf in "$ce_conf" "${ConEmuDir-}\ConEmu.xml" "${ConEmuDir-}\.ConEmu.xml" \
                           "${ConEmuBaseDir-}\ConEmu.xml" "${ConEmuBaseDir-}\.ConEmu.xml" \
                           "$APPDATA\ConEmu.xml" "$APPDATA\.ConEmu.xml"; do
                # Search for first conf file available
                [[ -f "$ce_conf" ]] && {
                    # Very basic XML parsing
                    term_font="$(awk '/name="FontName"/ && match($0, /data="([^"]*)"/) {
                        print substr($0, RSTART+6, RLENGTH-7)}' "$ce_conf")"
                    break
                }
            done

            # Null-terminated contents in /proc/registry files triggers a Bash warning.
            [[ "$term_font" ]] || read -r term_font < \
                /proc/registry/HKEY_CURRENT_USER/Software/ConEmu/.Vanilla/FontName
        ;;
    esac
}

get_disk() {
    type -p df &>/dev/null ||
        { err "Disk requires 'df' to function. Install 'df' to get disk info."; return; }

    df_version=$(df --version 2>&1)

    case $df_version in
        *IMitv*)   df_flags=(-P -g) ;; # AIX
        *befhikm*) df_flags=(-P -k) ;; # IRIX
        *hiklnP*)  df_flags=(-h)    ;; # OpenBSD

        *Tracker*) # Haiku
            err "Your version of df cannot be used due to the non-standard flags"
            return
        ;;

        *) df_flags=(-P -h) ;;
    esac

    # Create an array called 'disks' where each element is a separate line from
    # df's output. We then unset the first element which removes the column titles.
    IFS=$'\n' read -d "" -ra disks <<< "$(df "${df_flags[@]}" "${disk_show[@]:-/}")"
    unset "disks[0]"

    # Stop here if 'df' fails to print disk info.
    [[ ${disks[*]} ]] || {
        err "Disk: df failed to print the disks, make sure the disk_show array is set properly."
        return
    }

    for disk in "${disks[@]}"; do
        # Create a second array and make each element split at whitespace this time.
        IFS=" " read -ra disk_info <<< "$disk"
        disk_perc=${disk_info[${#disk_info[@]} - 2]/\%}

        case $disk_percent in
            off) disk_perc=
        esac

        case $df_version in
            *befhikm*)
                disk=$((disk_info[${#disk_info[@]} - 4] / 1024 / 1024))G
                disk+=" / "
                disk+=$((disk_info[${#disk_info[@]} - 5] / 1024/ 1024))G
                disk+=${disk_perc:+ ($disk_perc%)}
            ;;

            *)
                disk=${disk_info[${#disk_info[@]} - 4]/i}
                disk+=" / "
                disk+=${disk_info[${#disk_info[@]} - 5]/i}
                disk+=${disk_perc:+ ($disk_perc%)}
            ;;
        esac

        case $disk_subtitle in
            name)
                disk_sub=${disk_info[*]::${#disk_info[@]} - 5}
            ;;

            dir)
                disk_sub=${disk_info[${#disk_info[@]} - 1]/*\/}
                disk_sub=${disk_sub:-${disk_info[${#disk_info[@]} - 1]}}
            ;;

            none) ;;

            *)
                disk_sub=${disk_info[${#disk_info[@]} - 1]}
            ;;
        esac

        case $disk_display in
            bar)     disk="$(bar "$disk_perc" "100")" ;;
            infobar) disk+=" $(bar "$disk_perc" "100")" ;;
            barinfo) disk="$(bar "$disk_perc" "100")${info_color} $disk" ;;
            perc)    disk="${disk_perc}% $(bar "$disk_perc" "100")" ;;
        esac

        # Append '(disk mount point)' to the subtitle.
        if [[ "$subtitle" ]]; then
            prin "$subtitle${disk_sub:+ ($disk_sub)}" "$disk"
        else
            prin "$disk_sub" "$disk"
        fi
    done
}

get_power_adapter() {
    case $os in
        "Mac OS X"|"macOS")
            power_adapter="$(pmset -g ac | awk '/Wattage/ {print $3}')"
            [[ "$power_adapter" ]] || power_adapter="not connected"
        ;;
        *)
            power_adapter="unknown"
        ;;
    esac
}

get_battery() {
    case $os in
        "Linux")
            # We use 'prin' here so that we can do multi battery support
            # with a single battery per line.
            for bat in "/sys/class/power_supply/"{BAT,axp288_fuel_gauge,CMB}*; do
                [[ -f ${bat}/capacity && -f ${bat}/status ]] || continue
                capacity="$(< "${bat}/capacity")"
                status="$(< "${bat}/status")"

                if [[ "$capacity" ]]; then
                    battery="${capacity}% [${status}]"

                    case $battery_display in
                        "bar")     battery="$(bar "$capacity" 100)" ;;
                        "infobar") battery+=" $(bar "$capacity" 100)" ;;
                        "barinfo") battery="$(bar "$capacity" 100)${info_color} ${battery}" ;;
                    esac

                    bat="${bat/*axp288_fuel_gauge}"
                    prin "${subtitle:+${subtitle}${bat: -1}}" "$battery"
                fi
            done
            return
        ;;

        "BSD")
            case $kernel_name in
                "FreeBSD"* | "DragonFly"*)
                    battery="$(acpiconf -i 0 | awk -F ':\t' '/Remaining capacity/ {print $2}')"
                    battery_state="$(acpiconf -i 0 | awk -F ':\t\t\t' '/State/ {print $2}')"
                ;;

                "NetBSD"*)
                    battery="$(envstat | awk '\\(|\\)' '/charge:/ {print $2}')"
                    battery="${battery/\.*/%}"
                ;;

                "OpenBSD"* | "Bitrig"*)
                    battery0full="$(sysctl -n   hw.sensors.acpibat0.watthour0\
                                                hw.sensors.acpibat0.amphour0)"
                    battery0full="${battery0full%% *}"

                    battery0now="$(sysctl -n    hw.sensors.acpibat0.watthour3\
                                                hw.sensors.acpibat0.amphour3)"
                    battery0now="${battery0now%% *}"

                    state="$(sysctl -n hw.sensors.acpibat0.raw0)"
                    state="${state##? (battery }"
                    state="${state%)*}"

                    [[ "${state}" == "charging" ]] && battery_state="charging"
                    [[ "$battery0full" ]] && \
                    battery="$((100 * ${battery0now/\.} / ${battery0full/\.}))%"
                ;;
            esac
        ;;

        "Mac OS X"|"macOS")
            battery="$(pmset -g batt | grep -o '[0-9]*%')"
            state="$(pmset -g batt | awk '/;/ {print $4}')"
            [[ "$state" == "charging;" ]] && battery_state="charging"
        ;;

        "Windows")
            battery="$(wmic Path Win32_Battery get EstimatedChargeRemaining)"
            battery="${battery/EstimatedChargeRemaining}"
            battery="$(trim "$battery")%"
            state="$(wmic /NameSpace:'\\root\WMI' Path BatteryStatus get Charging)"
            state="${state/Charging}"
            [[ "$state" == *TRUE* ]] && battery_state="charging"
        ;;

        "Haiku")
            battery0full="$(awk -F '[^0-9]*' 'NR==2 {print $4}' /dev/power/acpi_battery/0)"
            battery0now="$(awk -F '[^0-9]*' 'NR==5 {print $4}' /dev/power/acpi_battery/0)"
            battery="$((battery0full * 100 / battery0now))%"
        ;;
    esac

    [[ "$battery_state" ]] && battery+=" Charging"

    case $battery_display in
        "bar")     battery="$(bar "${battery/\%*}" 100)" ;;
        "infobar") battery="${battery} $(bar "${battery/\%*}" 100)" ;;
        "barinfo") battery="$(bar "${battery/\%*}" 100)${info_color} ${battery}" ;;
    esac
}

get_local_ip() {
    case $os in
        "Linux" | "BSD" | "Solaris" | "illumos" | "AIX" | "IRIX")
            if [[ "${local_ip_interface[0]}" == "auto" ]]; then
                local_ip="$(ip route get 1 | awk -F'src' '{print $2; exit}')"
                local_ip="${local_ip/uid*}"
                [[ "$local_ip" ]] || local_ip="$(ifconfig -a | awk '/broadcast/ {print $2; exit}')"
            else
                for interface in "${local_ip_interface[@]}"; do
                    local_ip="$(ip addr show "$interface" 2> /dev/null |
                        awk '/inet / {print $2; exit}')"
                    local_ip="${local_ip/\/*}"
                    [[ "$local_ip" ]] ||
                        local_ip="$(ifconfig "$interface" 2> /dev/null |
                        awk '/broadcast/ {print $2; exit}')"
                    if [[ -n "$local_ip" ]]; then
                        prin "$interface" "$local_ip"
                    else
                        err "Local IP: Could not detect local ip for $interface"
                    fi
                done
            fi
        ;;

        "MINIX")
            local_ip="$(ifconfig | awk '{printf $3; exit}')"
        ;;

        "Mac OS X" | "macOS" | "iPhone OS")
            if [[ "${local_ip_interface[0]}" == "auto" ]]; then
                interface="$(route get 1 | awk -F': ' '/interface/ {printf $2; exit}')"
                local_ip="$(ipconfig getifaddr "$interface")"
            else
                for interface in "${local_ip_interface[@]}"; do
                    local_ip="$(ipconfig getifaddr "$interface")"
                    if [[ -n "$local_ip" ]]; then
                        prin "$interface" "$local_ip"
                    else
                        err "Local IP: Could not detect local ip for $interface"
                    fi
                done
            fi
        ;;

        "Windows")
            local_ip="$(ipconfig | awk -F ': ' '/IPv4 Address/ {printf $2 ", "}')"
            local_ip="${local_ip%\,*}"
        ;;

        "Haiku")
            local_ip="$(ifconfig | awk -F ': ' '/Bcast/ {print $2}')"
            local_ip="${local_ip/, Bcast}"
        ;;
    esac
}

get_public_ip() {
    if [[ -z "$public_ip_host" ]] && type -p dig >/dev/null; then
        public_ip="$(dig +time=1 +tries=1 +short myip.opendns.com @resolver1.opendns.com)"
       [[ "$public_ip" =~ ^\; ]] && unset public_ip
    fi

    if [[ -z "$public_ip_host" ]] && [[ -z "$public_ip" ]] && type -p drill >/dev/null; then
        public_ip="$(drill myip.opendns.com @resolver1.opendns.com | \
                     awk '/^myip\./ && $3 == "IN" {print $5}')"
    fi

    if [[ -z "$public_ip" ]] && type -p curl >/dev/null; then
        public_ip="$(curl -L --max-time "$public_ip_timeout" -w '\n' "$public_ip_host")"
    fi

    if [[ -z "$public_ip" ]] && type -p wget >/dev/null; then
        public_ip="$(wget -T "$public_ip_timeout" -qO- "$public_ip_host")"
    fi
}

get_users() {
    users="$(who | awk '!seen[$1]++ {printf $1 ", "}')"
    users="${users%\,*}"
}

get_locale() {
    locale="$sys_locale"
}

get_gpu_driver() {
    case $os in
        "Linux")
            gpu_driver="$(lspci -nnk | awk -F ': ' \
                          '/Display|3D|VGA/{nr[NR+2]}; NR in nr && $1~"nel driv" {printf $2 ", "}')"
            gpu_driver="${gpu_driver%, }"

            if [[ "$gpu_driver" == *"nvidia"* ]]; then
                gpu_driver="$(< /sys/module/nvidia/version)"
                gpu_driver="NVIDIA ${gpu_driver/  *}"
            fi
        ;;

        "Mac OS X"|"macOS")
            if [[ "$(kextstat | grep "GeForceWeb")" != "" ]]; then
                gpu_driver="NVIDIA Web Driver"
            else
                gpu_driver="macOS Default Graphics Driver"
            fi
        ;;
    esac
}

get_cols() {
    local blocks blocks2 cols

    if [[ "$color_blocks" == "on" ]]; then
        # Convert the width to space chars.
        printf -v block_width "%${block_width}s"

        # Generate the string.
        for ((block_range[0]; block_range[0]<=block_range[1]; block_range[0]++)); do
            case ${block_range[0]} in
                [0-7])
                    printf -v blocks  '%b\e[3%bm\e[4%bm%b' \
                        "$blocks" "${block_range[0]}" "${block_range[0]}" "$block_width"
                ;;

                *)
                    printf -v blocks2 '%b\e[38;5;%bm\e[48;5;%bm%b' \
                        "$blocks2" "${block_range[0]}" "${block_range[0]}" "$block_width"
                ;;
            esac
        done

        # Convert height into spaces.
        printf -v block_spaces "%${block_height}s"

        # Convert the spaces into rows of blocks.
        if [[ $BASH_VERSION == 3* ]]; then
            [[ "$blocks"  ]] && cols+="${block_spaces// /${blocks}[mnl}"
            [[ "$blocks2" ]] && cols+="${block_spaces// /${blocks2}[mnl}"
        else
            [[ "$blocks"  ]] && cols+="${block_spaces// /${blocks}\[mnl}"
            [[ "$blocks2" ]] && cols+="${block_spaces// /${blocks2}\[mnl}"
        fi

        # Determine the horizontal offset of the blocks.
        case $col_offset in
            "auto")  block_offset="$text_padding" ;;
            *)       block_offset="$col_offset" ;;
        esac

        # Add newlines to the string.
        cols=${cols%%nl}
        cols=${cols//nl/
[${block_offset}C${zws}}

        # Add block height to info height.
        ((info_height+=block_range[1]>7?block_height+2:block_height+1))

        printf '\n\e[%bC%b\n' "$block_offset" "${zws}${cols}"
    fi

    unset -v blocks blocks2 cols

    # Tell info() that we printed manually.
    prin=1
}

# IMAGES

image_backend() {
    [[ "$image_backend" != "off" ]] && ! type -p convert &>/dev/null && \
        { image_backend="ascii"; err "Image: Imagemagick not found, falling back to ascii mode."; }

    case ${image_backend:-off} in
        "ascii") print_ascii ;;
        "off") image_backend="off" ;;

        "caca" | "catimg" | "chafa" | "jp2a" | "iterm2" | "termpix" |\
        "tycat" | "w3m" | "sixel" | "pixterm" | "kitty" | "pot", | "ueberzug" |\
         "viu")
            get_image_source

            [[ ! -f "$image" ]] && {
                to_ascii "Image: '$image_source' doesn't exist, falling back to ascii mode."
                return
            }
            [[ "$image_backend" == "ueberzug" ]] && wait=true;

            get_window_size

            ((term_width < 1)) && {
                to_ascii "Image: Failed to find terminal window size."
                err "Image: Check the 'Images in the terminal' wiki page for more info,"
                return
            }

            printf '\e[2J\e[H'
            get_image_size
            make_thumbnail
            display_image || to_off "Image: $image_backend failed to display the image."
        ;;

        *)
            err "Image: Unknown image backend specified '$image_backend'."
            err "Image: Valid backends are: 'ascii', 'caca', 'catimg', 'chafa', 'jp2a', 'iterm2',
                                            'kitty', 'off', 'sixel', 'pot', 'pixterm', 'termpix',
                                            'tycat', 'w3m', 'viu')"
            err "Image: Falling back to ascii mode."
            print_ascii
        ;;
    esac

    # Set cursor position next image/ascii.
    [[ "$image_backend" != "off" ]] && printf '\e[%sA\e[9999999D' "${lines:-0}"
}

# From pull request #1220, this is a fast way to strip character codes
strip_escape_codes() {
    local input="${1//\"/\\\"}" output="" i char within_code=0
    for ((i=0; i < ${#input}; ++i)); do
        char="${input:i:1}"
        if (( within_code == 1 )); then
            case "${char}" in
                [a-zA-Z]) within_code=0 ;;
            esac
            continue
        fi
        if [[ "${char}" == $'\e' ]]; then
            within_code=1
            continue
        fi
        output+="${char}"
    done
    eval "$2='${output}'"
}

print_ascii() {
    if [[ -f "$image_source" && ! "$image_source" =~ (png|jpg|jpeg|jpe|svg|gif) ]]; then
        ascii_data="$(< "$image_source")"
    elif [[ "$image_source" == "ascii" || $image_source == auto ]]; then
        :
    else
        ascii_data="$image_source"
    fi

    # Set locale to get correct padding.
    LC_ALL="$sys_locale"

    # Calculate size of ascii file in line length / line count.
    if [ -n "$ascii_len" ] && [ -n "$ascii_lines" ]
    then
        lines=$ascii_lines
    else
        # shellcheck disable=SC2162
        # Reading without -r here is intentional. See https://github.com/dylanaraps/neofetch/pull/1543
        while IFS=$'\n' read line; do
            line=${line//█/ }
            # Fast method to strip codes
            strip_escape_codes "${line}" line
            # Use patterns to replace color codes that the above line did not catch
            line=${line//\\033\[*([0-9;])[JKmsu]/}
            line=${line//\[*([0-9;])[JKmsu]/}
            ((++lines,${#line}>ascii_len)) && ascii_len="${#line}"
        done <<< "${ascii_data//\$\{??\}}"
    fi

    # Fallback if file not found.
    ((lines==1)) && {
        lines=
        ascii_len=
        image_source=auto
        get_distro_ascii
        print_ascii
        return
    }

    # Colors.
    ascii_data="${ascii_data//\$\{c1\}/$c1}"
    ascii_data="${ascii_data//\$\{c2\}/$c2}"
    ascii_data="${ascii_data//\$\{c3\}/$c3}"
    ascii_data="${ascii_data//\$\{c4\}/$c4}"
    ascii_data="${ascii_data//\$\{c5\}/$c5}"
    ascii_data="${ascii_data//\$\{c6\}/$c6}"

    ((text_padding=ascii_len+gap))
    printf '%b\n' "$ascii_data${reset}"
    LC_ALL=C
}

get_image_source() {
    case $image_source in
        "auto" | "wall" | "wallpaper")
            get_wallpaper
        ;;

        *)
            # Get the absolute path.
            image_source="$(get_full_path "$image_source")"

            if [[ -d "$image_source" ]]; then
                shopt -s nullglob
                files=("${image_source%/}"/*.{png,jpg,jpeg,jpe,gif,svg})
                shopt -u nullglob
                image="${files[RANDOM % ${#files[@]}]}"

            else
                image="$image_source"
            fi
        ;;
    esac

    err "Image: Using image '$image'"
}

get_wallpaper() {
    case $os in
        "Mac OS X"|"macOS")
            image="$(osascript <<END
                     tell application "System Events" to picture of current desktop
END
)"
        ;;

        "Windows")
            case $distro in
                "Windows XP")
                    image="/c/Documents and Settings/${USER}"
                    image+="/Local Settings/Application Data/Microsoft/Wallpaper1.bmp"

                    [[ "$kernel_name" == *CYGWIN* ]] && image="/cygdrive${image}"
                ;;

                "Windows"*)
                    image="${APPDATA}/Microsoft/Windows/Themes/TranscodedWallpaper.jpg"
                ;;
            esac
        ;;

        *)
            # Get DE if user has disabled the function.
            ((de_run != 1)) && get_de

            type -p wal >/dev/null && [[ -f "${HOME}/.cache/wal/wal" ]] && \
                { image="$(< "${HOME}/.cache/wal/wal")"; return; }

            case $de in
                "MATE"*)
                    image="$(gsettings get org.mate.background picture-filename)"
                ;;

                "Xfce"*)
                    image="$(xfconf-query -c xfce4-desktop -p \
                             "/backdrop/screen0/monitor0/workspace0/last-image")"
                ;;

                "Cinnamon"*)
                    image="$(gsettings get org.cinnamon.desktop.background picture-uri)"
                    image="$(decode_url "$image")"
                ;;

                "GNOME"*)
                    image="$(gsettings get org.gnome.desktop.background picture-uri)"
                    image="$(decode_url "$image")"
                ;;

                "Plasma"*)
                    image=$XDG_CONFIG_HOME/plasma-org.kde.plasma.desktop-appletsrc
                    image=$(awk -F '=' '$1 == "Image" { print $2 }' "$image")
                ;;

                "Cutefish"*)
                    image="$XDG_CONFIG_HOME/cutefishos/theme.conf"
                    image="$(awk -F '=' '$1 == "Wallpaper" {print $2}' "$image")"
                ;;

                "LXQt"*)
                    image="$XDG_CONFIG_HOME/pcmanfm-qt/lxqt/settings.conf"
                    image="$(awk -F '=' '$1 == "Wallpaper" {print $2}' "$image")"
                ;;

                *)
                    if type -p feh >/dev/null && [[ -f "${HOME}/.fehbg" ]]; then
                        image="$(awk -F\' '/feh/ {printf $(NF-1)}' "${HOME}/.fehbg")"

                    elif type -p setroot >/dev/null && \
                         [[ -f "${XDG_CONFIG_HOME}/setroot/.setroot-restore" ]]; then
                        image="$(awk -F\' '/setroot/ {printf $(NF-1)}' \
                                 "${XDG_CONFIG_HOME}/setroot/.setroot-restore")"

                    elif type -p nitrogen >/dev/null; then
                        image="$(awk -F'=' '/file/ {printf $2;exit;}' \
                                 "${XDG_CONFIG_HOME}/nitrogen/bg-saved.cfg")"

                    else
                        image="$(gsettings get org.gnome.desktop.background picture-uri)"
                        image="$(decode_url "$image")"
                    fi
                ;;
            esac

            # Strip un-needed info from the path.
            image="${image/file:\/\/}"
            image="$(trim_quotes "$image")"
        ;;
    esac

    # If image is an xml file, don't use it.
    [[ "${image/*\./}" == "xml" ]] && image=""
}

get_w3m_img_path() {
    # Find w3m-img path.
    shopt -s nullglob
    w3m_paths=({/usr/{local/,},~/.nix-profile/}{lib,libexec,lib64,libexec64}/w3m/w3mi*)
    shopt -u nullglob

    [[ -x "${w3m_paths[0]}" ]] && \
        { w3m_img_path="${w3m_paths[0]}"; return; }

    err "Image: w3m-img wasn't found on your system"
}

get_window_size() {
    # This functions gets the current window size in
    # pixels.
    #
    # We first try to use the escape sequence "\033[14t"
    # to get the terminal window size in pixels. If this
    # fails we then fallback to using "xdotool" or other
    # programs.

    # Tmux has a special way of reading escape sequences
    # so we have to use a slightly different sequence to
    # get the terminal size.
    if [[ "$image_backend" == "tycat" ]]; then
        printf '%b' '\e}qs\000'

    elif [[ -z $VTE_VERSION ]]; then
        case ${TMUX:-null} in
            "null") printf '%b' '\e[14t' ;;
            *)      printf '%b' '\ePtmux;\e\e[14t\e\\ ' ;;
        esac
    fi

    # The escape codes above print the desired output as
    # user input so we have to use read to store the out
    # -put as a variable.
    # The 3 second timeout is required for slow/remote
    # sessions.
    #
    # False positive.
    # shellcheck disable=2141
    IFS=';t' read -d t -t 3 -sra term_size
    unset IFS

    # Split the string into height/width.
    if [[ "$image_backend" == "tycat" ]]; then
        term_width="$((term_size[2] * term_size[0]))"
        term_height="$((term_size[3] * term_size[1]))"

    else
        term_height="${term_size[1]}"
        term_width="${term_size[2]}"
    fi

    # Get terminal width/height.
    if (( "${term_width:-0}" < 50 )) && [[ "$DISPLAY" && $os != "Mac OS X" && $os != "macOS" ]]; then
        if type -p xdotool &>/dev/null; then
            IFS=$'\n' read -d "" -ra win \
                <<< "$(xdotool getactivewindow getwindowgeometry --shell %1)"
            term_width="${win[3]/WIDTH=}"
            term_height="${win[4]/HEIGHT=}"

        elif type -p xwininfo &>/dev/null; then
            # Get the focused window's ID.
            if type -p xdo &>/dev/null; then
                current_window="$(xdo id)"

            elif type -p xprop &>/dev/null; then
                current_window="$(xprop -root _NET_ACTIVE_WINDOW)"
                current_window="${current_window##* }"

            elif type -p xdpyinfo &>/dev/null; then
                current_window="$(xdpyinfo | grep -F "focus:")"
                current_window="${current_window/*window }"
                current_window="${current_window/,*}"
            fi

            # If the ID was found get the window size.
            if [[ "$current_window" ]]; then
                term_size=("$(xwininfo -id "$current_window")")
                term_width="${term_size[0]#*Width: }"
                term_width="${term_width/$'\n'*}"
                term_height="${term_size[0]/*Height: }"
                term_height="${term_height/$'\n'*}"
            fi
        fi
    fi

    term_width="${term_width:-0}"
}


get_term_size() {
    # Get the terminal size in cells.
    read -r lines columns <<< "$(stty size)"

    # Calculate font size.
    font_width="$((term_width / columns))"
    font_height="$((term_height / lines))"
}

get_image_size() {
    # This functions determines the size to make the thumbnail image.
    get_term_size

    case $image_size in
        "auto")
            image_size="$((columns * font_width / 2))"
            term_height="$((term_height - term_height / 4))"

            ((term_height < image_size)) && \
                image_size="$term_height"
        ;;

        *"%")
            percent="${image_size/\%}"
            image_size="$((percent * term_width / 100))"

            (((percent * term_height / 50) < image_size)) && \
                image_size="$((percent * term_height / 100))"
        ;;

        "none")
            # Get image size so that we can do a better crop.
            read -r width height <<< "$(identify -format "%w %h" "$image")"

            while ((width >= (term_width / 2) || height >= term_height)); do
                ((width=width/2,height=height/2))
            done

            crop_mode="none"
        ;;

        *)  image_size="${image_size/px}" ;;
    esac

    # Check for terminal padding.
    [[ "$image_backend" == "w3m" ]] && term_padding

    width="${width:-$image_size}"
    height="${height:-$image_size}"
    text_padding="$(((width + padding + xoffset) / font_width + gap))"
}

make_thumbnail() {
    # Name the thumbnail using variables so we can
    # use it later.
    image_name="${crop_mode}-${crop_offset}-${width}-${height}-${image//\/}"

    # Handle file extensions.
    case ${image##*.} in
        "eps"|"pdf"|"svg"|"gif"|"png")
            image_name+=".png" ;;
        *)  image_name+=".jpg" ;;
    esac

    # Create the thumbnail dir if it doesn't exist.
    mkdir -p "${thumbnail_dir:=${XDG_CACHE_HOME:-${HOME}/.cache}/thumbnails/neofetch}"

    if [[ ! -f "${thumbnail_dir}/${image_name}" ]]; then
        # Get image size so that we can do a better crop.
        [[ -z "$size" ]] && {
            read -r og_width og_height <<< "$(identify -format "%w %h" "$image")"
            ((og_height > og_width)) && size="$og_width" || size="$og_height"
        }

        case $crop_mode in
            "fit")
                c="$(convert "$image" \
                    -colorspace srgb \
                    -format "%[pixel:p{0,0}]" info:)"

                convert \
                    -background none \
                    "$image" \
                    -trim +repage \
                    -gravity south \
                    -background "$c" \
                    -extent "${size}x${size}" \
                    -scale "${width}x${height}" \
                    "${thumbnail_dir}/${image_name}"
            ;;

            "fill")
                convert \
                    -background none \
                    "$image" \
                    -trim +repage \
                    -scale "${width}x${height}^" \
                    -extent "${width}x${height}" \
                    "${thumbnail_dir}/${image_name}"
            ;;

            "none")
                cp "$image" "${thumbnail_dir}/${image_name}"
            ;;

            *)
                convert \
                    -background none \
                    "$image" \
                    -strip \
                    -gravity "$crop_offset" \
                    -crop "${size}x${size}+0+0" \
                    -scale "${width}x${height}" \
                    "${thumbnail_dir}/${image_name}"
            ;;
        esac
    fi

    # The final image.
    image="${thumbnail_dir}/${image_name}"
}

display_image() {
    case $image_backend in
        "caca")
            img2txt \
                -W "$((width / font_width))" \
                -H "$((height / font_height))" \
                --gamma=0.6 \
            "$image"
        ;;


        "ueberzug")
            if [ "$wait" = true ];then
                wait=false;
            else
                ueberzug layer --parser bash 0< <(
                    declare -Ap ADD=(\
                        [action]="add"\
                        [identifier]="neofetch"\
                        [x]=$xoffset [y]=$yoffset\
                        [path]=$image\
                    )
                    read -rs
                )
            fi
        ;;

        "catimg")
            catimg -w "$((width*catimg_size / font_width))" -r "$catimg_size" "$image"
        ;;

        "chafa")
            chafa --stretch --size="$((width / font_width))x$((height / font_height))" "$image"
        ;;

        "jp2a")
            jp2a \
                --colors \
                --width="$((width / font_width))" \
                --height="$((height / font_height))" \
            "$image"
        ;;

        "kitty")
            kitty +kitten icat \
                --align left \
                --place "$((width/font_width))x$((height/font_height))@${xoffset}x${yoffset}" \
            "$image"
        ;;

        "pot")
            pot \
                "$image" \
                --size="$((width / font_width))x$((height / font_height))"
        ;;

        "pixterm")
            pixterm \
                -tc "$((width / font_width))" \
                -tr "$((height / font_height))" \
            "$image"
        ;;

        "sixel")
            img2sixel \
                -w "$width" \
                -h "$height" \
            "$image"
        ;;

        "termpix")
            termpix \
                --width "$((width / font_width))" \
                --height "$((height / font_height))" \
            "$image"
        ;;

        "iterm2")
            printf -v iterm_cmd '\e]1337;File=width=%spx;height=%spx;inline=1:%s' \
                "$width" "$height" "$(base64 < "$image")"

            # Tmux requires an additional escape sequence for this to work.
            [[ -n "$TMUX" ]] && printf -v iterm_cmd '\ePtmux;\e%b\e'\\ "$iterm_cmd"

            printf '%b\a\n' "$iterm_cmd"
        ;;

        "tycat")
            tycat \
                -g "${width}x${height}" \
            "$image"
        ;;

        "viu")
            viu \
                -t -w "$((width / font_width))" -h "$((height / font_height))" \
            "$image"
        ;;

        "w3m")
            get_w3m_img_path
            zws='\xE2\x80\x8B\x20'

            # Add a tiny delay to fix issues with images not
            # appearing in specific terminal emulators.
            ((bash_version>3)) && sleep 0.05
            printf '%b\n%s;\n%s\n' "0;1;$xoffset;$yoffset;$width;$height;;;;;$image" 3 4 |\
            "${w3m_img_path:-false}" -bg "$background_color" &>/dev/null
        ;;
    esac
}

to_ascii() {
    err "$1"
    image_backend="ascii"
    print_ascii

    # Set cursor position next image/ascii.
    printf '\e[%sA\e[9999999D' "${lines:-0}"
}

to_off() {
    err "$1"
    image_backend="off"
    text_padding=
}


# TEXT FORMATTING

info() {
    # Save subtitle value.
    [[ "$2" ]] && subtitle="$1"

    # Make sure that $prin is unset.
    unset -v prin

    # Call the function.
    "get_${2:-$1}"

    # If the get_func function called 'prin' directly, stop here.
    [[ "$prin" ]] && return

    # Update the variable.
    if [[ "$2" ]]; then
        output="$(trim "${!2}")"
    else
        output="$(trim "${!1}")"
    fi

    if [[ "$2" && "${output// }" ]]; then
        prin "$1" "$output"

    elif [[ "${output// }" ]]; then
        prin "$output"

    else
        err "Info: Couldn't detect ${1}."
    fi

    unset -v subtitle
}

prin() {
    # If $2 doesn't exist we format $1 as info.
    if [[ "$(trim "$1")" && "$2" ]]; then
        [[ "$json" ]] && { printf '    %s\n' "\"${1}\": \"${2}\","; return; }

        string="${1}${2:+: $2}"
    else
        string="${2:-$1}"
        local subtitle_color="$info_color"
    fi

    string="$(trim "${string//$'\e[0m'}")"
    length="$(strip_sequences "$string")"
    length="${#length}"

    # Format the output.
    string="${string/:/${reset}${colon_color}${separator:=:}${info_color}}"
    string="${subtitle_color}${bold}${string}"

    # Print the info.
    printf '%b\n' "${text_padding:+\e[${text_padding}C}${zws}${string//\\n}${reset} "

    # Calculate info height.
    ((++info_height))

    # Log that prin was used.
    prin=1
}

get_underline() {
    [[ "$underline_enabled" == "on" ]] && {
        printf -v underline "%${length}s"
        printf '%b%b\n' "${text_padding:+\e[${text_padding}C}${zws}${underline_color}" \
                        "${underline// /$underline_char}${reset} "
    }

    ((++info_height))
    length=
    prin=1
}

get_bold() {
    case $ascii_bold in
        "on")  ascii_bold='\e[1m' ;;
        "off") ascii_bold="" ;;
    esac

    case $bold in
        "on")  bold='\e[1m' ;;
        "off") bold="" ;;
    esac
}

trim() {
    set -f
    # shellcheck disable=2048,2086
    set -- $*
    printf '%s\n' "${*//[[:space:]]/}"
    set +f
}

trim_quotes() {
    trim_output="${1//\'}"
    trim_output="${trim_output//\"}"
    printf "%s" "$trim_output"
}

strip_sequences() {
    strip="${1//$'\e['3[0-9]m}"
    strip="${strip//$'\e['[0-9]m}"
    strip="${strip//\\e\[[0-9]m}"
    strip="${strip//$'\e['38\;5\;[0-9]m}"
    strip="${strip//$'\e['38\;5\;[0-9][0-9]m}"
    strip="${strip//$'\e['38\;5\;[0-9][0-9][0-9]m}"

    printf '%s\n' "$strip"
}

# COLORS

set_colors() {
    c1="$(color "$1")${ascii_bold}"
    c2="$(color "$2")${ascii_bold}"
    c3="$(color "$3")${ascii_bold}"
    c4="$(color "$4")${ascii_bold}"
    c5="$(color "$5")${ascii_bold}"
    c6="$(color "$6")${ascii_bold}"

    [[ "$color_text" != "off" ]] && set_text_colors "$@"
}

set_text_colors() {
    if [[ "${colors[0]}" == "distro" ]]; then
        title_color="$(color "$1")"
        at_color="$reset"
        underline_color="$reset"
        subtitle_color="$(color "$2")"
        colon_color="$reset"
        info_color="$reset"

        # If the ascii art uses 8 as a color, make the text the fg.
        ((${1:-1} == 8)) && title_color="$reset"
        ((${2:-7} == 8)) && subtitle_color="$reset"

        # If the second color is white use the first for the subtitle.
        ((${2:-7} == 7)) && subtitle_color="$(color "$1")"
        ((${1:-1} == 7)) && title_color="$reset"
    else
        title_color="$(color "${colors[0]}")"
        at_color="$(color "${colors[1]}")"
        underline_color="$(color "${colors[2]}")"
        subtitle_color="$(color "${colors[3]}")"
        colon_color="$(color "${colors[4]}")"
        info_color="$(color "${colors[5]}")"
    fi

    # Bar colors.
    if [[ "$bar_color_elapsed" == "distro" ]]; then
        bar_color_elapsed="$(color fg)"
    else
        bar_color_elapsed="$(color "$bar_color_elapsed")"
    fi

    if [[ "$bar_color_total" == "distro" ]]; then
        bar_color_total="$(color fg)"
    else
        bar_color_total="$(color "$bar_color_total")"
    fi
}

color() {
    case $1 in
        [0-6])    printf '%b\e[3%sm'   "$reset" "$1" ;;
        7 | "fg") printf '\e[37m%b'    "$reset" ;;
        "#"*)
            local rgb="${1//#}"
            rgb="$((0x$rgb))"
            printf '\e[38;2;%b;%b;%bm' "$((rgb >> 16))" "$(((rgb >> 8) & 0xff))" "$((rgb & 0xff))"
        ;;

        *)        printf '\e[38;5;%bm' "$1" ;;
    esac
}

# OTHER

stdout() {
    image_backend="off"
    unset subtitle_color colon_color info_color underline_color bold title_color at_color \
          text_padding zws reset color_blocks bar_color_elapsed bar_color_total \
          c1 c2 c3 c4 c5 c6 c7 c8
}

err() {
    err+="$(color 1)[!]${reset} $1
"
}

get_full_path() {
    # This function finds the absolute path from a relative one.
    # For example "Pictures/Wallpapers" --> "/home/dylan/Pictures/Wallpapers"

    # If the file exists in the current directory, stop here.
    [[ -f "${PWD}/${1}" ]] && { printf '%s\n' "${PWD}/${1}"; return; }

    ! cd "${1%/*}" && {
        err "Error: Directory '${1%/*}' doesn't exist or is inaccessible"
        err "       Check that the directory exists or try another directory."
        exit 1
    }

    local full_dir="${1##*/}"

    # Iterate down a (possible) chain of symlinks.
    while [[ -L "$full_dir" ]]; do
        full_dir="$(readlink "$full_dir")"
        cd "${full_dir%/*}" || exit
        full_dir="${full_dir##*/}"
    done

    # Final directory.
    full_dir="$(pwd -P)/${1/*\/}"

    [[ -e "$full_dir" ]] && printf '%s\n' "$full_dir"
}

get_user_config() {
    # --config /path/to/config.conf
    if [[ -f "$config_file" ]]; then
        source "$config_file"
        err "Config: Sourced user config. (${config_file})"
        return

    elif [[ -f "${XDG_CONFIG_HOME}/neofetch/config.conf" ]]; then
        source "${XDG_CONFIG_HOME}/neofetch/config.conf"
        err "Config: Sourced user config.    (${XDG_CONFIG_HOME}/neofetch/config.conf)"

    elif [[ -f "${XDG_CONFIG_HOME}/neofetch/config" ]]; then
        source "${XDG_CONFIG_HOME}/neofetch/config"
        err "Config: Sourced user config.    (${XDG_CONFIG_HOME}/neofetch/config)"

    elif [[ -z "$no_config" ]]; then
        config_file="${XDG_CONFIG_HOME}/neofetch/config.conf"

        # The config file doesn't exist, create it.
        mkdir -p "${XDG_CONFIG_HOME}/neofetch/"
        printf '%s\n' "$config" > "$config_file"
    fi
}

bar() {
    # Get the values.
    elapsed="$(($1 * bar_length / $2))"

    # Create the bar with spaces.
    printf -v prog  "%${elapsed}s"
    printf -v total "%$((bar_length - elapsed))s"

    # Set the colors and swap the spaces for $bar_char_.
    bar+="${bar_color_elapsed}${prog// /${bar_char_elapsed}}"
    bar+="${bar_color_total}${total// /${bar_char_total}}"

    # Borders.
    [[ "$bar_border" == "on" ]] && \
        bar="$(color fg)[${bar}$(color fg)]"

    printf "%b" "${bar}${info_color}"
}

cache() {
    if [[ "$2" ]]; then
        mkdir -p "${cache_dir}/neofetch"
        printf "%s" "${1/*-}=\"$2\"" > "${cache_dir}/neofetch/${1/*-}"
    fi
}

get_cache_dir() {
    if [[ "$TMPDIR" ]]; then
        cache_dir="$TMPDIR"
    else
        cache_dir="/tmp"
    fi
}

kde_config_dir() {
    # If the user is using KDE get the KDE
    # configuration directory.
    if [[ "$kde_config_dir" ]]; then
        return

    elif type -p kf5-config &>/dev/null; then
        kde_config_dir="$(kf5-config --path config)"

    elif type -p kde4-config &>/dev/null; then
        kde_config_dir="$(kde4-config --path config)"

    elif type -p kde-config &>/dev/null; then
        kde_config_dir="$(kde-config --path config)"

    elif [[ -d "${HOME}/.kde4" ]]; then
        kde_config_dir="${HOME}/.kde4/share/config"

    elif [[ -d "${HOME}/.kde3" ]]; then
        kde_config_dir="${HOME}/.kde3/share/config"
    fi

    kde_config_dir="${kde_config_dir/$'/:'*}"
}

tde_config_dir() {
    if [[ "$tde_config_dir" ]]; then
        return

    elif type -p tde-config &>/dev/null; then
        tde_config_dir="$(tde-config --path config)"

    elif [[ -d "${HOME}/.configtde" ]]; then
        tde_config_dir="${HOME}/.configtde"

    fi

    tde_config_dir="${tde_config_dir/$'/:'*}"
}

term_padding() {
    # Get terminal padding to properly align cursor.
    [[ -z "$term" ]] && get_term

    case $term in
        urxvt*|rxvt-unicode)
            [[ $xrdb ]] || xrdb=$(xrdb -query)

            [[ $xrdb != *internalBorder:* ]] &&
                return

            padding=${xrdb/*internalBorder:}
            padding=${padding/$'\n'*}

            [[ $padding =~ ^[0-9]+$ ]] ||
                padding=
        ;;
    esac
}

dynamic_prompt() {
    [[ "$image_backend" == "off" ]]   && { printf '\n'; return; }
    [[ "$image_backend" != "ascii" ]] && ((lines=(height + yoffset) / font_height + 1))
    [[ "$image_backend" == "w3m" ]]   && ((lines=lines + padding / font_height + 1))

    # If the ascii art is taller than the info.
    ((lines=lines>info_height?lines-info_height+1:1))

    printf -v nlines "%${lines}s"
    printf "%b" "${nlines// /\\n}"
}

cache_uname() {
    # Cache the output of uname so we don't
    # have to spawn it multiple times.
    IFS=" " read -ra uname <<< "$(uname -srm)"

    kernel_name="${uname[0]}"
    kernel_version="${uname[1]}"
    kernel_machine="${uname[2]}"

    if [[ "$kernel_name" == "Darwin" ]] ||
       [[ "$kernel_name" == "FreeBSD" && -f /System/Library/CoreServices/SystemVersion.plist ]]; then
        # macOS can report incorrect versions unless this is 0.
        # https://github.com/dylanaraps/neofetch/issues/1607
        export SYSTEM_VERSION_COMPAT=0

        IFS=$'\n' read -d "" -ra sw_vers <<< "$(awk -F'<|>' '/key|string/ {print $3}' \
                            "/System/Library/CoreServices/SystemVersion.plist")"
        for ((i=0;i<${#sw_vers[@]};i+=2)) {
            case ${sw_vers[i]} in
                ProductName)          darwin_name=${sw_vers[i+1]} ;;
                ProductFamily)        darwin_family=${sw_vers[i+1]} ;;
                ProductVersion)       osx_version=${sw_vers[i+1]} ;;
                ProductBuildVersion)  osx_build=${sw_vers[i+1]}   ;;
            esac
        }
    fi
}

get_ppid() {
    # Get parent process ID of PID.
    case $os in
        "Windows")
            ppid="$(ps -p "${1:-$PPID}" | awk '{printf $2}')"
            ppid="${ppid/PPID}"
        ;;

        "Linux")
            ppid="$(grep -i -F "PPid:" "/proc/${1:-$PPID}/status")"
            ppid="$(trim "${ppid/PPid:}")"
        ;;

        *)
            ppid="$(ps -p "${1:-$PPID}" -o ppid=)"
        ;;
    esac

    printf "%s" "$ppid"
}

get_process_name() {
    # Get PID name.
    case $os in
        "Windows")
            name="$(ps -p "${1:-$PPID}" | awk '{printf $8}')"
            name="${name/COMMAND}"
            name="${name/*\/}"
        ;;

        "Linux")
            read -rd $'\00' name < "/proc/${1:-$PPID}/cmdline"
        ;;

        *)
            name="$(ps -p "${1:-$PPID}" -o comm=)"
        ;;
    esac

    printf "%s" "$name"
}

decode_url() {
    decode="${1//+/ }"
    printf "%b" "${decode//%/\\x}"
}

# FINISH UP

usage() { printf "%s" "\
Usage: neofetch func_name --option \"value\" --option \"value\"

Neofetch is a CLI system information tool written in BASH. Neofetch
displays information about your system next to an image, your OS logo,
or any ASCII file of your choice.

NOTE: Every launch flag has a config option.

Options:

INFO:
    func_name                   Specify a function name (second part of info() from config) to
                                quickly display only that function's information.

                                Example: neofetch uptime --uptime_shorthand tiny

                                Example: neofetch uptime disk wm memory

                                This can be used in bars and scripts like so:

                                memory=\"\$(neofetch memory)\"; memory=\"\${memory##*: }\"

                                For multiple outputs at once (each line of info in an array):

                                IFS=\$'\\n' read -d \"\" -ra info < <(neofetch memory uptime wm)

                                info=(\"\${info[@]##*: }\")

    --disable infoname          Allows you to disable an info line from appearing
                                in the output. 'infoname' is the function name from the
                                'print_info()' function inside the config file.
                                For example: 'info \"Memory\" memory' would be '--disable memory'

                                NOTE: You can supply multiple args. eg. 'neofetch --disable cpu gpu'

    --title_fqdn on/off         Hide/Show Fully Qualified Domain Name in title.
    --package_managers on/off   Hide/Show Package Manager names. (on, tiny, off)
    --os_arch on/off            Hide/Show OS architecture.
    --speed_type type           Change the type of cpu speed to display.
                                Possible values: current, min, max, bios,
                                scaling_current, scaling_min, scaling_max

                                NOTE: This only supports Linux with cpufreq.

    --speed_shorthand on/off    Whether or not to show decimals in CPU speed.

                                NOTE: This flag is not supported in systems with CPU speed less than
                                1 GHz.

    --cpu_brand on/off          Enable/Disable CPU brand in output.
    --cpu_cores type            Whether or not to display the number of CPU cores
                                Possible values: logical, physical, off

                                NOTE: 'physical' doesn't work on BSD.

    --cpu_speed on/off          Hide/Show cpu speed.
    --cpu_temp C/F/off          Hide/Show cpu temperature.

                                NOTE: This only works on Linux and BSD.

                                NOTE: For FreeBSD and NetBSD-based systems, you need to enable
                                coretemp kernel module. This only supports newer Intel processors.

    --distro_shorthand on/off   Shorten the output of distro (on, tiny, off)

                                NOTE: This option won't work in Windows (Cygwin)

    --kernel_shorthand on/off   Shorten the output of kernel

                                NOTE: This option won't work in BSDs (except PacBSD and PC-BSD)

    --uptime_shorthand on/off   Shorten the output of uptime (on, tiny, off)
    --refresh_rate on/off       Whether to display the refresh rate of each monitor
                                Unsupported on Windows
    --gpu_brand on/off          Enable/Disable GPU brand in output. (AMD/NVIDIA/Intel)
    --gpu_type type             Which GPU to display. (all, dedicated, integrated)

                                NOTE: This only supports Linux.

    --de_version on/off         Show/Hide Desktop Environment version
    --gtk_shorthand on/off      Shorten output of gtk theme/icons
    --gtk2 on/off               Enable/Disable gtk2 theme/font/icons output
    --gtk3 on/off               Enable/Disable gtk3 theme/font/icons output
    --shell_path on/off         Enable/Disable showing \$SHELL path
    --shell_version on/off      Enable/Disable showing \$SHELL version
    --editor_path on/off        Enable/Disable showing \$EDITOR path
    --editor_version on/off     Enable/Disable showing \$EDITOR version
    --disk_show value           Which disks to display.
                                Possible values: '/', '/dev/sdXX', '/path/to/mount point'

                                NOTE: Multiple values can be given. (--disk_show '/' '/dev/sdc1')

    --disk_subtitle type        What information to append to the Disk subtitle.
                                Takes: name, mount, dir, none

                                'name' shows the disk's name (sda1, sda2, etc)

                                'mount' shows the disk's mount point (/, /mnt/Local Disk, etc)

                                'dir' shows the basename of the disks's path. (/, Local Disk, etc)

                                'none' shows only 'Disk' or the configured title.

    --disk_percent on/off       Hide/Show disk percent.

    --ip_host url               URL to query for public IP
    --ip_timeout int            Public IP timeout (in seconds).
    --ip_interface value        Interface(s) to use for local IP
    --song_format format        Print the song data in a specific format (see config file).
    --song_shorthand on/off     Print the Artist/Album/Title on separate lines.
    --memory_percent on/off     Display memory percentage.
    --memory_unit (k/m/g/t)ib   Memory output unit.
    --memory_precision integer  Change memory output precision. (≥0, default=2)
    --music_player player-name  Manually specify a player to use.
                                Available values are listed in the config file

TEXT FORMATTING:
    --colors x x x x x x        Changes the text colors in this order:
                                title, @, underline, subtitle, colon, info
    --underline on/off          Enable/Disable the underline.
    --underline_char char       Character to use when underlining title
    --bold on/off               Enable/Disable bold text
    --separator string          Changes the default ':' separator to the specified string.

COLOR BLOCKS:
    --color_blocks on/off       Enable/Disable the color blocks
    --col_offset auto/num       Left-padding of color blocks
    --block_width num           Width of color blocks in spaces
    --block_height num          Height of color blocks in lines
    --block_range num num       Range of colors to print as blocks

BARS:
    --bar_char 'elapsed char' 'total char'
                                Characters to use when drawing bars.
    --bar_border on/off         Whether or not to surround the bar with '[]'
    --bar_length num            Length in spaces to make the bars.
    --bar_colors num num        Colors to make the bar.
                                Set in this order: elapsed, total
    --memory_display mode       Bar mode.
                                Possible values: bar, infobar, barinfo, off
    --battery_display mode      Bar mode.
                                Possible values: bar, infobar, barinfo, off
    --disk_display mode         Bar mode.
                                Possible values: bar, infobar, barinfo, off

IMAGE BACKEND:
    --backend backend           Which image backend to use.
                                Possible values: 'ascii', 'caca', 'catimg', 'chafa', 'jp2a',
                                'iterm2', 'off', 'sixel', 'tycat', 'w3m', 'kitty', 'viu'
    --source source             Which image or ascii file to use.
                                Possible values: 'auto', 'ascii', 'wallpaper', '/path/to/img',
                                '/path/to/ascii', '/path/to/dir/', 'command output' [ascii]

    --ascii source              Shortcut to use 'ascii' backend.

                                NEW: neofetch --ascii \"\$(fortune | cowsay -W 30)\"

    --caca source               Shortcut to use 'caca' backend.
    --catimg source             Shortcut to use 'catimg' backend.
    --chafa source              Shortcut to use 'chafa' backend.
    --iterm2 source             Shortcut to use 'iterm2' backend.
    --jp2a source               Shortcut to use 'jp2a' backend.
    --kitty source              Shortcut to use 'kitty' backend.
    --pot source                Shortcut to use 'pot' backend.
    --pixterm source            Shortcut to use 'pixterm' backend.
    --sixel source              Shortcut to use 'sixel' backend.
    --termpix source            Shortcut to use 'termpix' backend.
    --tycat source              Shortcut to use 'tycat' backend.
    --w3m source                Shortcut to use 'w3m' backend.
    --ueberzug source           Shortcut to use 'ueberzug' backend
    --viu source                Shortcut to use 'viu' backend
    --off                       Shortcut to use 'off' backend (Disable ascii art).

    NOTE: 'source; can be any of the following: 'auto', 'ascii', 'wallpaper', '/path/to/img',
    '/path/to/ascii', '/path/to/dir/'

ASCII:
    --ascii_colors x x x x x x  Colors to print the ascii art
    --ascii_distro distro       Which Distro's ascii art to print

                                NOTE: AIX, AlmaLinux, Alpine, Alter, Amazon, AmogOS, Anarchy,
                                Android, Antergos, antiX, AOSC OS, AOSC OS/Retro, Aperio GNU/Linux,
                                Aperture, Apricity, Arch, ArchBox, Archcraft, ARCHlabs, ArchMerge,
                                ArchStrike, ArcoLinux, ArseLinux, Artix, Arya, Asahi, Aster,
                                AsteroidOS, astOS, Bedrock, BigLinux, Bitrig, BlackArch,
                                blackPanther, BLAG, BlankOn, BlueLight, Bodhi, bonsai, BSD,
                                BunsenLabs, CachyOS, Calculate, CalinixOS, Carbs, CBL-Mariner,
                                CelOS, Center, CentOS, Chakra, ChaletOS, Chapeau, ChonkySealOS,
                                Chrom, Cleanjaro, Clear Linux OS, ClearOS, Clover, Cobalt, Condres,
                                Container Linux by CoreOS, CRUX, Crystal Linux, Cucumber,
                                CutefishOS, CuteOS, CyberOS, dahlia, DarkOs, Darwin, Debian, Deepin,
                                DesaOS, Devuan, DietPi, DracOS, DragonFly, Drauger, Droidian,
                                Elementary, Elive, EncryptOS, EndeavourOS, Endless, Enso, EuroLinux,
                                Exherbo, Exodia Predator OS, Fedora, Feren, Finnix, Floflis,
                                FreeBSD, FreeMiNT, Frugalware, Funtoo, GalliumOS, Garuda, Gentoo,
                                GhostBSD, glaucus, gNewSense, GNOME, GNU, GoboLinux, GrapheneOS,
                                Grombyang, Guix, Haiku, HamoniKR, HarDClanZ, Hash, Huayra, Hybrid,
                                HydroOS, Hyperbola, iglunix, instantOS, IRIX, Itc, januslinux,
                                Kaisen, Kali, KaOS, KDE, Kibojoe, Kogaion, Korora, KrassOS, KSLinux,
                                Kubuntu, LangitKetujuh, LaxerOS, LEDE, LibreELEC, Linspire, Linux,
                                Linux Lite, Linux Mint, Linux Mint Old, Live Raizo, LMDE, Lubuntu,
                                Lunar, mac, Mageia, MagpieOS, Mandriva, Manjaro, MassOS, MatuusOS,
                                Maui, Mer, Minix, MIRACLE LINUX, MX, Namib, NekOS, Neptune, NetBSD,
                                Netrunner, Nitrux, NixOS, NomadBSD, Nurunner, NuTyX, Obarun,
                                OBRevenge, OmniOS, Open Source Media Center, OpenBSD, openEuler,
                                OpenIndiana, openmamba, OpenMandriva, OpenStage, openSUSE, openSUSE
                                Leap, openSUSE Tumbleweed, OpenWrt, OPNsense, Oracle, orchid, OS
                                Elbrus, PacBSD, Parabola, parch, Pardus, Parrot, Parsix, PCBSD,
                                PCLinuxOS, pearOS, Pengwin, Pentoo, Peppermint, Pisi, PNM Linux,
                                Pop!_OS, Porteus, PostMarketOS, Profelis SambaBOX, Proxmox, PuffOS,
                                Puppy, PureOS, Q4OS, Qubes, Qubyt, Quibian, Radix, Raspbian,
                                ravynOS, Reborn OS, Red Star, Redcore, Redhat, Refracted Devuan,
                                Regata, Regolith, RhaymOS, rocky, Rosa, Sabayon, sabotage, Sailfish,
                                SalentOS, Sasanqua, Scientific, semc, Septor, Serene, SharkLinux,
                                ShastraOS, Siduction, SkiffOS, Slackware, SliTaz, SmartOS, Soda,
                                Solus, Source Mage, Sparky, Star, SteamOS, Stock Linux, Sulin,
                                SunOS, SwagArch, t2, Tails, TeArch, TorizonCore, Trisquel, Twister,
                                Ubuntu, Ubuntu Budgie, Ubuntu Cinnamon, Ubuntu Kylin, Ubuntu MATE,
                                Ubuntu Studio, Ubuntu Sway, Ubuntu Touch, Ubuntu-GNOME,
                                ubuntu_old02, Ultramarine Linux, Univalent, Univention, Uos, UrukOS,
                                uwuntu, Vanilla, Venom, VNux, Void, VzLinux, wii-linux-ngx, Windows,
                                Windows 10, Windows 11, XFerience, Xubuntu, yiffOS, Zorin have ascii
                                logos.

                                NOTE: arch, dragonfly, Fedora, LangitKetujuh, nixos, redhat, Ubuntu
                                have 'old' logo variants, use {distro}_old to use them.

                                NOTE: alpine, android, aoscosretro, arch, arcolinux, artix,
                                CalinixOS, centos, cleanjaro, crux, debian, dragonfly, elementary,
                                fedora, freebsd, garuda, gentoo, guix, haiku, hyperbola, kali,
                                linuxlite, linuxmint, mac, mageia, manjaro, mx, netbsd, nixos,
                                openbsd, opensuse, orchid, parabola, popos, postmarketos, pureos,
                                Raspbian, rocky, slackware, sunos, ubuntu, void have 'small' logo
                                variants, use {distro}_small to use them.

    --ascii_bold on/off         Whether or not to bold the ascii logo.
    -L, --logo                  Hide the info text and only show the ascii logo.

IMAGE:
    --loop                      Redraw the image constantly until Ctrl+C is used. This fixes issues
                                in some terminals emulators when using image mode.
    --size 00px | --size 00%    How to size the image.
                                Possible values: auto, 00px, 00%, none
    --catimg_size 1/2           Change the resolution of catimg.
    --crop_mode mode            Which crop mode to use
                                Takes the values: normal, fit, fill
    --crop_offset value         Change the crop offset for normal mode.
                                Possible values: northwest, north, northeast,
                                west, center, east, southwest, south, southeast

    --xoffset px                How close the image will be to the left edge of the
                                window. This only works with w3m.
    --yoffset px                How close the image will be to the top edge of the
                                window. This only works with w3m.
    --bg_color color            Background color to display behind transparent image.
                                This only works with w3m.
    --gap num                   Gap between image and text.

                                NOTE: --gap can take a negative value which will move the text
                                closer to the left side.

    --clean                     Delete cached files and thumbnails.

OTHER:
    --config /path/to/config    Specify a path to a custom config file
    --config none               Launch the script without a config file
    --no_config                 Don't create the user config file.
    --print_config              Print the default config file to stdout.
    --stdout=on                 Turn off all colors and disables any ASCII/image backend.
    --stdout=off                Enable the colored output and ASCII/image backend
    --stdout=auto               Let the program decide basing on the output type (default behavior)
    --stdout                    Equivalent to '--stdout=on', for backward compatibility
    --help                      Print this text and exit
    --version                   Show neofetch version
    -v                          Display error messages.
    -vv                         Display a verbose log for error reporting.

DEVELOPER:
    --gen-man                   Generate a manpage for Neofetch in your PWD. (Requires GNU help2man)


Report bugs to https://github.com/dylanaraps/neofetch/issues

"
exit 1
}

get_args() {
    # Check the commandline flags early for '--config'.
    [[ "$*" != *--config* && "$*" != *--no_config* ]] && get_user_config

    while [[ "$1" ]]; do
        case $1 in
            # Info
            "--title_fqdn") title_fqdn="$2" ;;
            "--package_managers") package_managers="$2" ;;
            "--os_arch") os_arch="$2" ;;
            "--cpu_cores") cpu_cores="$2" ;;
            "--cpu_speed") cpu_speed="$2" ;;
            "--speed_type") speed_type="$2" ;;
            "--speed_shorthand") speed_shorthand="$2" ;;
            "--distro_shorthand") distro_shorthand="$2" ;;
            "--kernel_shorthand") kernel_shorthand="$2" ;;
            "--uptime_shorthand") uptime_shorthand="$2" ;;
            "--cpu_brand") cpu_brand="$2" ;;
            "--gpu_brand") gpu_brand="$2" ;;
            "--gpu_type") gpu_type="$2" ;;
            "--refresh_rate") refresh_rate="$2" ;;
            "--de_version") de_version="$2" ;;
            "--gtk_shorthand") gtk_shorthand="$2" ;;
            "--gtk2") gtk2="$2" ;;
            "--gtk3") gtk3="$2" ;;
            "--qt")     qt="$2" ;;
            "--shell_path") shell_path="$2" ;;
            "--shell_version") shell_version="$2" ;;
            "--editor_path") editor_path="$2" ;;
            "--editor_version") editor_version="$2" ;;
            "--ip_host") public_ip_host="$2" ;;
            "--ip_timeout") public_ip_timeout="$2" ;;
            "--ip_interface")
                unset local_ip_interface
                for arg in "$@"; do
                    case "$arg" in
                        "--ip_interface") ;;
                        "-"*) break ;;
                        *) local_ip_interface+=("$arg") ;;
                    esac
                done
            ;;

            "--song_format") song_format="$2" ;;
            "--song_shorthand") song_shorthand="$2" ;;
            "--music_player") music_player="$2" ;;
            "--memory_percent") memory_percent="$2" ;;
            "--memory_unit") memory_unit="$2" ;;
            "--memory_precision") mem_precision="$2" ;;
            "--cpu_temp")
                cpu_temp="$2"
                [[ "$cpu_temp" == "on" ]] && cpu_temp="C"
            ;;

            "--disk_subtitle") disk_subtitle="$2" ;;
            "--disk_percent")  disk_percent="$2" ;;
            "--disk_show")
                unset disk_show
                for arg in "$@"; do
                    case $arg in
                        "--disk_show") ;;
                        "-"*) break ;;
                        *) disk_show+=("$arg") ;;
                    esac
                done
            ;;

            "--disable")
                for func in "$@"; do
                    case $func in
                        "--disable") continue ;;
                        "-"*) break ;;
                        *)
                            ((bash_version >= 4)) && func="${func,,}"
                            unset -f "get_$func"
                        ;;
                    esac
                done
            ;;

            # Text Colors
            "--colors")
                unset colors
                for arg in "$2" "$3" "$4" "$5" "$6" "$7"; do
                    case $arg in
                        "-"*) break ;;
                        *) colors+=("$arg") ;;
                    esac
                done
                colors+=(7 7 7 7 7 7)
            ;;

            # Text Formatting
            "--underline") underline_enabled="$2" ;;
            "--underline_char") underline_char="$2" ;;
            "--bold") bold="$2" ;;
            "--separator") separator="$2" ;;

            # Color Blocks
            "--color_blocks") color_blocks="$2" ;;
            "--block_range") block_range=("$2" "$3") ;;
            "--block_width") block_width="$2" ;;
            "--block_height") block_height="$2" ;;
            "--col_offset") col_offset="$2" ;;

            # Bars
            "--bar_char")
                bar_char_elapsed="$2"
                bar_char_total="$3"
            ;;

            "--bar_border") bar_border="$2" ;;
            "--bar_length") bar_length="$2" ;;
            "--bar_colors")
                bar_color_elapsed="$2"
                bar_color_total="$3"
            ;;

            "--memory_display") memory_display="$2" ;;
            "--battery_display") battery_display="$2" ;;
            "--disk_display") disk_display="$2" ;;

            # Image backend
            "--backend") image_backend="$2" ;;
            "--source") image_source="$2" ;;
            "--ascii" | "--caca" | "--catimg" | "--chafa" | "--jp2a" | "--iterm2" | "--off" |\
            "--pot" | "--pixterm" | "--sixel" | "--termpix" | "--tycat" | "--w3m" | "--kitty" |\
            "--ueberzug" | "--viu")
                image_backend="${1/--}"
                case $2 in
                    "-"* | "") ;;
                    *) image_source="$2" ;;
                esac
            ;;

            # Image options
            "--loop") image_loop="on" ;;
            "--image_size" | "--size") image_size="$2" ;;
            "--catimg_size") catimg_size="$2" ;;
            "--crop_mode") crop_mode="$2" ;;
            "--crop_offset") crop_offset="$2" ;;
            "--xoffset") xoffset="$2" ;;
            "--yoffset") yoffset="$2" ;;
            "--background_color" | "--bg_color") background_color="$2" ;;
            "--gap") gap="$2" ;;
            "--clean")
                [[ -d "$thumbnail_dir" ]] && rm -rf "$thumbnail_dir"
                rm -rf "$cache_dir/neofetch/"
                exit
            ;;

            "--ascii_colors")
                unset ascii_colors
                for arg in "$2" "$3" "$4" "$5" "$6" "$7"; do
                    case $arg in
                        "-"*) break ;;
                        *) ascii_colors+=("$arg")
                    esac
                done
                ascii_colors+=(7 7 7 7 7 7)
            ;;

            "--ascii_distro")
                image_backend="ascii"
                ascii_distro="$2"
            ;;

            "--ascii_bold") ascii_bold="$2" ;;
            "--logo" | "-L")
                image_backend="ascii"
                print_info() { printf '\n'; }
            ;;

            # Other
            "--config")
                case $2 in
                    "none" | "off" | "") ;;
                    *)
                        config_file="$(get_full_path "$2")"
                        get_user_config
                    ;;
                esac
            ;;
            "--no_config") no_config="on" ;;
            "--stdout") stdout="on" ;;
            "--stdout=on") stdout="on" ;;
            "--stdout=off") stdout="off" ;;
            "--stdout=auto") stdout="auto" ;;
            "-v") verbose="on" ;;
            "--print_config") printf '%s\n' "$config"; exit ;;
            "-vv") set -x; verbose="on" ;;
            "--help") usage ;;
            "--version")
                printf '%s\n' "Neofetch $version"
                exit 1
            ;;
            "--gen-man")
                help2man -n "A fast, highly customizable system info script" \
                          -N ./neofetch -o neofetch.1
                exit 1
            ;;

            "--json")
                json="on"
                unset -f get_title get_cols get_underline

                printf '{\n'
                print_info 2>/dev/null
                printf '    %s\n' "\"Version\": \"${version}\""
                printf '}\n'
                exit
            ;;

            "--travis")
                print_info() {
                    info title
                    info underline

                    info "OS" distro
                    info "Host" model
                    info "Kernel" kernel
                    info "Uptime" uptime
                    info "Packages" packages
                    info "Shell" shell
                    info "Resolution" resolution
                    info "DE" de
                    info "WM" wm
                    info "WM Theme" wm_theme
                    info "Theme" theme
                    info "Icons" icons
                    info "Terminal" term
                    info "Terminal Font" term_font
                    info "CPU" cpu
                    info "GPU" gpu
                    info "GPU Driver" gpu_driver
                    info "Memory" memory
                    info "Network" network
                    info "Bluetooth" bluetooth
                    info "BIOS" bios

                    info "Disk" disk
                    info "Battery" battery
                    info "Power Adapter" power_adapter
                    info "Font" font
                    info "Song" song
                    info "Local IP" local_ip
                    info "Public IP" public_ip
                    info "Users" users

                    info cols

                    # Testing.
                    prin "prin"
                    prin "prin" "prin"

                    # Testing no subtitles.
                    info uptime
                    info disk
                }

                refresh_rate="on"
                shell_version="on"
                memory_display="infobar"
                disk_display="infobar"
                cpu_temp="C"

                # Known implicit unused variables.
                mpc_args=()
                printf '%s\n' "$kernel $icons $font $cursor $battery $locale ${mpc_args[*]}"
            ;;
        esac

        shift
    done
}

get_simple() {
    while [[ "$1" ]]; do
        [[ "$(type -t "get_$1")" == "function" ]] && {
            get_distro
            stdout
            simple=1
            info "$1" "$1"
        }
        shift
    done
    ((simple)) && exit
}

old_functions() {
    # Removed functions for backwards compatibility.
    get_line_break() { :; }
    get_cpu_usage() { :; }
}

get_distro_ascii() {
    # This function gets the distro ascii art and colors.
    #
    # $ascii_distro is the same as $distro.
    case $(trim "$ascii_distro") in
        "AIX"*)
            set_colors 2 7
            read -rd '' ascii_data <<'EOF'
${c1}           `:+ssssossossss+-`
        .oys///oyhddddhyo///sy+.
      /yo:+hNNNNNNNNNNNNNNNNh+:oy/
    :h/:yNNNNNNNNNNNNNNNNNNNNNNy-+h:
  `ys.yNNNNNNNNNNNNNNNNNNNNNNNNNNy.ys
 `h+-mNNNNNNNNNNNNNNNNNNNNNNNNNNNNm-oh
 h+-NNNNNNNNNNNNNNNNNNNNNNNNNNNNNNNN.oy
/d`mNNNNNNN/::mNNNd::m+:/dNNNo::dNNNd`m:
h//NNNNNNN: . .NNNh  mNo  od. -dNNNNN:+y
N.sNNNNNN+ -N/ -NNh  mNNd.   sNNNNNNNo-m
N.sNNNNNs  +oo  /Nh  mNNs` ` /mNNNNNNo-m
h//NNNNh  ossss` +h  md- .hm/ `sNNNNN:+y
:d`mNNN+/yNNNNNd//y//h//oNNNNy//sNNNd`m-
 yo-NNNNNNNNNNNNNNNNNNNNNNNNNNNNNNNm.ss
 `h+-mNNNNNNNNNNNNNNNNNNNNNNNNNNNNm-oy
   sy.yNNNNNNNNNNNNNNNNNNNNNNNNNNs.yo
    :h+-yNNNNNNNNNNNNNNNNNNNNNNs-oh-
      :ys:/yNNNNNNNNNNNNNNNmy/:sy:
        .+ys///osyhhhhys+///sy+.
            -/osssossossso/-
EOF
        ;;

        "Aperio GNU/Linux"*)
            set_colors 255
            read -rd '' ascii_data <<'EOF'
${c2}
 _.._  _ ._.. _
(_][_)(/,[  |(_)
   |   GNU/Linux
EOF
        ;;

        "Aperture"*)
            set_colors 6 6 7 1
            read -rd '' ascii_data <<'EOF'
${c1}              .,-:;//;:=,
          . :H@@@MM@M#H/.,+%;,
       ,/X+ +M@@M@MM%=,-%HMMM@X/,
     -+@MM; $M@@MH+-,;XMMMM@MMMM@+-
    ;@M@@M- XM@X;. -+XXXXXHHH@M@M#@/.
  ,%MM@@MH ,@%=             .---=-=:=,.
  =@#@@@MX.,                -%HX$$%%%:;
 =-./@M@M$                   .;@MMMM@MM:
 X@/ -$MM/                    . +MM@@@M$
,@M@H: :@:                    . =X#@@@@-
,@@@MMX, .                    /H- ;@M@M=
.H@@@@M@+,                    %MM+..%#$.
 /MMMM@MMH/.                  XM@MH; =;
  /%+%$XHH@$=              , .H@@@@MX,
   .=--------.           -%H.,@@@@@MX,
   .%MM@@@HHHXX$$$%+- .:$MMX =M@@MM%.
     =XMMM@MM@MM#H;,-+HMM@M+ /MMMX=
       =%@M@M#@$-.=$@MM@@@M; %M%=
         ,:+$+-,/H#MMMMMMM@= =,
               =++%%%%+/:-.
EOF
        ;;

        "Asahi"*)
            set_colors 3 2 1 8 7 6 4
            read -rd '' ascii_data <<'EOF'
${c1}                   ##  ${c2}**
                ${c1}*####${c2}****.
                  ${c1}###${c2},
               ${c3}...,${c1}/#${c3},,,..
          ${c3}/*,,,,,,,,${c1}*${c3},........${c4},,
        ${c3},((((((//*,,,,,,,,${c4},......
       ${c3}((((((((((((((${c5}%..${c4}..........
     ${c3},(((((((((((((((${c5}@@(${c4}............
    ${c3}(((((((((((((((((${c5}@@@@/${c4}............
  ${c3},((((((((((((((((((${c5}@@@@@&*${c4}...........
 ${c3}((((((((((((((((((((${c5}@@@@@@@&${c4},...........
${c3}(((((((((((((((((((((${c5}@@@${c6}&%&${c5}@@@%${c4},..........
 ${c3}/(((((((((((((((((((${c5}@@@${c6}&%%&${c5}@@@@(${c4}........
    ${c3},((((((((((((((((${c5}@@@${c6}&&${c5}@@&/&@@@/${c4}..
        ${c3}/((((((((((((${c5}@@@@@@/${c4}.../&&
           ${c3}.(((((((((${c5}@@@@(${c4}....
               ${c3}/(((((${c5}@@#${c4}...
                  ${c3}.((${c4}&,


EOF
        ;;

        "Hash"*)
            set_colors 123
            read -rd '' ascii_data <<'EOF'
${c1}

      +   ######   +
    ###   ######   ###
  #####   ######   #####
 ######   ######   ######

####### '"###### '"########
#######   ######   ########
#######   ######   ########

 ###### '"###### '"######
  #####   ######   #####
    ###   ######   ###
      ~   ######   ~

EOF
        ;;
        "HarDClanZ"*)
            set_colors 4 7 1
            read -rd '' ascii_data <<'EOF'
${c1}          ........::::....
        ::################::..
      :########################:.
     :######**###################:
    :###${c2}&&&&^${c1}############ ${c2}&${c1}#######:
   :#${c2}&&&&&${c1}.:##############:${c2}^&o${c1}`:###:
  :#${c2}&&&&${c1}.:#################:.${c2}&&&${c1}`###:
 :##${c2}&^${c1}:######################:${c2}^&&${c1}::##:
 :#############################:${c2}&${c1}:##::
 :##########${c2}@@${c1}###########${c2}@@${c1}#####:.###:
:#########${c2}@@${c3}o${c2}@@${c1}#########${c2}@@${c3}o${c2}@@${c1}########:
:#######:${c2}@@${c3}o${c5}0${c3}o${c2}@@@@${c1}###${c2}@@@@${c3}o${c5}0${c3}o${c2}@@${c1}######: :
 :######:${c2}@@@${c3}o${c2}@@@@@@${c1}V${c2}@@@@@@${c3}o${c2}@@@${c1}######:
   :#####:${c2}@@@@@@@@@@@@@@@@@@@${c1}:####;
    :####:.${c2}@@@@@@@@@@@@@@@@${c1}:#####:
    `:####:.${c2}@@@@@@@@@@@@@@${c1}:#####:
      ``:##:.${c2}@@@@@@@@@@@@${c1}^## # :
         : ##  ${c2}\@@@;@@@/ ${c1}:: # :
                 ${c2} VVV
EOF
        ;;

        "AlmaLinux"*)
            set_colors 1 3 4 2 6
            read -rd '' ascii_data <<'EOF'
${c1}         'c:.
${c1}        lkkkx, ..       ${c2}..   ,cc,
${c1}        okkkk:ckkx'  ${c2}.lxkkx.okkkkd
${c1}        .:llcokkx'  ${c2}:kkkxkko:xkkd,
${c1}      .xkkkkdood:  ${c2};kx,  .lkxlll;
${c1}       xkkx.       ${c2}xk'     xkkkkk:
${c1}       'xkx.       ${c2}xd      .....,.
${c3}      .. ${c1}:xkl'     ${c2}:c      ..''..
${c3}    .dkx'  ${c1}.:ldl:'. ${c2}'  ${c4}':lollldkkxo;
${c3}  .''lkkko'                     ${c4}ckkkx.
${c3}'xkkkd:kkd.       ..  ${c5};'        ${c4}:kkxo.
${c3},xkkkd;kk'      ,d;    ${c5}ld.   ${c4}':dkd::cc,
${c3} .,,.;xkko'.';lxo.      ${c5}dx,  ${c4}:kkk'xkkkkc
${c3}     'dkkkkkxo:.        ${c5};kx  ${c4}.kkk:;xkkd.
${c3}       .....   ${c5}.;dk:.   ${c5}lkk.  ${c4}:;,
             ${c5}:kkkkkkkdoxkkx
              ,c,,;;;:xkkd.
                ;kkkkl...
                ;kkkkl
                 ,od;
EOF
        ;;

        "Exodia Predator OS"* | "exodia-predator"* | "Predator"*)
            set_colors 5 5
            read -rd '' ascii_data <<'EOF'
${c1}-                                  :
${c1}+:                                :+
${c1}++.                              .++
${c1}+++             :  .             +++
${c1}+++=           .+  +            =+++
${c1}++++-          ++  +=          -++++
${c1}++++++-       -++  ++-       -++++++
${c1}++++++++:    .+++  +++.    :++++++++
${c1}++++++++++:  ++++  ++++  :++++++++++
${c1}+++++++++++==++++  ++++=++++++=+++++
${c1}+++++.:++++++++++  ++++++++++:.+++++
${c1}+++++. .+++++++++  +++++++++. .+++++
${c1}+++++:   ++++++++  ++++++++   :+++++
${c1}++++++-  =+++++++  +++++++=  -++++++
${c1} :+++++= =+++++++  +++++++= =+++++:
${c1}   :+++= =+++++++  +++++++= =+++:
${c1}     -+= =+++++++  +++++++= ++-
${c1}       : =++++++-  -++++++= :
${c1}         =++++-      -++++=
${c1}         =++=          =++=
${c1}         =++            ++=
${c1}         =+.            .+=
${c1}         =-              -=
${c1}         :                :
EOF
        ;;

        "alpine_small")
            set_colors 4 7
            read -rd '' ascii_data <<'EOF'
${c1}   /\\ /\\
  /${c2}/ ${c1}\\  \\
 /${c2}/   ${c1}\\  \\
/${c2}//    ${c1}\\  \\
${c2}//      ${c1}\\  \\
         \\
EOF
        ;;

        "Alpine"*)
            set_colors 4 5 7 6
            read -rd '' ascii_data <<'EOF'
${c1}       .hddddddddddddddddddddddh.
      :dddddddddddddddddddddddddd:
     /dddddddddddddddddddddddddddd/
    +dddddddddddddddddddddddddddddd+
  `sdddddddddddddddddddddddddddddddds`
 `ydddddddddddd++hdddddddddddddddddddy`
.hddddddddddd+`  `+ddddh:-sdddddddddddh.
hdddddddddd+`      `+y:    .sddddddddddh
ddddddddh+`   `//`   `.`     -sddddddddd
ddddddh+`   `/hddh/`   `:s-    -sddddddd
ddddh+`   `/+/dddddh/`   `+s-    -sddddd
ddd+`   `/o` :dddddddh/`   `oy-    .yddd
hdddyo+ohddyosdddddddddho+oydddy++ohdddh
.hddddddddddddddddddddddddddddddddddddh.
 `yddddddddddddddddddddddddddddddddddy`
  `sdddddddddddddddddddddddddddddddds`
    +dddddddddddddddddddddddddddddd+
     /dddddddddddddddddddddddddddd/
      :dddddddddddddddddddddddddd:
       .hddddddddddddddddddddddh.
EOF
        ;;

        "Alter"*)
            set_colors 6 6
            read -rd '' ascii_data <<'EOF'
${c1}                      %,
                    ^WWWw
                   'wwwwww
                  !wwwwwwww
                 #`wwwwwwwww
                @wwwwwwwwwwww
               wwwwwwwwwwwwwww
              wwwwwwwwwwwwwwwww
             wwwwwwwwwwwwwwwwwww
            wwwwwwwwwwwwwwwwwwww,
           w~1i.wwwwwwwwwwwwwwwww,
         3~:~1lli.wwwwwwwwwwwwwwww.
        :~~:~?ttttzwwwwwwwwwwwwwwww
       #<~:~~~~?llllltO-.wwwwwwwwwww
      #~:~~:~:~~?ltlltlttO-.wwwwwwwww
     @~:~~:~:~:~~(zttlltltlOda.wwwwwww
    @~:~~: ~:~~:~:(zltlltlO    a,wwwwww
   8~~:~~:~~~~:~~~~_1ltltu          ,www
  5~~:~~:~~:~~:~~:~~~_1ltq             N,,
 g~:~~:~~~:~~:~~:~:~~~~1q                N,
EOF
        ;;
        "Amazon"*)
            set_colors 3 7
            read -rd '' ascii_data <<'EOF'
${c1}             `-/oydNNdyo:.`
      `.:+shmMMMMMMMMMMMMMMmhs+:.`
    -+hNNMMMMMMMMMMMMMMMMMMMMMMNNho-
.``      -/+shmNNMMMMMMNNmhs+/-      ``.
dNmhs+:.       `.:/oo/:.`       .:+shmNd
dMMMMMMMNdhs+:..        ..:+shdNMMMMMMMd
dMMMMMMMMMMMMMMNds    odNMMMMMMMMMMMMMMd
dMMMMMMMMMMMMMMMMh    yMMMMMMMMMMMMMMMMd
dMMMMMMMMMMMMMMMMh    yMMMMMMMMMMMMMMMMd
dMMMMMMMMMMMMMMMMh    yMMMMMMMMMMMMMMMMd
dMMMMMMMMMMMMMMMMh    yMMMMMMMMMMMMMMMMd
dMMMMMMMMMMMMMMMMh    yMMMMMMMMMMMMMMMMd
dMMMMMMMMMMMMMMMMh    yMMMMMMMMMMMMMMMMd
dMMMMMMMMMMMMMMMMh    yMMMMMMMMMMMMMMMMd
dMMMMMMMMMMMMMMMMh    yMMMMMMMMMMMMMMMMd
dMMMMMMMMMMMMMMMMh    yMMMMMMMMMMMMMMMMd
.:+ydNMMMMMMMMMMMh    yMMMMMMMMMMMNdy+:.
     `.:+shNMMMMMh    yMMMMMNhs+:``
            `-+shy    shs+:`
EOF
        ;;

        "AmogOS"*)
            set_colors 15 6
            read -rd '' ascii_data <<'EOF'
${c1}             ___________
            /           \
           /   ${c2}______${c1}    \
          /   ${c2}/      \${c1}    \
          |  ${c2}(        )${c1}    \
         /    ${c2}\______/${c1}     |
         |                 |
        /                   \
        |                   |
        |                   |
       /                    |
       |                    |
       |     _______        |
  ____/     /       \       |
 /          |       |       |
 |          /   ____/       |
 \_________/   /            |
               \         __/
                \_______/
EOF
        ;;

        "Anarchy"*)
            set_colors 7 4
            read -rd '' ascii_data <<'EOF'
                         ${c2}..${c1}
                        ${c2}..${c1}
                      ${c2}:..${c1}
                    ${c2}:+++.${c1}
              .:::++${c2}++++${c1}+::.
          .:+######${c2}++++${c1}######+:.
       .+#########${c2}+++++${c1}##########:.
     .+##########${c2}+++++++${c1}##${c2}+${c1}#########+.
    +###########${c2}+++++++++${c1}############:
   +##########${c2}++++++${c1}#${c2}++++${c1}#${c2}+${c1}###########+
  +###########${c2}+++++${c1}###${c2}++++${c1}#${c2}+${c1}###########+
 :##########${c2}+${c1}#${c2}++++${c1}####${c2}++++${c1}#${c2}+${c1}############:
 ###########${c2}+++++${c1}#####${c2}+++++${c1}#${c2}+${c1}###${c2}++${c1}######+
.##########${c2}++++++${c1}#####${c2}++++++++++++${c1}#######.
.##########${c2}+++++++++++++++++++${c1}###########.
 #####${c2}++++++++++++++${c1}###${c2}++++++++${c1}#########+
 :###${c2}++++++++++${c1}#########${c2}+++++++${c1}#########:
  +######${c2}+++++${c1}##########${c2}++++++++${c1}#######+
   +####${c2}+++++${c1}###########${c2}+++++++++${c1}#####+
    :##${c2}++++++${c1}############${c2}++++++++++${c1}##:
     .${c2}++++++${c1}#############${c2}++++++++++${c1}+.
      :${c2}++++${c1}###############${c2}+++++++${c1}::
     .${c2}++. .:+${c1}##############${c2}+++++++${c1}..
     ${c2}.:.${c1}      ..::++++++::..:${c2}++++${c1}+.
     ${c2}.${c1}                       ${c2}.:+++${c1}.
                                ${c2}.:${c1}:
                                   ${c2}..${c1}
                                    ${c2}..${c1}
EOF
        ;;

        "android_small"*)
            set_colors 2 7
            read -rd '' ascii_data <<'EOF'
${c1}  ;,           ,;
   ';,.-----.,;'
  ,'           ',
 /    O     O    \\
|                 |
'-----------------'
EOF


        ;;

        "Android"*)
            set_colors 2 7
            read -rd '' ascii_data <<'EOF'
${c1}         -o          o-
          +hydNNNNdyh+
        +mMMMMMMMMMMMMm+
      `dMM${c2}m:${c1}NMMMMMMN${c2}:m${c1}MMd`
      hMMMMMMMMMMMMMMMMMMh
  ..  yyyyyyyyyyyyyyyyyyyy  ..
.mMMm`MMMMMMMMMMMMMMMMMMMM`mMMm.
:MMMM-MMMMMMMMMMMMMMMMMMMM-MMMM:
:MMMM-MMMMMMMMMMMMMMMMMMMM-MMMM:
:MMMM-MMMMMMMMMMMMMMMMMMMM-MMMM:
:MMMM-MMMMMMMMMMMMMMMMMMMM-MMMM:
-MMMM-MMMMMMMMMMMMMMMMMMMM-MMMM-
 +yy+ MMMMMMMMMMMMMMMMMMMM +yy+
      mMMMMMMMMMMMMMMMMMMm
      `/++MMMMh++hMMMM++/`
          MMMMo  oMMMM
          MMMMo  oMMMM
          oNMm-  -mMNs
EOF
        ;;

        "ArseLinux"*)
            set_colors 4 7 
            read -rd '' ascii_data <<'EOF'
${c1}
                      ⣀⠀⠀⠀⠀⠀⠀⠀⠀⠀⠀⠀⠀⠀
⠀⣶⠀⠀⠀⠀⠀⠀⠀⠀⠀⠀⠀⠀⠀⠀⠀⠀⠀⠀⠀⢸⣿⠀⠀⠀⠀⠀⠀⣴⣶⠀⠀⠀⠀⠀
⢸⣿⠀⠀⠀⠀⠀⠀⠀⠀⠀⠀⠀⠀⠀⠀⠀⠀⠀⠀⠀⢸⣿⣄⠀⠀⠀⠀⣼⠟⠁⠀⠀⢀⣀⠀
⢸⣿⠀⠀⠀⠀⠀⠀⠀⠀⠀⠀⠀⢀⡀⠀⢀⣤⡀⠀⠀⠀⠉⢻⣷⡄⠀⠀⠁⠀⢀⣤⣾⡿⠟⠀
⢸⣿⠀⠀⠀⠀⠀⠀⠀⠀⠀⠀⠀⠙⢿⣷⣿⠏⠀⠀⠀⠀⠀⠀⠹⣿⡄⠀⠀⠀⠙⠉⠁⠀⠀⠀
⢸⣿⠀⠀⠀⠀⠀⠀⠀⠀⠀⠀⠀⠀⠀⠹⣿⡄⠀⠀⠀⠀⠀⠀⠀⢹⣿⠀⠀⠀⠀⠠⣶⣶⣶⡶
⢸⣿⠀⠀⠀⠀⠀⠀⠀⠀⠀⠀⠀⠀⠀⠀⢹⣿⠀⠀⠀⠀⠀⠀⠀⠀⣿⡇⠀⠀⠀⠀⠀⠀⠀⠀
⢸⣿⠀⠀⠀⠀⠀⠀⠀⠀⠀⠀⠀⠀⠀⠀⢸⣿⠀⠀⠀⠀⠀⠀⠀⢠⣿⠁⠀⠀⠀⠀⠀⠀⠀⠀
⢸⣿⠀⠀⠀⠀⠀⠀⠀⠀⠀⠀⠀⠀⠀⠀⢸⣿⠂⠀⠀⠀⠀⠀⢀⣾⡏⠀⠀⠀⠀⠀⠀⠀⠀⠀
⢸⣿⠀⠀⠀⠀⠀⠀⠀⠀⠀⠀⠀⠀⠀⢠⣿⠇⠀⠀⠀⠀⠀⣠⣾⠟⠀⠀⠀⠀⠀⠀⠀⠀⠀⠀
⢸⣿⠀⠀⠀⠀⠀⠀⠀⠀⠀⠀⠀⣠⣴⣿⣇⣀⣀⣀⣠⣴⣾⣿⡏⠀⠀⠀⠀⠀⠀⠀⠀⠀⠀⠀
⢸⣿⠀⠀⠀⠀⠀⣤⣤⣴⣶⣾⠿⠟⣿⡏⠙⠛⠛⠛⠋⠉⢀⣿⠁⠀⠀⠀⠀⠀⠀⠀⠀⠀⠀⠀
⠀⣿⡄⠀⠀⠀⠀⠈⠉⠉⠀⠀⠀⠀⣿⡇⠀⠀⠀⠀⠀⠀⢸⣿⡀⠀⠀⠀⠀⠀⠀⠀⠀⠀⠀⠀
⠀⣿⡇⠀⠀⠀⠀⠀⠀⠀⠀⠀⠀⠀⢿⠇⠀⠀⠀⠀⠀⠀⠘⠿⠀⠀⠀⠀⠀⠀⠀⠀⠀⠀⠀⠀
⠀⠈⠀⠀⠀⠀⠀⠀⠀⠀⠀⠀⠀⠀⠀⠀⠀⠀⠀⠀⠀⠀⠀⠀⠀⠀⠀⠀⠀⠀⠀⠀
EOF
        ;;

        "instantOS"*)
            set_colors 4 6
            read -rd '' ascii_data <<'EOF'

${c1}
     'cx0XWWMMWNKOd:'.
  .;kNMMMMMMMMMMMMMWNKd'
 'kNMMMMMMWNNNWMMMMMMMMXo.
,0MMMMMW0o;'..,:dKWMMMMMWx.
OMMMMMXl.        .xNMMMMMNo
WMMMMNl           .kWWMMMMO'
MMMMMX;            oNWMMMMK,
NMMMMWo           .OWMMMMMK,
kWMMMMNd.        ,kWMMMMMMK,
'kWMMMMWXxl:;;:okNMMMMMMMMK,
 .oXMMMMMMMWWWMMMMMMMMMMMMK,
   'oKWMMMMMMMMMMMMMMMMMMMK,
     .;lxOKXXXXXXXXXXXXXXXO;......
          ................,d0000000kd:.
                          .kMMMMMMMMMW0;
                          .kMMMMMMMMMMMX
                          .xMMMMMMMMMMMW
                           cXMMMMMMMMMM0
                            :0WMMMMMMNx,
                             .o0NMWNOc.
EOF
        ;;

        "Antergos"*)
            set_colors 4 6
            read -rd '' ascii_data <<'EOF'
${c2}              `.-/::/-``
            .-/osssssssso/.
           :osyysssssssyyys+-
        `.+yyyysssssssssyyyyy+.
       `/syyyyyssssssssssyyyyys-`
      `/yhyyyyysss${c1}++${c2}ssosyyyyhhy/`
     .ohhhyyyys${c1}o++/+o${c2}so${c1}+${c2}syy${c1}+${c2}shhhho.
    .shhhhys${c1}oo++//+${c2}sss${c1}+++${c2}yyy${c1}+s${c2}hhhhs.
   -yhhhhs${c1}+++++++o${c2}ssso${c1}+++${c2}yyy${c1}s+o${c2}hhddy:
  -yddhhy${c1}o+++++o${c2}syyss${c1}++++${c2}yyy${c1}yooy${c2}hdddy-
 .yddddhs${c1}o++o${c2}syyyyys${c1}+++++${c2}yyhh${c1}sos${c2}hddddy`
`odddddhyosyhyyyyyy${c1}++++++${c2}yhhhyosddddddo
.dmdddddhhhhhhhyyyo${c1}+++++${c2}shhhhhohddddmmh.
ddmmdddddhhhhhhhso${c1}++++++${c2}yhhhhhhdddddmmdy
dmmmdddddddhhhyso${c1}++++++${c2}shhhhhddddddmmmmh
-dmmmdddddddhhys${c1}o++++o${c2}shhhhdddddddmmmmd-
.smmmmddddddddhhhhhhhhhdddddddddmmmms.
   `+ydmmmdddddddddddddddddddmmmmdy/.
      `.:+ooyyddddddddddddyyso+:.`
EOF
        ;;

        "antiX"*)
            set_colors 1 7 3
            read -rd '' ascii_data <<'EOF'
${c1}
                    \
         , - ~ ^ ~ - \        /
     , '              \ ' ,  /
   ,                   \   '/
  ,                     \  / ,
 ,___,                   \/   ,
 /   |   _  _  _|_ o     /\   ,
|,   |  / |/ |  |  |    /  \  ,
 \,_/\_/  |  |_/|_/|_/_/    \,
   ,                  /     ,\
     ,               /  , '   \
      ' - , _ _ _ ,  '
EOF
        ;;

        "AOSC OS/Retro"*)
            set_colors 4 7 1 3
            read -rd '' ascii_data <<'EOF'
${c2}          .........
     ...................
   .....................${c1}################${c2}
 ..............     ....${c1}################${c2}
..............       ...${c1}################${c2}
.............         ..${c1}****************${c2}
............     .     .${c1}****************${c2}
...........     ...     ${c1}................${c2}
..........     .....     ${c1}...............${c2}
.........     .......     ...
 .${c3}......                   ${c2}.
  ${c3}.....      .....${c2}....    ${c4}...........
  ${c3}....      ......${c2}.       ${c4}...........
  ${c3}...      .......        ${c4}...........
  ${c3}................        ${c4}***********
  ${c3}................        ${c4}###########
  ${c3}****************
  ${c3}################
EOF
        ;;

        "aoscosretro_small")
            set_colors 4 7 1 3
            read -rd '' ascii_data <<'EOF'
${c2}    _____   ${c1}_____${c2}
  -'     '-${c1}|     |${c2}
 /     ___ ${c1}|     |${c2}
|     / _ \\${c1}|_____|${c2}
'    / /_\\ \\
 \\  / _____ \\${c4}___
  ${c3}|${c2}/_/  ${c3}|   ${c4}|   |
  ${c3}|     |   ${c4}|___|
  ${c3}|_____|
EOF
        ;;

        "AOSC OS"*)
            set_colors 4 7 1
            read -rd '' ascii_data <<'EOF'
${c2}             .:+syhhhhys+:.
         .ohNMMMMMMMMMMMMMMNho.
      `+mMMMMMMMMMMmdmNMMMMMMMMm+`
     +NMMMMMMMMMMMM/   `./smMMMMMN+
   .mMMMMMMMMMMMMMMo        -yMMMMMm.
  :NMMMMMMMMMMMMMMMs          .hMMMMN:
 .NMMMMhmMMMMMMMMMMm+/-         oMMMMN.
 dMMMMs  ./ymMMMMMMMMMMNy.       sMMMMd
-MMMMN`      oMMMMMMMMMMMN:      `NMMMM-
/MMMMh       NMMMMMMMMMMMMm       hMMMM/
/MMMMh       NMMMMMMMMMMMMm       hMMMM/
-MMMMN`      :MMMMMMMMMMMMy.     `NMMMM-
 dMMMMs       .yNMMMMMMMMMMMNy/. sMMMMd
 .NMMMMo         -/+sMMMMMMMMMMMmMMMMN.
  :NMMMMh.          .MMMMMMMMMMMMMMMN:
   .mMMMMMy-         NMMMMMMMMMMMMMm.
     +NMMMMMms/.`    mMMMMMMMMMMMN+
      `+mMMMMMMMMNmddMMMMMMMMMMm+`
         .ohNMMMMMMMMMMMMMMNho.
             .:+syhhhhys+:.
EOF
        ;;

        "Apricity"*)
            set_colors 4 7 1
            read -rd '' ascii_data <<'EOF'
${c2}                                    ./o-
          ``...``              `:. -/:
     `-+ymNMMMMMNmho-`      :sdNNm/
   `+dMMMMMMMMMMMMMMMmo` sh:.:::-
  /mMMMMMMMMMMMMMMMMMMMm/`sNd/
 oMMMMMMMMMMMMMMMMMMMMMMMs -`
:MMMMMMMMMMMMMMMMMMMMMMMMM/
NMMMMMMMMMMMMMMMMMMMMMMMMMd
MMMMMMMmdmMMMMMMMMMMMMMMMMd
MMMMMMy` .mMMMMMMMMMMMmho:`
MMMMMMNo/sMMMMMMMNdy+-.`-/
MMMMMMMMMMMMNdy+:.`.:ohmm:
MMMMMMMmhs+-.`.:+ymNMMMy.
MMMMMM/`.-/ohmNMMMMMMy-
MMMMMMNmNNMMMMMMMMmo.
MMMMMMMMMMMMMMMms:`
MMMMMMMMMMNds/.
dhhyys+/-`
EOF
        ;;

        "Archcraft"*)
            set_colors 6 1 2 3 4 5
            read -rd '' ascii_data <<'EOF'
${c1}⠄⠄⠄⠄⠄⠄⠄⠄⠄⠄⠄⠄⠄⠄⠄⠄⠄⠄⠄${c1}⢰⡆${c1}⠄⠄⠄⠄⠄⠄⠄⠄⠄⠄⠄⠄⠄⠄⠄⠄⠄⠄⠄
${c2}⠄⠄⠄⠄⠄⠄⠄⠄⠄⠄⠄⠄⠄⠄⠄⠄⠄⠄${c1}⢠⣿⣿⡄${c2}⠄⠄⠄⠄⠄⠄⠄⠄⠄⠄⠄⠄⠄⠄⠄⠄⠄⠄
${c3}⠄⠄⠄⠄⠄⠄⠄⠄⠄⠄⠄⠄⠄⠄⠄⠄⠄${c1}⢀⣾⣿⣿⣿⡀${c3}⠄⠄⠄⠄⠄⠄⠄⠄⠄⠄⠄⠄⠄⠄⠄⠄⠄
${c4}⠄⠄⠄⠄⠄⠄⠄⠄⠄⠄⠄⠄⠄⠄⠄⠄⠄${c1}⣼⣿⣿⣿⣿⣷⡀${c4}⠄⠄⠄⠄⠄⠄⠄⠄⠄⠄⠄⠄⠄⠄⠄⠄
${c5}⠄⠄⠄⠄⠄⠄⠄⠄⠄⠄⠄⠄⠄⠄⠄⠄${c1}⣼⣿⣿⣿⣿⣿⣿⣷${c5}⠄⠄⠄⠄⠄⠄⠄⠄⠄⠄⠄⠄⠄⠄⠄⠄
${c6}⠄⠄⠄⠄⠄⠄⠄⠄⠄⠄⠄⠄⠄⠄⠄${c1}⢼⣿⣿⣿⣿⣿⣿⣿⣿⣧${c6}⠄⠄⠄⠄⠄⠄⠄⠄⠄⠄⠄⠄⠄⠄⠄
${c1}⠄⠄⠄⠄⠄⠄⠄⠄⠄⠄⠄⠄⠄⠄${c1}⣰⣤⣈⠻⢿⣿⣿⣿⣿⣿⣿⣧${c1}⠄⠄⠄⠄⠄⠄⠄⠄⠄⠄⠄⠄⠄⠄
${c2}⠄⠄⠄⠄⠄⠄⠄⠄⠄⠄⠄⠄⠄${c1}⣰⣿⣿⣿⣿⣮⣿⣿⣿⣿⣿⣿⣿⣧${c2}⠄⠄⠄⠄⠄⠄⠄⠄⠄⠄⠄⠄⠄
${c3}⠄⠄⠄⠄⠄⠄⠄⠄⠄⠄⠄⠄${c1}⣰⣿⣿⣿⣿⣿⣿⣿⣿⣿⣿⣿⣿⣿⣿⣧${c3}⠄⠄⠄⠄⠄⠄⠄⠄⠄⠄⠄⠄
${c4}⠄⠄⠄⠄⠄⠄⠄⠄⠄⠄⠄${c1}⣰⣿⣿⣿⣿⣿⣿⣿⣿⣿⣿⣿⣿⣿⣿⣿⣿⣧${c4}⠄⠄⠄⠄⠄⠄⠄⠄⠄⠄⠄
${c5}⠄⠄⠄⠄⠄⠄⠄⠄⠄⠄${c1}⣼⣿⣿⣿⣿⣿⣿⣿⣿⣿⣿⣿⣿⣿⣿⣿⣿⣿⣿⣧${c5}⠄⠄⠄⠄⠄⠄⠄⠄⠄⠄
${c6}⠄⠄⠄⠄⠄⠄⠄⠄⠄${c1}⣼⣿⣿⣿⣿⣿⡿⣿⣿⡟${c6}⠄⠄${c1}⠸⣿⣿⡿⣿⣿⣿⣿⣿⣷⡀${c6}⠄⠄⠄⠄⠄⠄⠄⠄
${c1}⠄⠄⠄⠄⠄⠄⠄⠄${c1}⣼⣿⣿⣿⣿⣿⡏${c1}⠄⠄⠄⠄⠄⠄⠄⠄⠄⠄${c1}⠈⣿⣿⣿⣿⣿⣷⡀${c1}⠄⠄⠄⠄⠄⠄⠄
${c2}⠄⠄⠄⠄⠄⠄${c1}⢀⣼⣿⣿⣿⣿⣿⣿⡗${c2}⠄⠄⠄${c1}⢀⣠⣤⣀⠄⠄⠄${c1}⠸⣿⣿⣿⣿⣿⣿⣷⡀${c2}⠄⠄⠄⠄⠄⠄
${c3}⠄⠄⠄⠄⠄${c1}⢀⣾⣿⣿⣿⣿⣿⡏⠁${c3}⠄⠄⠄${c1}⢠⣿⣿⣿⣿⡇${c3}⠄⠄⠄⠄${c1}⢙⣿⣿⣻⠿⣿⣷⡀${c3}⠄⠄⠄⠄⠄
${c4}⠄⠄⠄⠄${c1}⢀⣾⣿⣿⣿⣿⣿⣿⣷⣤⡀${c4}⠄⠄⠄${c1}⠻⣿⣿⡿⠃${c4}⠄⠄⠄${c1}⢀⣼⣿⣿⣿⣿⣦⣌⠙⠄${c4}⠄⠄⠄⠄
${c5}⠄⠄⠄${c1}⢠⣾⣿⣿⣿⣿⣿⣿⣿⣿⣿⠏${c5}⠄⠄⠄⠄⠄⠄⠄⠄⠄⠄⠄${c1}⢿⣿⣿⣿⣿⣿⣿⣿⣿⣦⡀${c5}⠄⠄⠄
${c6}⠄⠄${c1}⢠⣿⣿⣿⣿⣿⣿⣿⡿⠟⠋⠁${c6}⠄⠄⠄⠄⠄⠄⠄⠄⠄⠄⠄⠄⠄${c1}⠙⠻⣿⣿⣿⣿⣿⣿⣿⣿⡄${c6}⠄⠄
${c1}⠄${c1}⣠⣿⣿⣿⣿⠿⠛⠋⠁${c1}⠄⠄⠄⠄⠄⠄⠄⠄⠄⠄⠄⠄⠄⠄⠄⠄⠄⠄⠄⠄${c1}⠉⠙⠻⢿⣿⣿⣿⣿⣆${c1}⠄
${c1}⡰⠟⠛⠉⠁${c2}⠄⠄⠄⠄⠄⠄⠄⠄⠄⠄⠄⠄⠄⠄⠄⠄⠄⠄⠄⠄⠄⠄⠄⠄⠄⠄⠄⠄⠄⠄${c1}⠉⠙⠛⠿⢆
EOF
        ;;

        "arcolinux_small"*)
            set_colors 7 4
            read -rd '' ascii_data <<'EOF'
${c2}          A
         ooo
        ooooo
       ooooooo
      ooooooooo
     ooooo ooooo
    ooooo   ooooo
   ooooo     ooooo
  ooooo  ${c1}<oooooooo>${c2}
 ooooo      ${c1}<oooooo>${c2}
ooooo          ${c1}<oooo>${c2}
EOF
        ;;

        "ArcoLinux"*)
            set_colors 7 4
            read -rd '' ascii_data <<'EOF'
${c2}                    /-
                   ooo:
                  yoooo/
                 yooooooo
                yooooooooo
               yooooooooooo
             .yooooooooooooo
            .oooooooooooooooo
           .oooooooarcoooooooo
          .ooooooooo-oooooooooo
         .ooooooooo-  oooooooooo
        :ooooooooo.    :ooooooooo
       :ooooooooo.      :ooooooooo
      :oooarcooo         .oooarcooo
     :ooooooooy           .ooooooooo
    :ooooooooo   ${c1}/ooooooooooooooooooo${c2}
   :ooooooooo      ${c1}.-ooooooooooooooooo.${c2}
  ooooooooo-             ${c1}-ooooooooooooo.${c2}
 ooooooooo-                 ${c1}.-oooooooooo.${c2}
ooooooooo.                     ${c1}-ooooooooo${c2}
EOF
        ;;

        "arch_small")
            set_colors 6 7 1
            read -rd '' ascii_data <<'EOF'
${c1}      /\\
     /  \\
    /\\   \\
${c2}   /      \\
  /   ,,   \\
 /   |  |  -\\
/_-''    ''-_\\
EOF
        ;;

        "arch_old")
            set_colors 6 7 1
            read -rd '' ascii_data <<'EOF'
${c1}             __
         _=(SDGJT=_
       _GTDJHGGFCVS)
      ,GTDJGGDTDFBGX0
${c1}     JDJDIJHRORVFSBSVL${c2}-=+=,_
${c1}    IJFDUFHJNXIXCDXDSV,${c2}  "DEBL
${c1}   [LKDSDJTDU=OUSCSBFLD.${c2}   '?ZWX,
${c1}  ,LMDSDSWH'     `DCBOSI${c2}     DRDS],
${c1}  SDDFDFH'         !YEWD,${c2}   )HDROD
${c1} !KMDOCG            &GSU|${c2}\_GFHRGO\'
${c1} HKLSGP'${c2}           __${c1}\TKM0${c2}\GHRBV)'
${c1}JSNRVW'${c2}       __+MNAEC${c1}\IOI,${c2}\BN'
${c1}HELK['${c2}    __,=OFFXCBGHC${c1}\FD)
${c1}?KGHE ${c2}\_-#DASDFLSV='${c1}    'EF
'EHTI                    !H
 `0F'                    '!
EOF
        ;;

        "ArchBox"*)
            set_colors 2 7 1
            read -rd '' ascii_data <<'EOF'
${c1}              ...:+oh/:::..
         ..-/oshhhhhh`   `::::-.
     .:/ohhhhhhhhhhhh`        `-::::.
 .+shhhhhhhhhhhhhhhhh`             `.::-.
 /`-:+shhhhhhhhhhhhhh`            .-/+shh
 /      .:/ohhhhhhhhh`       .:/ohhhhhhhh
 /           `-:+shhh`  ..:+shhhhhhhhhhhh
 /                 .:ohhhhhhhhhhhhhhhhhhh
 /                  `hhhhhhhhhhhhhhhhhhhh
 /                  `hhhhhhhhhhhhhhhhhhhh
 /                  `hhhhhhhhhhhhhhhhhhhh
 /                  `hhhhhhhhhhhhhhhhhhhh
 /      .+o+        `hhhhhhhhhhhhhhhhhhhh
 /     -hhhhh       `hhhhhhhhhhhhhhhhhhhh
 /     ohhhhho      `hhhhhhhhhhhhhhhhhhhh
 /:::+`hhhhoos`     `hhhhhhhhhhhhhhhhhs+`
    `--/:`   /:     `hhhhhhhhhhhho/-
             -/:.   `hhhhhhs+:-`
                ::::/ho/-`
EOF
        ;;

        "ARCHlabs"*)
            set_colors 6 6 7 1
            read -rd '' ascii_data <<'EOF'
${c1}                     'c'
                    'kKk,
                   .dKKKx.
                  .oKXKXKd.
                 .l0XXXXKKo.
                 c0KXXXXKX0l.
                :0XKKOxxOKX0l.
               :OXKOc. .c0XX0l.
              :OK0o. ${c4}...${c1}'dKKX0l.
             :OX0c  ${c4};xOx'${c1}'dKXX0l.
            :0KKo.${c4}.o0XXKd'.${c1}lKXX0l.
           c0XKd.${c4}.oKXXXXKd..${c1}oKKX0l.
         .c0XKk;${c4}.l0K0OO0XKd..${c1}oKXXKo.
        .l0XXXk:${c4},dKx,.'l0XKo.${c1}.kXXXKo.
       .o0XXXX0d,${c4}:x;   .oKKx'${c1}.dXKXXKd.
      .oKXXXXKK0c.${c4};.    :00c'${c1}cOXXXXXKd.
     .dKXXXXXXXXk,${c4}.     cKx'${c1}'xKXXXXXXKx'
    'xKXXXXK0kdl:.     ${c4}.ok; ${c1}.cdk0KKXXXKx'
   'xKK0koc,..         ${c4}'c, ${c1}    ..,cok0KKk,
  ,xko:'.             ${c4}.. ${c1}           .':okx;
 .,'.                                   .',.
EOF
        ;;

        "ArchStrike"*)
            set_colors 8 6
            read -rd '' ascii_data <<'EOF'
${c1}                   *
                  **.
                 ****
                ******
                *******
              ** *******
             **** *******
            ${c1}****${c2}_____${c1}***${c2}/${c1}*
           ***${c2}/${c1}*******${c2}//${c1}***
          **${c2}/${c1}********${c2}///${c1}*${c2}/${c1}**
         **${c2}/${c1}*******${c2}////${c1}***${c2}/${c1}**
        **${c2}/${c1}****${c2}//////.,${c1}****${c2}/${c1}**
       ***${c2}/${c1}*****${c2}/////////${c1}**${c2}/${c1}***
      ****${c2}/${c1}****    ${c2}/////${c1}***${c2}/${c1}****
     ******${c2}/${c1}***  ${c2}////   ${c1}**${c2}/${c1}******
    ********${c2}/${c1}* ${c2}///      ${c1}*${c2}/${c1}********
  ,******     ${c2}// ______ /    ${c1}******,
EOF
        ;;

        "astOS"*)
            set_colors 8
            read -rd '' ascii_data <<'EOF'
${c1}                oQA#$%UMn
                H       9
                G       #
                6       %
                ?#M#%KW3"
                  // \\\
                //     \\\
              //         \\\
            //             \\\
        n%@$DK&ML       .0O3#@&M_
        P       #       8       W
        H       U       G       #
        B       N       O       @
        C&&#%HNAR       'WS3QMHB"
          // \\\              \\\
        //     \\\              \\\
      //         \\\              \\\
    //             \\\              \\\
uURF$##Bv       nKWB$%ABc       aM@3R@D@b
8       M       @       O       #       %
%       &       G       U       @       @
&       @       #       %       %       #
!HGN@MNCf       t&$9#%HQr       ?@G#6S@QP
EOF
        ;;

        *"XFerience"*)
            set_colors 6 6 7 1
            read -rd '' ascii_data <<'EOF'
${c1}           ``--:::::::-.`
        .-/+++ooooooooo+++:-`
     `-/+oooooooooooooooooo++:.
    -/+oooooo/+ooooooooo+/ooo++:`
  `/+oo++oo.   .+oooooo+.-: +:-o+-
 `/+o/.  -o.    :oooooo+ ```:.+oo+-
`:+oo-    -/`   :oooooo+ .`-`+oooo/.
.+ooo+.    .`   `://///+-+..oooooo+:`
-+ooo:`                ``.-+oooooo+/`
-+oo/`                       :+oooo/.
.+oo:            ..-/. .      -+oo+/`
`/++-         -:::++::/.      -+oo+-
 ./o:          `:///+-     `./ooo+:`
  .++-         `` /-`   -:/+oooo+:`
   .:+/:``          `-:ooooooo++-
     ./+o+//:...../+oooooooo++:`
       `:/++ooooooooooooo++/-`
          `.-//++++++//:-.`
               ``````
EOF
        ;;

        "Stock Linux"*)
            set_colors 4 7
            read -rd '' ascii_data << 'EOF'
${c1}

              #G5J5G#
          &BPYJJJJJJJYPB&
      &#G5JJJJJJY5YJJJJJJ5G#&
   #G5YJJJJJY5G#& &#G5YJJJJJY5G#
BPYJJJJJJJ5B&         &BPYJJJJJJYPB
JJJJJJJJJJY5G#&           &BPYJJJJJ
JJJJJJJJJJJJJJY5G#           &JJJJJ
PYJJJJJJJJJJJJJJJJYPB&        GYJJJ
  &BPYJJJJJJJJJJJJJJJJ5PB&      &BP
      #G5YJJJJJJJJJJJJJJJY5G#
PB&      &BP5JJJJJJJJJJJJJJJJYPB&
JJJYG        &BPYJJJJJJJJJJJJJJJJYP
JJJJJ&           #G5YJJJJJJJJJJJJJJ
JJJJJYPB&           &#G5YJJJJJJJJJJ
BPYJJJJJJYPB&         &B5JJJJJJJYPB
   #G5YJJJJJY5G#& &#G5YJJJJJY5G#
      &#G5JJJJJJY5YJJJJJJ5G#&
          &BPYJJJJJJJYPB&
              #G5J5G#

EOF
        ;;

        "ArchMerge"*)
            set_colors 6 6 7 1
            read -rd '' ascii_data <<'EOF'
${c1}                    y:
                  sMN-
                 +MMMm`
                /MMMMMd`
               :NMMMMMMy
              -NMMMMMMMMs
             .NMMMMMMMMMM+
            .mMMMMMMMMMMMM+
            oNMMMMMMMMMMMMM+
          `+:-+NMMMMMMMMMMMM+
          .sNMNhNMMMMMMMMMMMM/
        `hho/sNMMMMMMMMMMMMMMM/
       `.`omMMmMMMMMMMMMMMMMMMM+
      .mMNdshMMMMd+::oNMMMMMMMMMo
     .mMMMMMMMMM+     `yMMMMMMMMMs
    .NMMMMMMMMM/        yMMMMMMMMMy
   -NMMMMMMMMMh         `mNMMMMMMMMd`
  /NMMMNds+:.`             `-/oymMMMm.
 +Mmy/.                          `:smN:
/+.                                  -o.
EOF
        ;;

        "Arch"*)
            set_colors 6 6 7 1
            read -rd '' ascii_data <<'EOF'
${c1}                   -`
                  .o+`
                 `ooo/
                `+oooo:
               `+oooooo:
               -+oooooo+:
             `/:-:++oooo+:
            `/++++/+++++++:
           `/++++++++++++++:
          `/+++o${c2}oooooooo${c1}oooo/`
${c2}         ${c1}./${c2}ooosssso++osssssso${c1}+`
${c2}        .oossssso-````/ossssss+`
       -osssssso.      :ssssssso.
      :osssssss/        osssso+++.
     /ossssssss/        +ssssooo/-
   `/ossssso+/:-        -:/+osssso+-
  `+sso+:-`                 `.-/+oso:
 `++:.                           `-/+/
 .`                                 `/
EOF
        ;;

        "artix_small"*)
            set_colors 6 6 7 1
            read -rd '' ascii_data <<'EOF'
${c1}            '
           'A'
          'ooo'
         'ookxo'
         `ookxxo'
       '.   `ooko'
      'ooo`.   `oo'
     'ooxxxoo`.   `'
    'ookxxxkooo.`   .
   'ookxxkoo'`   .'oo'
  'ooxoo'`     .:ooxxo'
 'io'`             `'oo'
'`                     `'
EOF
        ;;

        "Artix"*)
            set_colors 6 6 7 1
            read -rd '' ascii_data <<'EOF'
${c1}                   '
                  'o'
                 'ooo'
                'ooxoo'
               'ooxxxoo'
              'oookkxxoo'
             'oiioxkkxxoo'
            ':;:iiiioxxxoo'
               `'.;::ioxxoo'
          '-.      `':;jiooo'
         'oooio-..     `'i:io'
        'ooooxxxxoio:,.   `'-;'
       'ooooxxxxxkkxoooIi:-.  `'
      'ooooxxxxxkkkkxoiiiiiji'
     'ooooxxxxxkxxoiiii:'`     .i'
    'ooooxxxxxoi:::'`       .;ioxo'
   'ooooxooi::'`         .:iiixkxxo'
  'ooooi:'`                `'';ioxxo'
 'i:'`                          '':io'
'`                                   `'
EOF
        ;;

        "Cobalt"*)
            set_colors 33 33 59 31 8
            read -rd '' ascii_data <<'EOF'
${c1}                          ///
${c1}                  ,//////////////
${c1}    ///////////////////////////////
${c1}    ///////////////${c5}***********${c1}//////
    ////${c5}***********************${c1}/////
    /////${c5}***********************${c1}////
   //////${c5},,,,,,,,,,,,,,,,,,,,,,${c1}///
 //////${c5},,,,,,,,,,,,,,,,,,,,,,,,,${c1}/////
 /////${c5},,,,,,,,,,,,,,,,,,,,,,,,,,,,${c1}/////
${c4} *****${c3},,,,,,,,,,,,,,,,,,,,,,,,,,,,,${c4}*****
 ******${c3},,,,,,,,,,,,,,,,,,,,,,,,,,,,${c4}*****
  *******${c3},,,,,,,,,,,,,,,,,,,,,,,,,${c4}******
    *******${c3}......................${c4}*******
      ******${c3}....${c4}***********************
        ****************************
         *****
EOF
        ;;

        "Arya"*)
            set_colors 2 1
            read -rd '' ascii_data <<'EOF'
${c1}                `oyyy/${c2}-yyyyyy+
${c1}               -syyyy/${c2}-yyyyyy+
${c1}              .syyyyy/${c2}-yyyyyy+
${c1}              :yyyyyy/${c2}-yyyyyy+
${c1}           `/ :yyyyyy/${c2}-yyyyyy+
${c1}          .+s :yyyyyy/${c2}-yyyyyy+
${c1}         .oys :yyyyyy/${c2}-yyyyyy+
${c1}        -oyys :yyyyyy/${c2}-yyyyyy+
${c1}       :syyys :yyyyyy/${c2}-yyyyyy+
${c1}      /syyyys :yyyyyy/${c2}-yyyyyy+
${c1}     +yyyyyys :yyyyyy/${c2}-yyyyyy+
${c1}   .oyyyyyyo. :yyyyyy/${c2}-yyyyyy+ ---------
${c1}  .syyyyyy+`  :yyyyyy/${c2}-yyyyy+-+syyyyyyyy
${c1} -syyyyyy/    :yyyyyy/${c2}-yyys:.syyyyyyyyyy
${c1}:syyyyyy/     :yyyyyy/${c2}-yyo.:syyyyyyyyyyy
EOF
        ;;

        "AsteroidOS"*)
            set_colors 160 208 202 214
            read -rd '' ascii_data <<'EOF'
${c1}                    ***
${c1}                   *****
${c1}                **********
${c1}              ***************
${c1}           *///****////****////.
${c2}         (/////// /////// ///////(
${c2}      /(((((//*     //,     //((((((.
${c2}    (((((((((((     (((        ((((((((
${c2} *(((((((((((((((((((((((        ((((((((
${c3}    (((((#(((((((#(((((        ((#(((((
${c3}     (#(#(#####(#(#,       ####(#(#
${c3}         #########        ########
${c3}           /########   ########
${c4}              #######%#######
${c4}                (#%%%%%%%#
${c4}                   %%%%%
${c4}                    %%%
EOF
        ;;

        "Aster"*)
            set_colors 6 6
            read -rd '' ascii_data <<'EOF'
${c1}                      ...''...
${c1}                 .;oOXWMWNXXXNMMN0d:.
${c1}              .oXMWOo;..       ..:oO;
${c1}            ;KMWx,       co,
${c1}          'KMNl         dMMW.
${c1}         oMMx          xMMMMk
${c1}        xMM:          dMMMMMM;
${c1}       cMMl          dMMMMMMMW
${c1}       NMK          xMMMx::dXMx
${c1}      ,MMl         xMMN'     .o.
${c1}      cMM;        dMMW'
${c1}      ;MMc       oMMW,
${c1}       WMK      dMMW,  ccccccc.
${c1}       lMMl    oMMM;   ooooooo.
${c1}        OMMc   ...
${c1}         xMMx
${c1}          ;XMN:
${c1}            ,.
EOF
        ;;

        "Bedrock"*)
            set_colors 8 7
            read -rd '' ascii_data <<'EOF'
${c1}--------------------------------------
--------------------------------------
--------------------------------------
---${c2}\\\\\\\\\\\\\\\\\\\\\\\\${c1}-----------------------
----${c2}\\\\\\      \\\\\\${c1}----------------------
-----${c2}\\\\\\      \\\\\\${c1}---------------------
------${c2}\\\\\\      \\\\\\\\\\\\\\\\\\\\\\\\\\\\\\\\\\${c1}------
-------${c2}\\\\\\                    \\\\\\${c1}-----
--------${c2}\\\\\\                    \\\\\\${c1}----
---------${c2}\\\\\\        ______      \\\\\\${c1}---
----------${c2}\\\\\\                   ///${c1}---
-----------${c2}\\\\\\                 ///${c1}----
------------${c2}\\\\\\               ///${c1}-----
-------------${c2}\\\\\\////////////////${c1}------
--------------------------------------
--------------------------------------
--------------------------------------
EOF
        ;;

        "BigLinux"*)
            set_colors 6 11 4
            read -rd '' ascii_data <<'EOF'
${c1}                                 ...
                              :OWMMMNd.
                            :NMMMMMMMMWc
                  okkl.    kMMMMMW0xdOWMl
  :             xMMMMMW.  kMMMMNc      lW.
 :x             NMMMMMO  ,MMMM0.        'l
 Xx              "lkk"   kMMMX      .okx,
${c2}.MX      .cc;.    .xXKx. KMMM:    .OMMMMMl
:MM'   'KMMMMWK:  0MMMMk xMMM.   lWMMMMMMM'
cMMN:;xMMMMk::MMO oMMMMX .XMM. .KMMMWOOMMMd
'MMMMMMMMN,   NMMx OMMMMl .kM0OMMMMk.  ;MMd
 xMMMMMMd    .MMMW  :NMMMd  .ckKKx'     KMc
  dWMNd.     oMMMN    lkNMX,            oM.
 ;.         ;MMMMx      "MM:.           cO
${c3} .X.       oMMMMW.                      l.
  dMk:..;xWMMMMW,
   kMMMMMMMMMMX.
    :XMMMMMMK:
      ':MM:"      Made in Brazil
EOF
        ;;

        "Bitrig"*)
            set_colors 2 7
            read -rd '' ascii_data <<'EOF'
${c1}   `hMMMMN+
   -MMo-dMd`
   oMN- oMN`
   yMd  /NM:
  .mMmyyhMMs
  :NMMMhsmMh
  +MNhNNoyMm-
  hMd.-hMNMN:
  mMmsssmMMMo
 .MMdyyhNMMMd
 oMN.`/dMddMN`
 yMm/hNm+./MM/
.dMMMmo.``.NMo
:NMMMNmmmmmMMh
/MN/-------oNN:
hMd.       .dMh
sm/         /ms
EOF
        ;;

        "BlackArch"*)
            set_colors 1 1 0 1
            read -rd '' ascii_data <<'EOF'
${c3}                   00
                   11
                  ====${c1}
                  .${c3}//${c1}
                 `o${c3}//${c1}:
                `+o${c3}//${c1}o:
               `+oo${c3}//${c1}oo:
               -+oo${c3}//${c1}oo+:
             `/:-:+${c3}//${c1}ooo+:
            `/+++++${c3}//${c1}+++++:
           `/++++++${c3}//${c1}++++++:
          `/+++o${c2}ooo${c3}//${c2}ooo${c1}oooo/`
${c2}         ${c1}./${c2}ooosssso${c3}//${c2}osssssso${c1}+`
${c2}        .oossssso-`${c3}//${c1}`/ossssss+`
       -osssssso.  ${c3}//${c1}  :ssssssso.
      :osssssss/   ${c3}//${c1}   osssso+++.
     /ossssssss/   ${c3}//${c1}   +ssssooo/-
   `/ossssso+/:-   ${c3}//${c1}   -:/+osssso+-
  `+sso+:-`        ${c3}//${c1}       `.-/+oso:
 `++:.             ${c3}//${c1}            `-/+/
 .`                ${c3}/${c1}                `/
EOF
        ;;

        "blackPanther"* | 'blackpanther'*)
            set_colors 1 11 12
            read -rd '' ascii_data <<'EOF'
${c3}                         ........
                  .,»╔╗╗╬▄▄╫█▀▓▄▄╬╗╗g≈,.
               ,j╗╬╣▓▓███████▌;»╙▀▀▀▀█▄▄╗j,
            .≈╗╬▓██▀▀▀▀▀╠╙░░»»;:`${c2}``>${c1}▄ ${c3}▐ ▓╫╗⌂,
          .j╬▓█▀▒░░░░░░░░░»»»;:````      ╙▀█▌╬░,
         ;╗▓█▄▄███████▀░░»»»»;```` ╓▄▄█▄▄φ  ██▌Ñ>.
       .j╣█████▀▀░░░░░░░░»»╓▄▄¿``▄███████/▄████▓╬U.
      .j╣▓██▀ÜÑ╦╦░░░░░░▐█@▄████⌐▐███████████████▓╬H.
      «╫▓█▀░ÑÑ╩╦░░░░░░░░▀██████M"▀███████████████▓╫░
     :]╣█▌ÑÑÑÑ▄▄██▀░░░░»»██████████████████████████Ñ~
     »╫▓█╫ÑÑ▄███▀░░░░░»»▐██████████████████████████▌░
    `j╣█▌Ñ╬████░░░░░░░»»▐████████████████████████▌▐█U`
    `/╫█▌▄███▌░░░░░░░»»»;▀██████████████▀████████w▐█░`
     ;╟█▌███▌░░░░░░░▄▄»»;:`▀▀████████▀Ü▄████████▌ ▐▌>`
     `]▓████░░░░░░░░██⌂;:````╓▄▄µp╓▄▄██████████▀ ,█M`
      "╠╣██▌░░░░░░░»██▌;````  ╙▀██████████████M  █▀"
       "╟╣█░░░░░░░░»███⌂```      ▐▀████████▀░   █▌░`
        "╩█▄░░░░░░»»▀███ ``           └└`     ,█▀"`
         `░▀█▄░░░»»»»████@                  .▄█Ü`
           `╙▀█▄@»»»;`▀███▌¿              ,▄▀Ñ"`
             `"╨▀█▄▄▄░`▐█████▄,       ,▄▄▀▀░`
                `"╙╩▀▀▀▀████████▓▌▌▌▀▀▀╨"``
                    ``""░╚╨╝╝╝╝╨╨░""``
EOF
        ;;

        "MatuusOS"*)
            set_colors 9 11 0
            read -rd '' ascii_data <<'EOF'
${c2}
░░░░░░░░░░░░░░░░░░░░░░░░░░░░░░░░░░░░░░░░░░
░░░░░░░░░░░░░░░░░░░░░░░░░░░░░░░░░░░░░░░░░░
░░░░░░░░░░░░░░░░░░░░░░░░░░░░░░░░░░░░░░░░░░
░░░░░░░░░░░░░░░░▒▓▓████▓▒▒░░░░░░░░░░░░░░░░
░░░░░░░░░░░░░▒▓████████████▓░░░░░░░░░░░░░░
░░░░░░░░░░░░▓████████████████▒░░░░░░░░░░░░
░░░░░░░░░░░▓██████████████████▒░░░░░░░░░░░
░░░░░░░░░░▓████▒▓███████▓▓█████░░░░░░░░░░░
░░░░░░░░░░██████▓░▓████▒░██████▓░░░░░░░░░░
░░░░░░░░░▒███████▓░▒▓▒░░████████░░░░░░░░░░
░░░░░░░░░▒█████████▒░░░█████████░░░░░░░░░░
░░░░░░░░░░██████████▓▒██████████░░░░░░░░░░
░░░░░░░░░░▓████████████████████▒░░░░░░░░░░
░░░░░░░░░░░███████████████████▓░░░░░░░░░░░
░░░░░░░░░░░░█████████████████▓░░░░░░░░░░░░
░░░░░░░░░░░░░▓██████████████▒░░░░░░░░░░░░░
░░░░░░░░░░░░░░░▒▓████████▓░░░░░░░░░░░░░░░░
░░░░░░░░░░░░░░░░░░░░░░░░░░░░░░░░░░░░░░░░░░
░░░░░░░░░░░░░░░░░░░░░░░░░░░░░░░░░░░░░░░░░░
░░░░░░░░░░░░░░░░░░░░░░░░░░░░░░░░░░░░░░░░░░
EOF
        ;;

        "BLAG"*)
            set_colors 5 7
            read -rd '' ascii_data <<'EOF'
${c1}             d
            ,MK:
            xMMMX:
           .NMMMMMX;
           lMMMMMMMM0clodkO0KXWW:
           KMMMMMMMMMMMMMMMMMMX'
      .;d0NMMMMMMMMMMMMMMMMMMK.
 .;dONMMMMMMMMMMMMMMMMMMMMMMx
'dKMMMMMMMMMMMMMMMMMMMMMMMMl
   .:xKWMMMMMMMMMMMMMMMMMMM0.
       .:xNMMMMMMMMMMMMMMMMMK.
          lMMMMMMMMMMMMMMMMMMK.
          ,MMMMMMMMWkOXWMMMMMM0
          .NMMMMMNd.     `':ldko
           OMMMK:
           oWk,
           ;:
EOF
        ;;

        "BlankOn"*)
            set_colors 1 7 3
            read -rd '' ascii_data <<'EOF'
${c2}        `./ohdNMMMMNmho+.` ${c1}       .+oo:`
${c2}      -smMMMMMMMMMMMMMMMMmy-`    ${c1}`yyyyy+
${c2}   `:dMMMMMMMMMMMMMMMMMMMMMMd/`  ${c1}`yyyyys
${c2}  .hMMMMMMMNmhso/++symNMMMMMMMh- ${c1}`yyyyys
${c2} -mMMMMMMms-`         -omMMMMMMN-${c1}.yyyyys
${c2}.mMMMMMMy.              .yMMMMMMm:${c1}yyyyys
${c2}sMMMMMMy                 `sMMMMMMh${c1}yyyyys
${c2}NMMMMMN:                  .NMMMMMN${c1}yyyyys
${c2}MMMMMMm.                   NMMMMMN${c1}yyyyys
${c2}hMMMMMM+                  /MMMMMMN${c1}yyyyys
${c2}:NMMMMMN:                :mMMMMMM+${c1}yyyyys
${c2} oMMMMMMNs-            .sNMMMMMMs.${c1}yyyyys
${c2}  +MMMMMMMNho:.`  `.:ohNMMMMMMNo ${c1}`yyyyys
${c2}   -hMMMMMMMMNNNmmNNNMMMMMMMMh-  ${c1}`yyyyys
${c2}     :yNMMMMMMMMMMMMMMMMMMNy:`   ${c1}`yyyyys
${c2}       .:sdNMMMMMMMMMMNds/.      ${c1}`yyyyyo
${c2}           `.:/++++/:.`           ${c1}:oys+.
EOF
        ;;

        "BlueLight"*)
            set_colors 7 4
            read -rd '' ascii_data <<'EOF'
${c1}              oMMNMMMMMMMMMMMMMMMMMMMMMM
              oMMMMMMMMMMMMMMMMMMMMMMMMM
              oMMMMMMMMMMMMMMMMMMMMMMMMM
              oMMMMMMMMMMMMMMMMMMMMMMMMM
              -+++++++++++++++++++++++mM${c2}
             ```````````````````````..${c1}dM${c2}
           ```````````````````````....${c1}dM${c2}
         ```````````````````````......${c1}dM${c2}
       ```````````````````````........${c1}dM${c2}
     ```````````````````````..........${c1}dM${c2}
   ```````````````````````............${c1}dM${c2}
.::::::::::::::::::::::-..............${c1}dM${c2}
 `-+yyyyyyyyyyyyyyyyyyyo............${c1}+mMM${c2}
     -+yyyyyyyyyyyyyyyyo..........${c1}+mMMMM${c2}
        ./syyyyyyyyyyyyo........${c1}+mMMMMMM${c2}
           ./oyyyyyyyyyo......${c1}+mMMMMMMMM${c2}
              omdyyyyyyo....${c1}+mMMMMMMMMMM${c2}
              ${c1}oMMM${c2}mdhyyo..${c1}+mMMMMMMMMMMMM
              oNNNNNNm${c2}dso${c1}mMMMMMMMMMMMMMM
EOF
        ;;

        "Bodhi"*)
            set_colors 7 11 2
            read -rd '' ascii_data <<'EOF'
${c1}|           ${c2},,mmKKKKKKKKWm,,
 ${c1}'      ${c2},aKKP${c1}LL**********|L*${c2}TKp,
   ${c1}t  ${c2}aKP${c1}L**```          ```**L${c2}*Kp
    IX${c1}EL${c3}L,wwww,              ${c1}``*||${c2}Kp
  ,#P${c1}L|${c3}KKKpPP@IPPTKmw,          ${c1}`*||${c2}K
 ,K${c1}LL*${c3}{KKKKKKPPb$KPhpKKPKp        ${c1}`||${c2}K
 #${c1}PL  ${c3}!KKKKKKPhKPPP$KKEhKKKKp      ${c1}`||${c2}K
!H${c1}L*   ${c3}1KKKKKKKphKbPKKKKKK$KKp      ${c1}`|I${c2}W
$${c1}bL     ${c3}KKKKKKKKBQKhKbKKKKKKKK       ${c1}|I${c2}N
$${c1}bL     ${c3}!KKKKKKKKKKNKKKKKKKPP`       ${c1}|I${c2}b
TH${c1}L*     ${c3}TKKKKKK##KKKN@KKKK^         ${c1}|I${c2}M
 K@${c1}L      ${c3}*KKKKKKKKKKKEKE5          ${c1}||${c2}K
 `NL${c1}L      ${c3}`KKKKKKKKKK"```|L       ${c1}||${c2}#P
  `K@${c1}LL       ${c3}`"**"`        ${c1}'.   :||${c2}#P
    Yp${c1}LL                      ${c1}' |L${c2}$M`
     `Tp${c1}pLL,                ,|||${c2}p'L
        "Kpp${c1}LL++,.,    ,,|||$${c2}#K*   ${c1}'.
           ${c2}`"MKWpppppppp#KM"`        ${c1}`h,
EOF
        ;;

        "bonsai"*)
            set_colors 6 2 3
            read -rd '' ascii_data <<'EOF'
${c2}   ,####,
   ${c2}#######,  ${c2},#####,
   ${c2}#####',#  ${c2}'######
    ${c2}''###'${c3}';,,,'${c2}###'
   ${c3}       ,;  ''''
   ${c3}      ;;;   ${c2},#####,
   ${c3}     ;;;'  ,,;${c2};;###
   ${c3}     ';;;;''${c2}'####'
   ${c3}      ;;;
   ${c3}   ,.;;';'',,,
   ${c3}  '     '
${c1} #
 #                        O
 ##, ,##,',##, ,##  ,#,   ,
 # # #  # #''# #,,  # #   #
 '#' '##' #  #  ,,# '##;, #
EOF
       ;;

        "BSD")
            set_colors 1 7 4 3 6
            read -rd '' ascii_data <<'EOF'
${c1}             ,        ,
            /(        )`
            \ \___   / |
            /- _  `-/  '
           (${c2}/\/ \ ${c1}\   /\
           ${c2}/ /   | `    ${c1}\
           ${c3}O O   ${c2}) ${c1}/    |
           ${c2}`-^--'${c1}`<     '
          (_.)  _  )   /
           `.___/`    /
             `-----' /
${c4}<----.     __ / __   \
${c4}<----|====${c1}O)))${c4}==${c1}) \) /${c4}====|
<----'    ${c1}`--' `.__,' \
             |        |
              \       /       /\
         ${c5}______${c1}( (_  / \______/
       ${c5},'  ,-----'   |
       `--{__________)
EOF
        ;;

        "BunsenLabs"*)
            set_colors fg 7
            read -rd '' ascii_data <<'EOF'
${c1}        `++
      -yMMs
    `yMMMMN`
   -NMMMMMMm.
  :MMMMMMMMMN-
 .NMMMMMMMMMMM/
 yMMMMMMMMMMMMM/
`MMMMMMNMMMMMMMN.
-MMMMN+ /mMMMMMMy
-MMMm`   `dMMMMMM
`MMN.     .NMMMMM.
 hMy       yMMMMM`
 -Mo       +MMMMN
  /o       +MMMMs
           +MMMN`
           hMMM:
          `NMM/
          +MN:
          mh.
         -/
EOF
        ;;

        "CachyOS"*)
            set_colors 2 8 6
            read -rd '' ascii_data <<'EOF'
${c3}           ${c2}.${c3}-------------------------:
${c3}          .${c1}+=${c3}========================.
${c3}         :${c1}++${c3}===${c1}++===${c3}===============-       :${c1}++${c3}-
${c3}        :${c1}*++${c3}====${c1}+++++==${c3}===========-        .==:
${c3}       -${c1}*+++${c3}=====${c1}+***++=${c3}=========:
${c3}      =${c1}*++++=${c3}=======------------:
${c3}     =${c1}*+++++=${c3}====-                     ${c2}...${c3}
${c3}   .${c1}+*+++++${c3}=-===:                    .${c1}=+++=${c3}:
${c3}  :${c1}++++${c3}=====-==:                     -***${c1}**${c3}+
${c3} :${c1}++=${c3}=======-=.                      .=+**+${c2}.${c3}
${c3}.${c1}+${c3}==========-.                          ${c2}.${c3}
${c3} :${c1}+++++++${c3}====-                                ${c2}.${c3}--==-${c2}.${c3}
${c3}  :${c1}++${c3}==========.                             ${c2}:${c1}+++++++${c3}${c2}:
${c3}   .-===========.                            =*****+*+
${c3}    .-===========:                           .+*****+:
${c3}      -=======${c1}++++${c3}:::::::::::::::::::::::::-:  ${c2}.${c3}---:
${c3}       :======${c1}++++${c3}====${c1}+++******************=.
${c3}        :=====${c1}+++${c3}==========${c1}++++++++++++++*-
${c3}         .====${c1}++${c3}==============${c1}++++++++++*-
${c3}          .===${c1}+${c3}==================${c1}+++++++:
${c3}           .-=======================${c1}+++:
${c3}             ${c2}..........................
EOF
        ;;

        "Calculate"*)
            set_colors 7 3
            read -rd '' ascii_data <<'EOF'
${c1}                              ......
                           ,,+++++++,.
                         .,,,....,,,${c2}+**+,,.${c1}
                       ............,${c2}++++,,,${c1}
                      ...............
                    ......,,,........
                  .....+*#####+,,,*+.
              .....,*###############,..,,,,,,..
           ......,*#################*..,,,,,..,,,..
         .,,....*####################+***+,,,,...,++,
       .,,..,..*#####################*,
     ,+,.+*..*#######################.
   ,+,,+*+..,########################*
.,++++++.  ..+##**###################+
.....      ..+##***#################*.
           .,.*#*****##############*.
           ..,,*********#####****+.
     ${c2}.,++*****+++${c1}*****************${c2}+++++,.${c1}
      ${c2},++++++**+++++${c1}***********${c2}+++++++++,${c1}
     ${c2}.,,,,++++,..  .,,,,,.....,+++,.,,${c1}
EOF
        ;;

        "Carbs"*)
            set_colors 4 5 4 4 4 4
            read -rd '' ascii_data <<'EOF'
${c2}             ..........
          ..,;:ccccccc:;'..
       ..,clllc:;;;;;:cllc,.
      .,cllc,...     ..';;'.
     .;lol;..           ..
    .,lol;.
    .coo:.
   .'lol,.
   .,lol,.
   .,lol,.
    'col;.
    .:ooc'.
    .'col:.
     .'cllc'..          .''.
      ..:lolc,'.......',cll,.
        ..;cllllccccclllc;'.
          ...',;;;;;;,,...
                .....
EOF

        ;;

        "CalinixOS")
            # set_colors 4 5 4 4 4 4
            set_colors 5 4
            read -rd '' ascii_data <<'EOF'
${c2}
⠀⠀⠀⠀⠀⠀⠀⠀⠀⠀⠀⠀⠀⠀⠀⠀⣀⣠⠤⠔⠒⠒⠋⠉⠉⠉⠉⠓⠒⠒⠦⠤⣄⡀⠀⠀⠀⠀⠀⠀⠀⠀⠀⠀⠀⠀⠀⠀⠀⠀
⠀⠀⠀⠀⠀⠀⠀⠀⠀⠀⠀⠀⣀⠤⠒⠉⣁⣠⣤⣶⣶⣿⣿⣿⣿⣿⣿⣿⣿⣶⣶⣤⣄⣈⠙⠲⢤⣀⠀⠀⠀⠀⠀⠀⠀⠀⠀⠀⠀⠀
⠀⠀⠀⠀⠀⠀⠀⠀⠀⣀⠴⠋⢁⣤⣶⣿⣿⣿⣿⣿⣿⣿⣿⣿⣿⣿⣿⣿⣿⣿⣿⣿⣿⣿⣿⣶⣤⡈⠑⢦⡀⠀⠀⠀⠀⠀⠀⠀⠀⠀
⠀⠀⠀⠀⠀⠀⠀⣠⠞⢁⣠⣾⣿⣿⣿⣿⣿⣿⣿⣿⣿⣿⣿⣿⣿⣿⣿⣿⣿⣿⣿⣿⣿⣿⣿⣿⣿⣿⣷⡄⠈⠢⡀⠀⠀⠀⠀⠀⠀⠀
⠀⠀⠀⠀⠀⢀⠞⠁⣴⣿⣿⣿⣿⣿⣿⣿⣿⣿⠿⠛⠋⠉⠁⠀⠀⠀⠀⠈⠉⠙⠛⠿⣿⣿⣿⣿⣿⣿⠏⠀⠀⠀⠈⢢⡀⠀⠀⠀⠀⠀
⠀⠀⠀⠀⡰⠃⣠⣾⣿⣿⣿⣿⣿⣿⡿⠛⠉⠀⠀⠀⠀⠀⠀⠀⠀⠀⠀⠀⠀⠀⠀⠀⠀⠉⠻⢿⡿⠁⠀⠀⠀⠀⠀⠀⠙⣄⠀⠀⠀⠀
⠀⠀⠀⡼⠁⣴⣿⣿⣿⣿⣿⣿⡿⠋⠀⠀⠀⠀⠀⠀⠀⠀⠀⠀⠀⠀⠀⠀⠀⠀⠀⠀⠀⠀⠀⠀⠀⠀⠀⠀⠀⠀⠀⠀⠀⠈⢆⠀⠀⠀
⠀⠀⡼⠀⣼⣿⣿⣿⣿⣿⣿⠏⠀⠀⠀⠀⠀⠀⠀⠀⠀⠀⠀⠀⠀⠀⠀⠀⠀⠀⠀⠀⠀⠀⠀⠀⠀⠀⠀⠀⠀⠀⠀⠀⠀⠀⠈⣆⠀⠀
⠀⣰⠁⣸⣿⣿⣿⣿⣿⣿⠃⠀⠀⠀⠀⠀⠀⠉⠻⣿⣿⣿⣿⣿⣿⣷⣄⠀⠀⠀⠀⠀⠀⠀⠀⠀⠀⠀⠀⠀⠀⠀⠀⠀⠀⠀⠀⠘⡄⠀
⢀⡇⢠⣿⣿⣿⣿⣿⣿⠃⠀⠀⠀⠀⠀⠀⠀⠀⠀⠈⠛⢿⣿⣿⣿⣿⣿⣷⣦⡀⠀⠀⠀⠀⠀⠀⠀⠀⠀⠀⠀⠀⠀⠀⠀⠀⠀⠀⢳⠀
⢸⠀⣸⣿⣿⣿⣿⣿⡟⠀⠀⠀⠀⠀⠀⠀⠀⠀⠀⠀⠀⠀⠙⢿⣿⣿⣿⣿⣿⣿⣦⣄⠀⠀⠀⠀⠀⠀⠀⠀⠀⠀⠀⠀⠀⠀⠀⠀⠘⡄
⣼⠀⣿⣿⣿⣿⣿⣿⠇⠀⠀⠀⠀⠀⠀⠀⠀⠀⠀⠀⠀⠀⠀⠀⠈⠻⣿⣿⣿⣿⣿⣿⣷⣤⡀⠀⠀⠀⠀⠀⠀⠀⠀⠀⠀⠀⠀⠀⠀⡇
⡇⠀⣿⣿⣿⣿⣿⣿⠀⠀⠀⠀⠀⠀⠀⠀⠀⠀⠀⠀⠀⠀⠀⠀⠀⠀⠈⢛⣿⣿⣿⣿⣿⣿⣿⡦⠀⠀⠀⠀⠀⠀⠀⠀⠀⠀⠀⠀⠀⡇
⢻⠀⣿⣿⣿⣿⣿⣿⡆⠀⠀⠀⠀⠀⠀⠀⠀⠀⠀⠀⠀⠀⠀⠀⠀⣠⣶⣿⣿⣿⣿⣿⣿⡿⠋⠀⠀⠀⠀⠀⠀⠀⠀⠀⠀⠀⠀⠀⠀⡇
⢸⡀⢹⣿⣿⣿⣿⣿⣧⠀⠀⠀⠀⠀⠀⠀⠀⠀⠀⠀⠀⠀⢀⣠⣾⣿⣿⣿⣿⣿⣿⠟⠁⠀⠀⠀⠀⠀⠀⠀⠀⠀⠀⠀⠀⠀⠀⠀⢰⠃
⠀⣇⠘⣿⣿⣿⣿⣿⣿⡄⠀⠀⠀⠀⠀⠀⠀⠀⠀⠀⢀⣴⣿⣿⣿⣿⣿⣿⡿⠋⠁⠀⠀⠀⠀⠀⠀⠀⠀⠀⠀⠀⠀⠀⠀⠀⠀⠀⡼⠀
⠀⠸⡄⢹⣿⣿⣿⣿⣿⣿⡄⠀⠀⠀⠀⠀⠀⠀⣠⣶⣿⣿⣿⣿⣿⣿⠟⠋⠀⠀⠀⠀⠀⠀⠀⠀⠀⠀⠀⠀⠀⠀⠀⠀⠀⠀⠀⢰⠃⠀
⠀⠀⢳⡀⢻⣿⣿⣿⣿⣿⣿⣆⠀⠀⠀⠀⠀⠈⠉⠉⠉⠀⠀⠀⠀⠀⠀⠀⠀⠀⠀⠀⠀⠀⠀⠀⠀⠀⠀⠀⠀⠀⠀⠀⠀⠀⢠⠏⠀⠀
⠀⠀⠀⠳⡀⠻⣿⣿⣿⣿⣿⣿⣷⣄⠀⠀⠀⠀⠀⠀⠀⠀⠀⠀⠀⠀⠀⠀⠀⠀⠀⠀⠀⠀⠀⠀⣠⣾⣷⣄⡀⠀⠀⠀⠀⢠⠏⠀⠀⠀
⠀⠀⠀⠀⠙⣄⠙⢿⣿⣿⣿⣿⣿⣿⣷⣦⣀⠀⠀⠀⠀⠀⠀⠀⠀⠀⠀⠀⠀⠀⠀⠀⠀⣀⣴⣾⣿⣿⣿⣿⣿⣦⡀⠀⡰⠃⠀⠀⠀⠀
⠀⠀⠀⠀⠀⠈⠢⡈⠻⣿⣿⣿⣿⣿⣿⣿⣿⣷⣶⣤⣄⣀⡀⠀⠀⠀⠀⢀⣀⣠⣤⣶⣿⣿⣿⣿⣿⣿⣿⣿⣿⠟⣠⠞⠁⠀⠀⠀⠀⠀
⠀⠀⠀⠀⠀⠀⠀⠈⠢⡈⠙⢿⣿⣿⣿⣿⣿⣿⣿⣿⣿⣿⣿⣿⣿⣿⣿⣿⣿⣿⣿⣿⣿⣿⣿⣿⣿⣿⡿⠋⣡⠞⠁⠀⠀⠀⠀⠀⠀⠀
⠀⠀⠀⠀⠀⠀⠀⠀⠀⠈⠓⢤⡈⠛⠿⣿⣿⣿⣿⣿⣿⣿⣿⣿⣿⣿⣿⣿⣿⣿⣿⣿⣿⣿⣿⠿⠛⣁⠴⠊⠁⠀⠀⠀⠀⠀⠀⠀⠀⠀
⠀⠀⠀⠀⠀⠀⠀⠀⠀⠀⠀⠀⠈⠑⠢⢄⣉⠙⠛⠿⠿⣿⣿⣿⣿⣿⣿⣿⣿⠿⠿⠛⠋⣉⡤⠖⠋⠁⠀⠀⠀⠀⠀⠀⠀⠀⠀⠀⠀⠀
⠀⠀⠀⠀⠀⠀⠀⠀⠀⠀⠀⠀⠀⠀⠀⠀⠈⠉⠓⠒⠢⠤⠤⠤⠤⠤⠤⠤⠤⠖⠒⠋⠉⠀⠀⠀⠀⠀⠀⠀⠀⠀⠀⠀⠀⠀⠀⠀⠀⠀⠀⠀

EOF
        ;;

        "CalinixOS_small"*)
            # set_colors 4 5 4 4 4 4
            set_colors 5 4
            read -rd '' ascii_data <<'EOF'
${c2}
⠀⠀⠀⠀⠀⠀⠀⠀⣀⠤⠐⣂⣈⣩⣭⣭⣍⣀⣐⠀⠄⡀⠀⠀⠀⠀⠀⠀⠀⠀
⠀⠀⠀⠀⠀⡀⠔⣨⣴⣾⣿⣿⣿⣿⣿⣿⣿⣿⣿⣿⣷⣦⣅⠢⡀⠀⠀⠀⠀⠀
⠀⠀⠀⠠⢊⣴⣾⣿⣿⣿⣿⠿⠟⠛⠛⠛⠛⠻⠿⣿⣿⣿⣿⠃⠀⠠⡀⠀⠀⠀
⠀⠀⡐⢡⣾⣿⣿⣿⠟⠉⠀⠀⠀⠀⠀⠀⠀⠀⠀⠀⠉⠛⠁⠀⠀⠀⠈⢆⠀⠀
⠀⡘⢰⣿⣿⣿⡟⠁⠀⠀⢀⣀⣀⣀⣀⠀⠀⠀⠀⠀⠀⠀⠀⠀⠀⠀⠀⠀⢂⠀
⢠⢠⣿⣿⣿⡟⠀⠀⠀⠀⠀⠙⠿⣿⣿⣷⣦⡀⠀⠀⠀⠀⠀⠀⠀⠀⠀⠀⠈⡀
⡄⢸⣿⣿⣿⠁⠀⠀⠀⠀⠀⠀⠀⠈⠻⣿⣿⣿⣦⣄⠀⠀⠀⠀⠀⠀⠀⠀⠀⠁
⡇⣿⣿⣿⣿⠀⠀⠀⠀⠀⠀⠀⠀⠀⠀⠈⣹⣿⣿⣿⣷⠄⠀⠀⠀⠀⠀⠀⠀⠀
⠃⢸⣿⣿⣿⡀⠀⠀⠀⠀⠀⠀⠀⠀⣠⣾⣿⣿⡿⠛⠁⠀⠀⠀⠀⠀⠀⠀⠀⡀
⠘⡘⣿⣿⣿⣧⠀⠀⠀⠀⠀⢀⣴⣿⣿⣿⠿⠋⠀⠀⠀⠀⠀⠀⠀⠀⠀⠀⢀⠁
⠀⠡⠸⣿⣿⣿⣧⡀⠀⠀⠀⠉⠉⠉⠉⠁⠀⠀⠀⠀⠀⠀⢀⠀⠀⠀⠀⢀⠆⠀
⠀⠀⠡⡘⢿⣿⣿⣿⣦⣀⠀⠀⠀⠀⠀⠀⠀⠀⠀⠀⣀⣴⣿⣷⣦⡀⢀⠊⠀⠀
⠀⠀⠀⠈⠊⡻⢿⣿⣿⣿⣿⣶⣤⣤⣤⣤⣤⣤⣶⣿⣿⣿⣿⡿⢟⠕⠁⠀⠀⠀
⠀⠀⠀⠀⠀⠈⠢⢙⠻⢿⣿⣿⣿⣿⣿⣿⣿⣿⣿⣿⡿⠟⡩⠐⠁⠀⠀⠀⠀⠀
⠀⠀⠀⠀⠀⠀⠀⠀⠈⠐⠂⠭⠉⠙⣛⣛⠋⠉⠭⠐⠂⠁⠀⠀⠀⠀⠀⠀⠀⠀⠀⠀⠀⠀⠀⠀⠀⠀

EOF
        ;;

        "CBL-Mariner"*)
            set_colors 6
            read -rd '' ascii_data <<'EOF'
${c1}                    .
                  :-  .
                :==. .=:
              :===:  -==:
            :-===:  .====:
          :-====-   -=====:
         -======   :=======:
        -======.  .=========:
       -======:   -==========.
      -======-    -===========.
     :======-      :===========.
    :=======.       .-==========.
   :=======:          -==========.
  :=======-            :==========.
 :=======-              .-========-
:--------.                :========-
                    ..:::--=========-
            ..::---================-=-
EOF
        ;;

        "CelOS"*)
            set_colors 4 6 0 5
            read -rd '' ascii_data <<'EOF'

${c4}                     .,cmmmmmmmmmmmc,.
                .,cmMMMMMMMMMMMMMMMMMMMMmc.
             .cMMMMMMMMMMMMMMMMMMMMMMMMMMMmc.
           .cMMMMMMMMMMMMMMMMMMMMMMMMMMMMMMMMc.
         ,:MMM ${c3}####################################${c4}
        cMMMMMMmmmmmmmmmmmmmmmmmmmmmmmmmmmmmmmmmc.
       .MMMMMMMMMMMMMMMMMMMMMMMMMMMMMMMMMMMMMMMMMM.
      .MMMMMMMMMMMMMMMMMMMMMMMMMMMMMMMMMMMMMMMMMMMc
      "******************************MMMMMMMMMMMMMc:
${c3}#################################### ${c4}MMMMMMMMMMMMMc
      "MMMMMMMMMMMMMMMMMMMMMMMMMMMMMMMMMMMMMMMMMMM:
       "MMMMMMMMMMMMMMMMMMMMMMMMMMMMMMMMMMMMMMMMMM"
       'MMMMMMMMM*******************************:
        \"MMMMMM ${c3}#####################################
         ${c4}`:MMMMMMmmmmmmmmmmmmmmmmmmmmmmmmmmmmm;
           `"MMMMMMMMMMMMMMMMMMMMMMMMMMMMMMMM"
             `":MMMMMMMMMMMMMMMMMMMMMMMMM;'
                `":MMMMMMMMMMMMMMMMMMM:"
                     "************"




EOF
        ;;

        "centos_small"*)
            set_colors 3 2 4 5 7
            read -rd '' ascii_data <<'EOF'
${c2} ____${c1}^${c4}____
${c2} |\\  ${c1}|${c4}  /|
${c2} | \\ ${c1}|${c4} / |
${c4}<---- ${c3}---->
${c3} | / ${c2}|${c1} \\ |
${c3} |/__${c2}|${c1}__\\|
${c2}     v
EOF
        ;;

        "CentOS"*)
            set_colors 3 2 4 5 7
            read -rd '' ascii_data <<'EOF'
${c1}                 ..
               .PLTJ.
              <><><><>
     ${c2}KKSSV' 4KKK ${c1}LJ${c4} KKKL.'VSSKK
     ${c2}KKV' 4KKKKK ${c1}LJ${c4} KKKKAL 'VKK
     ${c2}V' ' 'VKKKK ${c1}LJ${c4} KKKKV' ' 'V
     ${c2}.4MA.' 'VKK ${c1}LJ${c4} KKV' '.4Mb.
${c4}   . ${c2}KKKKKA.' 'V ${c1}LJ${c4} V' '.4KKKKK ${c3}.
${c4} .4D ${c2}KKKKKKKA.'' ${c1}LJ${c4} ''.4KKKKKKK ${c3}FA.
${c4}<QDD ++++++++++++  ${c3}++++++++++++ GFD>
${c4} 'VD ${c3}KKKKKKKK'.. ${c2}LJ ${c1}..'KKKKKKKK ${c3}FV
${c4}   ' ${c3}VKKKKK'. .4 ${c2}LJ ${c1}K. .'KKKKKV ${c3}'
     ${c3} 'VK'. .4KK ${c2}LJ ${c1}KKA. .'KV'
     ${c3}A. . .4KKKK ${c2}LJ ${c1}KKKKA. . .4
     ${c3}KKA. 'KKKKK ${c2}LJ ${c1}KKKKK' .4KK
     ${c3}KKSSA. VKKK ${c2}LJ ${c1}KKKV .4SSKK
${c2}              <><><><>
               'MKKM'
                 ''
EOF
        ;;

        "Center"*)
            set_colors 7 7
            read -rd '' ascii_data <<'EOF'
${c2}                .
                o,
        .       d,       .
        ';'   ..d;..  .cl'
          .:; 'oldO,.oo.
          ..,:,xKXxoo;'.
    ,;;;;;ldxkONMMMXxkxc;;;;;.
    .....':oddXWMNOxlcl:......
           .:dlxk0c;:. .
          :d:.,xcld,.,:.
        ;l,    .l;     ';'
               .o;
                l,
EOF
                ;;

        "Chakra"*)
            set_colors 4 5 7 6
            read -rd '' ascii_data <<'EOF'
${c1}     _ _ _        "kkkkkkkk.
   ,kkkkkkkk.,    'kkkkkkkkk,
   ,kkkkkkkkkkkk., 'kkkkkkkkk.
  ,kkkkkkkkkkkkkkkk,'kkkkkkkk,
 ,kkkkkkkkkkkkkkkkkkk'kkkkkkk.
  "''"''',;::,,"''kkk''kkkkk;   __
      ,kkkkkkkkkk, "k''kkkkk' ,kkkk
    ,kkkkkkk' ., ' .: 'kkkk',kkkkkk
  ,kkkkkkkk'.k'   ,  ,kkkk;kkkkkkkkk
 ,kkkkkkkk';kk 'k  "'k',kkkkkkkkkkkk
.kkkkkkkkk.kkkk.'kkkkkkkkkkkkkkkkkk'
;kkkkkkkk''kkkkkk;'kkkkkkkkkkkkk''
'kkkkkkk; 'kkkkkkkk.,""''"''""
  ''kkkk;  'kkkkkkkkkk.,
     ';'    'kkkkkkkkkkkk.,
             ';kkkkkkkkkk'
               ';kkkkkk'
                  "''"
EOF
        ;;

        "ChaletOS"*)
            set_colors 4 7 1
            read -rd '' ascii_data <<'EOF'
${c1}             `.//+osso+/:``
         `/sdNNmhyssssydmNNdo:`
       :hNmy+-`          .-+hNNs-
     /mMh/`       `+:`       `+dMd:
   .hMd-        -sNNMNo.  /yyy  /mMs`
  -NM+       `/dMd/--omNh::dMM   `yMd`
 .NN+      .sNNs:/dMNy:/hNmo/s     yMd`
 hMs    `/hNd+-smMMMMMMd+:omNy-    `dMo
:NM.  .omMy:/hNMMMMMMMMMMNy:/hMd+`  :Md`
/Md` `sm+.omMMMMMMMMMMMMMMMMd/-sm+  .MN:
/Md`      MMMMMMMMMMMMMMMMMMMN      .MN:
:NN.      MMMMMMm....--NMMMMMN      -Mm.
`dMo      MMMMMMd      mMMMMMN      hMs
 -MN:     MMMMMMd      mMMMMMN     oMm`
  :NM:    MMMMMMd      mMMMMMN    +Mm-
   -mMy.  mmmmmmh      dmmmmmh  -hMh.
     oNNs-                    :yMm/
      .+mMdo:`            `:smMd/`
         -ohNNmhsoo++osshmNNh+.
            `./+syyhhyys+:``
EOF
        ;;

        "Chapeau"*)
            set_colors 2 7
            read -rd '' ascii_data <<'EOF'
${c1}               .-/-.
            ////////.
          ////////${c2}y+${c1}//.
        ////////${c2}mMN${c1}/////.
      ////////${c2}mMN+${c1}////////.
    ////////////////////////.
  /////////+${c2}shhddhyo${c1}+////////.
 ////////${c2}ymMNmdhhdmNNdo${c1}///////.
///////+${c2}mMms${c1}////////${c2}hNMh${c1}///////.
///////${c2}NMm+${c1}//////////${c2}sMMh${c1}///////
//////${c2}oMMNmmmmmmmmmmmmMMm${c1}///////
//////${c2}+MMmssssssssssssss+${c1}///////
`//////${c2}yMMy${c1}////////////////////
 `//////${c2}smMNhso++oydNm${c1}////////
  `///////${c2}ohmNMMMNNdy+${c1}///////
    `//////////${c2}++${c1}//////////
       `////////////////.
           -////////-
EOF
        ;;

        "ChonkySealOS"*)
            set_colors 7
            read -rd '' ascii_data <<'EOF'
${c1}                  .-/-.
            .:-=++****++=-:.
        .:=+*##%%%%%%%%%%##*+=:.
      :=*#%%%%%%%%%%%%%%%%%%%%#*=:
    :=*#%%%%%%%%%%%%%%%%%%%%%%%%#*=.
   -+#%%%%%%%%%%%%%%%%%%%%%%%%%%%%#+-
  =+#%%%%@@@@@@@%%%%%%%@@@@@@@%%%%%#+=
 =+#@%%%%*+=-==*%%%%%%%#+====*%%%%%@#+=
:+*%%%%@*       +@%%%@#       -@%%%%%*+:
=+#%%%%%%#+====*###%%##*=--=+*%%%%%%%#+=
+*%%%%%%%@@##%%%%*=::=#%%%##%@%%%%%%%%*+
+*%%%%%%%@**@%%%%%@==@%%%%%@+#%%%%%%%%*+
=+#%%%%%%@#*@%%%%%%**%%%%%@%+%%%%%%%%#+=
:+*%%%%%%%@#*####**###*####*%@%%%%%%%*+:
 =+#@%%%%%%@%%%%%%%@@%%%%%%%%%%%%%%@#+=
  =+#%%%%%%%%%%%%%%%%%%%%%%%%%%%%%%#+=
   -+#%%%%%%%%%%%%%%%%%%%%%%%%%%%%*+-
    .=*#%%%%%%%%%%%%%%%%%%%%%%%%#*=.
      :=*##%%%%%%%%%%%%%%%%%%##*=:
        .:=+*##%%%%%%%%%%##*+=:.
            .:-=++****++=-:.
EOF
        ;;

        "Chrom"*)
            set_colors 2 1 3 4 7
            read -rd '' ascii_data <<'EOF'
${c2}            .,:loool:,.
        .,coooooooooooooc,.
     .,lllllllllllllllllllll,.
    ;ccccccccccccccccccccccccc;
${c1}  '${c2}ccccccccccccccccccccccccccccc.
${c1} ,oo${c2}c::::::::okO${c5}000${c3}0OOkkkkkkkkkkk:
${c1}.ooool${c2};;;;:x${c5}K0${c4}kxxxxxk${c5}0X${c3}K0000000000.
${c1}:oooool${c2};,;O${c5}K${c4}ddddddddddd${c5}KX${c3}000000000d
${c1}lllllool${c2};l${c5}N${c4}dllllllllllld${c5}N${c3}K000000000
${c1}lllllllll${c2}o${c5}M${c4}dccccccccccco${c5}W${c3}K000000000
${c1};cllllllllX${c5}X${c4}c:::::::::c${c5}0X${c3}000000000d
${c1}.ccccllllllO${c5}Nk${c4}c;,,,;cx${c5}KK${c3}0000000000.
${c1} .cccccclllllxOO${c5}OOO${c1}Okx${c3}O0000000000;
${c1}  .:ccccccccllllllllo${c3}O0000000OOO,
${c1}    ,:ccccccccclllcd${c3}0000OOOOOOl.
${c1}      '::ccccccccc${c3}dOOOOOOOkx:.
${c1}        ..,::cccc${c3}xOOOkkko;.
${c1}            ..,:${c3}dOkxl:.
EOF
        ;;

        "cleanjaro_small"*)
            set_colors 7 7
            read -rd '' ascii_data <<'EOF'
${c1}█████ ██████████
█████ ██████████
█████
█████
█████
████████████████
████████████████
EOF
        ;;

        "Cleanjaro"*)
            set_colors 7 7
            read -rd '' ascii_data <<'EOF'
${c1}███████▌ ████████████████
███████▌ ████████████████
███████▌ ████████████████
███████▌
███████▌
███████▌
███████▌
███████▌
█████████████████████████
█████████████████████████
█████████████████████████
▀▀▀▀▀▀▀▀▀▀▀▀▀▀▀▀▀▀▀▀▀▀▀▀▀
EOF
        ;;

        "ClearOS"*)
            set_colors 2
            read -rd '' ascii_data <<'EOF'
${c1}             `.--::::::--.`
         .-:////////////////:-.
      `-////////////////////////-`
     -////////////////////////////-
   `//////////////-..-//////////////`
  ./////////////:      ://///////////.
 `//////:..-////:      :////-..-//////`
 ://////`    -///:.``.:///-`    ://///:
`///////:.     -////////-`    `:///////`
.//:--////:.     -////-`    `:////--://.
./:    .////:.     --`    `:////-    :/.
`//-`    .////:.        `:////-    `-//`
 :///-`    .////:.    `:////-    `-///:
 `/////-`    -///:    :///-    `-/////`
  `//////-   `///:    :///`   .//////`
   `:////:   `///:    :///`   -////:`
     .://:   `///:    :///`   -//:.
       .::   `///:    :///`   -:.
             `///:    :///`
              `...    ...`
EOF
        ;;

        "Clear Linux OS"* | "Clear_Linux"*)
            set_colors 4 3 7 6
            read -rd '' ascii_data <<'EOF'
${c1}          BBB
       BBBBBBBBB
     BBBBBBBBBBBBBBB
   BBBBBBBBBBBBBBBBBBBB
   BBBBBBBBBBB         BBB
  BBBBBBBB${c2}YYYYY
${c1}  BBBBBBBB${c2}YYYYYY
${c1}  BBBBBBBB${c2}YYYYYYY
${c1}  BBBBBBBBB${c2}YYYYY${c3}W
${c4} GG${c1}BBBBBBBY${c2}YYYY${c3}WWW
${c4} GGG${c1}BBBBBBB${c2}YY${c3}WWWWWWWW
${c4} GGGGGG${c1}BBBBBB${c3}WWWWWWWW
${c4} GGGGGGGG${c1}BBBB${c3}WWWWWWWW
${c4}GGGGGGGGGGG${c1}BBB${c3}WWWWWWW
${c4}GGGGGGGGGGGGG${c1}B${c3}WWWWWW
${c4}GGGGGGGG${c3}WWWWWWWWWWW
${c4}GG${c3}WWWWWWWWWWWWWWWW
 WWWWWWWWWWWWWWWW
      WWWWWWWWWW
          WWW
EOF
        ;;

        "Clover"*)
            set_colors 2 6
            read -rd '' ascii_data <<'EOF'
${c1}               `omo``omo`
             `oNMMMNNMMMNo`
           `oNMMMMMMMMMMMMNo`
          oNMMMMMMMMMMMMMMMMNo
          `sNMMMMMMMMMMMMMMNs`
     `omo`  `sNMMMMMMMMMMNs`  `omo`
   `oNMMMNo`  `sNMMMMMMNs`  `oNMMMNo`
 `oNMMMMMMMNo`  `oNMMNs`  `oNMMMMMMMNo`
oNMMMMMMMMMMMNo`  `sy`  `oNMMMMMMMMMMMNo
`sNMMMMMMMMMMMMNo.${c2}oNNs${c1}.oNMMMMMMMMMMMMNs`
`oNMMMMMMMMMMMMNs.${c2}oNNs${c1}.oNMMMMMMMMMMMMNo`
oNMMMMMMMMMMMNs`  `sy`  `oNMMMMMMMMMMMNo
 `oNMMMMMMMNs`  `oNMMNo`  `oNMMMMMMMNs`
   `oNMMMNs`  `sNMMMMMMNs`  `oNMMMNs`
     `oNs`  `sNMMMMMMMMMMNs`  `oNs`
          `sNMMMMMMMMMMMMMMNs`
          +NMMMMMMMMMMMMMMMMNo
           `oNMMMMMMMMMMMMNo`
             `oNMMMNNMMMNs`
               `omo``oNs`
EOF
        ;;

        "Condres"*)
            set_colors 2 3 6
            read -rd '' ascii_data <<'EOF'
${c1}syyyyyyyyyyyyyyyyyyyyyyyyyyyyyyyyyyy+${c3}.+.
${c1}`oyyyyyyyyyyyyyyyyyyyyyyyyyyyyyyyyy+${c3}:++.
${c2}/o${c1}+oyyyyyyyyyyyyyyyyyyyyyyyyyyyyyy/${c3}oo++.
${c2}/y+${c1}syyyyyyyyyyyyyyyyyyyyyyyyyyyyy${c3}+ooo++.
${c2}/hy+${c1}oyyyhhhhhhhhhhhhhhyyyyyyyyy${c3}+oo+++++.
${c2}/hhh+${c1}shhhhhdddddhhhhhhhyyyyyyy${c3}+oo++++++.
${c2}/hhdd+${c1}oddddddddddddhhhhhyyyys${c3}+oo+++++++.
${c2}/hhddd+${c1}odmmmdddddddhhhhyyyy${c3}+ooo++++++++.
${c2}/hhdddmo${c1}odmmmdddddhhhhhyyy${c3}+oooo++++++++.
${c2}/hdddmmms${c1}/dmdddddhhhhyyys${c3}+oooo+++++++++.
${c2}/hddddmmmy${c1}/hdddhhhhyyyyo${c3}+oooo++++++++++:
${c2}/hhdddmmmmy${c1}:yhhhhyyyyy+${c3}+oooo+++++++++++:
${c2}/hhddddddddy${c1}-syyyyyys+${c3}ooooo++++++++++++:
${c2}/hhhddddddddy${c1}-+yyyy+${c3}/ooooo+++++++++++++:
${c2}/hhhhhdddddhhy${c1}./yo:${c3}+oooooo+++++++++++++/
${c2}/hhhhhhhhhhhhhy${c1}:-.${c3}+sooooo+++++++++++///:
${c2}:sssssssssssso++${c1}${c3}`:/:--------.````````
EOF
        ;;

        "Container Linux by CoreOS"* | "Container_Linux"*)
            set_colors 4 7 1
            read -rd '' ascii_data <<'EOF'
${c1}                .....
          .';:cccccccc:;'.
        ':ccccclc${c3}lllllllll${c1}cc:.
     .;cccccccc${c3}lllllllllllllll${c1}c,
    ;clllccccc${c3}llllllllllllllllll${c1}c,
  .cllclccccc${c3}lllll${c2}lll${c3}llllllllllll${c1}c:
  ccclclcccc${c3}cllll${c2}kWMMNKk${c3}llllllllll${c1}c:
 :ccclclcccc${c3}llll${c2}oWMMMMMMWO${c3}lllllllll${c1}c,
.ccllllllccc${c3}clll${c2}OMMMMMMMMM0${c3}lllllllll${c1}c
.lllllclcccc${c3}llll${c2}KMMMMMMMMMMo${c3}llllllll${c1}c.
.lllllllcccc${c3}clll${c2}KMMMMMMMMN0${c3}lllllllll${c1}c.
.cclllllcccc${c3}lllld${c2}xkkxxdo${c3}llllllllllc${c1}lc
 :cccllllllcccc${c3}lllccllllcclccc${c1}cccccc;
 .ccclllllllcccccccc${c3}lll${c1}ccccclccccccc
  .cllllllllllclcccclccclccllllcllc
    :cllllllllccclcllllllllllllcc;
     .cccccccccccccclcccccccccc:.
       .;cccclccccccllllllccc,.
          .';ccccclllccc:;..
                .....
EOF
        ;;

        "crux_small" | KISS*)
            set_colors 4 5 7 6
            read -rd '' ascii_data <<'EOF'
${c1}    ___
   (${c3}.· ${c1}|
   (${c2}<> ${c1}|
  / ${c3}__  ${c1}\\
 ( ${c3}/  \\ ${c1}/|
${c2}_${c1}/\\ ${c3}__)${c1}/${c2}_${c1})
${c2}\/${c1}-____${c2}\/
EOF
        ;;

        "CRUX"*)
            set_colors 4 5 7 6
            read -rd '' ascii_data <<'EOF'
${c1}         odddd
      oddxkkkxxdoo
     ddcoddxxxdoool
     xdclodod  olol
     xoc  xdd  olol
     xdc  ${c2}k00${c1}Okdlol
     xxd${c2}kOKKKOkd${c1}ldd
     xdco${c2}xOkdlo${c1}dldd
     ddc:cl${c2}lll${c1}oooodo
   odxxdd${c3}xkO000kx${c1}ooxdo
  oxdd${c3}x0NMMMMMMWW0od${c1}kkxo
 oooxd${c3}0WMMMMMMMMMW0o${c1}dxkx
docldkXW${c3}MMMMMMMWWN${c1}Odolco
xx${c2}dx${c1}kxxOKN${c3}WMMWN${c1}0xdoxo::c
${c2}xOkkO${c1}0oo${c3}odOW${c2}WW${c1}XkdodOxc:l
${c2}dkkkxkkk${c3}OKX${c2}NNNX0Oxx${c1}xc:cd
${c2} odxxdx${c3}xllod${c2}ddooxx${c1}dc:ldo
${c2}   lodd${c1}dolccc${c2}ccox${c1}xoloo
EOF
        ;;

        *"Crystal Linux"*)
            set_colors 13 5
            read -rd '' ascii_data <<'EOF'
${c1}                        mysssym
${c1}                      mysssym
${c1}                    mysssym
${c1}                  mysssym
${c1}                mysssyd
${c1}              mysssyd    N
${c1}            mysssyd    mysym
${c1}          mysssyd      dysssym
${c1}        mysssyd          dysssym
${c1}      mysssyd              dysssym
${c1}      mysssyd              dysssym
${c1}        mysssyd          dysssym
${c1}          mysssyd      dysssym
${c1}            mysym    dysssym
${c1}              N    dysssym
${c1}                 dysssym
${c1}               dysssym
${c1}             dysssym
${c1}           dysssym
${c1}         dysssym
EOF
        ;;

        *"Cucumber"*)
            set_colors 2 3
            read -rd '' ascii_data <<'EOF'
${c1}           `.-://++++++//:-.`
        `:/+//${c2}::--------${c1}:://+/:`
      -++/:${c2}----..........----${c1}:/++-
    .++:${c2}---...........-......---${c1}:++.
   /+:${c2}---....-::/:/--//:::-....---${c1}:+/
 `++:${c2}--.....:---::/--/::---:.....--${c1}:++`
 /+:${c2}--.....--.--::::-/::--.--.....--${c1}:+/
-o:${c2}--.......-:::://--/:::::-.......--${c1}:o-
/+:${c2}--...-:-::---:::..:::---:--:-...--${c1}:+/
o/:${c2}-...-:.:.-/:::......::/:.--.:-...-${c1}:/o
o/${c2}--...::-:/::/:-......-::::::-/-...-${c1}:/o
/+:${c2}--..-/:/:::--:::..:::--::////-..--${c1}:+/
-o:${c2}--...----::/:::/--/:::::-----...--${c1}:o-
 /+:${c2}--....://:::.:/--/:.::://:....--${c1}:+/
 `++:${c2}--...-:::.--.:..:.--.:/:-...--${c1}:++`
   /+:${c2}---....----:-..-:----....---${c1}:+/
    .++:${c2}---..................---${c1}:++.
      -/+/:${c2}----..........----${c1}:/+/-
        `:/+//${c2}::--------:::${c1}/+/:`
           `.-://++++++//:-.`
EOF
        ;;

        "CutefishOS"*)
            set_colors 6 7 4
            read -rd '' ascii_data <<'EOF'
${c1}                     ___ww___
_              _wwMMM@M^^^^MMMMww_
M0w_       _wMMM~~             ~~MMm_
  ~MMy _ww0M~                      ~MMy
    ~MMMM~                      o    "MM
${c3}  jw0M~~MMMw_                      _wMM'
wMM~      ~~MMmw__             __w0M~
~             ~~MM0MmwwwwwwwwwMMM~
                    ~~~~^^~~~
EOF
        ;;

       "CuteOS"*)
                    set_colors 33 50 57
                    read -rd '' ascii_data <<'EOF'
${c2}
                       ${c3}1ua${c2}
                  ${c3}MMM1ua${c2}
 ${c1}MM${c2}EE        ${c3} MMMMM1uazE${c2}
${c1}MM ${c2}EEEE     ${c3}M1MM1uazzEn ${c2}EEEE  MME
    EEEEE  ${c3}MMM uazEno ${c2}EEEE            
    EEEEE${c1}MMMMMMEno~; ${c2}EE          E${c2}
     EE ${c1}MMMMMMMM~;;E  ${c2}MMMMM      M ${c2}
     E ${c1}MMMMMMMMM          ${c2}  E  E   ${c2}
      ${c1}MMMMMMMMMMM           
           ${c1}MMMMMMMMM ${c2}EE ${c1}      
                MM1MMMM ${c2}EEE ${c1}   
                     MMMMM      
                          MMM     
                              M    
EOF
        ;;

        "CyberOS"*)
            set_colors 50 32 57
            read -rd '' ascii_data <<'EOF'
${c3}             !M$EEEEEEEEEEEP
            .MMMMM000000Nr.
            ${c3}&MMMMMM${c2}MMMMMMMMMMMMM9
           ${c3}~MMM${c1}MMMM${c2}MMMMMMMMMMMMC
      ${c1}"    ${c3}M${c1}MMMMMMM${c2}MMMMMMMMMMs
    ${c1}iM${c2}MMM&&${c1}MMMMMMMM${c2}MMMMMMMM\\
   ${c1}BMMM${c2}MMMMM${c1}MMMMMMM${c2}MMMMMM${c3}"
  ${c1}9MMMMM${c2}MMMMMMM${c1}MMMM${c2}MMMM${c3}MMMf-
        ${c2}sMMMMMMMM${c1}MM${c2}M${c3}MMMMMMMMM3_
         ${c2}+ffffffff${c1}P${c3}MMMMMMMMMMMM0
                    ${c2}CMMMMMMMMMMM
                      }MMMMMMMMM
                        ~MMMMMMM
                          "RMMMM
                            .PMB
EOF
        ;;

        "dahlia"*)
            set_colors 1 7 3
            read -rd '' ascii_data <<'EOF'
${c1}
                  .#.
                *%@@@%*
        .,,,,,(&@@@@@@@&/,,,,,.
       ,#@@@@@@@@@@@@@@@@@@@@@#.
       ,#@@@@@@@&#///#&@@@@@@@#.
     ,/%&@@@@@%/,    .,(%@@@@@&#/.
   *#&@@@@@@#,.         .*#@@@@@@&#,
 .&@@@@@@@@@(            .(@@@@@@@@@&&.
#@@@@@@@@@@(               )@@@@@@@@@@@#
 °@@@@@@@@@@(            .(@@@@@@@@@@@°
   *%@@@@@@@(.           ,#@@@@@@@%*
     ,(&@@@@@@%*.     ./%@@@@@@%(,
       ,#@@@@@@@&(***(&@@@@@@@#.
       ,#@@@@@@@@@@@@@@@@@@@@@#.
        ,*****#&@@@@@@@&(*****,
               ,/%@@@%/.
                  ,#,
EOF
        ;;

        "debian_small")
            set_colors 1 7 3
            read -rd '' ascii_data <<'EOF'
${c1}  _____
 /  __ \\
|  /    |
|  \\___-
-_
  --_
EOF
        ;;

        "Debian"*)
            set_colors 1 7 3
            read -rd '' ascii_data <<'EOF'
${c2}       _,met$$$$$gg.
    ,g$$$$$$$$$$$$$$$P.
  ,g$$P"        """Y$$.".
 ,$$P'              `$$$.
',$$P       ,ggs.     `$$b:
`d$$'     ,$P"'   ${c1}.${c2}    $$$
 $$P      d$'     ${c1},${c2}    $$P
 $$:      $$.   ${c1}-${c2}    ,d$$'
 $$;      Y$b._   _,d$P'
 Y$$.    ${c1}`.${c2}`"Y$$$$P"'
${c2} `$$b      ${c1}"-.__
${c2}  `Y$$
   `Y$$.
     `$$b.
       `Y$$b.
          `"Y$b._
              `"""
EOF
        ;;

        "Droidian"*)
            set_colors 2 10
            read -rd '' ascii_data <<'EOF'
${c2}       _,met$$$$$gg.
   ,g$$$$$$$$$$$$$$$$P.
 ,$$P'              `$$$.
',$$P       ,ggs.     `$$b:
`d$$'     ,$P"'   ${c1}.${c2}    $$$
 $$P      d$'     ${c1},${c2}    $$P
 $$:      $$.   ${c1}-${c2}    ,d$$'
 $$;      Y$b._   _,d$P'
 Y$$.    ${c1}`.${c2}`"Y$$$$P"'
${c2} `$$b      ${c1}"-.__
${c2}  `Y$$
  `Y$$.
     `$$b.
       `Y$$b.
          `"Y$b._
EOF
        ;;

        "Deepin"*)
            set_colors 2 7
            read -rd '' ascii_data <<'EOF'
${c1}             ............
         .';;;;;.       .,;,.
      .,;;;;;;;.       ';;;;;;;.
    .;::::::::'     .,::;;,''''',.
   ,'.::::::::    .;;'.          ';
  ;'  'cccccc,   ,' :: '..        .:
 ,,    :ccccc.  ;: .c, '' :.       ,;
.l.     cllll' ., .lc  :; .l'       l.
.c       :lllc  ;cl:  .l' .ll.      :'
.l        'looc. .   ,o:  'oo'      c,
.o.         .:ool::coc'  .ooo'      o.
 ::            .....   .;dddo      ;c
  l:...            .';lddddo.     ,o
   lxxxxxdoolllodxxxxxxxxxc      :l
    ,dxxxxxxxxxxxxxxxxxxl.     'o,
      ,dkkkkkkkkkkkkko;.    .;o;
        .;okkkkkdl;.    .,cl:.
            .,:cccccccc:,.
EOF
        ;;

        "DesaOS")
            set_colors 2 7
            read -rd '' ascii_data <<'EOF'
${c1}███████████████████████
███████████████████████
███████████████████████
███████████████████████
████████               ███████
████████               ███████
████████               ███████
████████               ███████
████████               ███████
████████               ███████
████████               ███████
██████████████████████████████
██████████████████████████████
████████████████████████
████████████████████████
████████████████████████
EOF
        ;;

        "Devuan"*)
            set_colors 5 7
            read -rd '' ascii_data <<'EOF'
${c1}   ..,,;;;::;,..
           `':ddd;:,.
                 `'dPPd:,.
                     `:b$$b`.
                        'P$$$d`
                         .$$$$$`
                         ;$$$$$P
                      .:P$$$$$$`
                  .,:b$$$$$$$;'
             .,:dP$$$$$$$$b:'
      .,:;db$$$$$$$$$$Pd'`
 ,db$$$$$$$$$$$$$$b:'`
:$$$$$$$$$$$$b:'`
 `$$$$$bd:''`
   `'''`
EOF
        ;;

        "DietPi"*)
            set_colors 2 0
            read -rd '' ascii_data <<'EOF'
${c1}  :=+******+-    -+******+=:
 =#-::-::::-=#:-#=-::::-::-#=
 :%-::--==-::-%%-::-==--::-%:
  +#-:::::=+++${c2}@@${c1}+++=-::::-#=
   :#+-::::=%${c2}@@@@@${c1}=::::-+#:
     =@%##%${c2}@@@@@@@@${c1}%##%@=
${c2}   .#@@@@@@@@@@@@@@@@@@@@#.
   %@@@@@@@@@@@@@@@@@@@@@@%
  -@@@@@@@@@@@@@@@@@@@@@@@@:
.#@@@@@@@@@@%%%%%@@@@@@@@@@@#.
#@@@${c1}+-=*#%${c2}%%%%%%%%%${c1}%%#+--#${c2}@@@#
%@@%${c1}*.   .:${c2}=*%%%%*${c1}=:    .#${c2}@@@%
:%@@@${c1}#+=-:${c2}:-*%%%%+::${c1}:-=+%${c2}@@@%:
 :@@@@%@%%%%@${c1}#${c2}#${c1}#${c2}%@%%%%@%@@@@.
  +@@@@@@@@@${c1}%${c2}=*+${c1}%${c2}@%@@@@@@@@+
   #@@@@@@@@@@@@@@@@@@@@@@#
    -#@@@@@@@@@@@@@@@@@@#-
       -*%@@@@@@@@@@%*-
          .+%@@@@%+.
EOF
        ;;

        "DracOS"*)
            set_colors 1 7 3
            read -rd '' ascii_data <<'EOF'
${c1}       `-:/-
          -os:
            -os/`
              :sy+-`
               `/yyyy+.
                 `+yyyyo-
                   `/yyyys:
`:osssoooo++-        +yyyyyy/`
   ./yyyyyyo         yo`:syyyy+.
      -oyyy+         +-   :yyyyyo-
        `:sy:        `.    `/yyyyys:
           ./o/.`           .oyyso+oo:`
              :+oo+//::::///:-.`     `.`
EOF
        ;;

        "DarkOs")
            set_colors 1 6 5 3 2
            read -rd '' ascii_data <<'EOF'

${c3}⠀⠀⠀⠀  ⠀⠀⠀⠀⠀⠀⠀⠀⠀⠀⠀⠀⠀⠀⠀⠀⠀⠀⠀⠀⢠⠢⠀⠀⠀⠀⠀⠀⠀⠀⠀⠀⠀⠀⠀⠀
${c1}⠀⠀⠀⠀⠀⠀⠀⠀⠀⠀⠀⠀⠀⠀⠀⠀⠀⠀⠀⠀⠀⠀⠀⠀⢀⣶⠋⡆⢹⠀⠀⠀⠀⠀⠀⠀⠀⠀⠀⠀⠀⠀
${c5}⠀⠀⠀⠀⠀⠀⠀⠀⠀⠀⠀⠀⠀⠀⠀⠀⠀⠀⠀⢀⡆⢀⣤⢛⠛⣠⣿⠀⡏⠀⠀⠀⠀⠀⠀⠀⠀⠀⠀⠀⠀⠀
${c6}⠀⠀⠀⠀⠀⠀⠀⠀⠀⠀⠀⠀⠀⠀⠀⠀⠀⢀⣶⣿⠟⣡⠊⣠⣾⣿⠃⣠⠀⠀⠀⠀⠀⠀⠀⠀⠀⠀⠀⠀⠀⠀
${c2}⠀⠀⠀⠀⠀⠀⠀⠀⠀⠀⠀⠀⠀⠀⠀⠀⣴⣯⣿⠀⠊⣤⣿⣿⣿⠃⣴⣧⣄⣀⠀⠀⠀⠀⠀⠀⠀⠀⠀⠀⠀⠀
${c1}⠀⠀⠀⠀⠀⠀⠀⠀⠀⠀⠀⠀⢀⣤⣶⣿⣿⡟⣠⣶⣿⣿⣿⢋⣤⠿⠛⠉⢁⣭⣽⠋⠀⠀⠀⠀⠀⠀⠀⠀⠀⠀
${c4}  ⠀⠀⠀⠀⠀⠀ ⠀⣠⠖⡭⢉⣿⣯⣿⣯⣿⣿⣿⣟⣧⠛⢉⣤⣶⣾⣿⣿⠋⠀⠀⠀⠀⠀⠀⠀⠀⠀⠀⠀⠀
${c5}⠀⠀⠀⠀⠀⠀⠀⠀⣴⣫⠓⢱⣯⣿⢿⠋⠛⢛⠟⠯⠶⢟⣿⣯⣿⣿⣿⣿⣿⣿⣦⣄⠀⠀⠀⠀⠀⠀⠀⠀⠀⠀
${c2}⠀⠀⠀⠀⠀⠀⢀⡮⢁⣴⣿⣿⣿⠖⣠⠐⠉⠀⠀⠀⠀⠀⠀⠀⠀⠀⠉⠉⠉⠛⠛⠛⢿⣶⣄⠀⠀⠀⠀⠀⠀⠀
${c3}⠀⠀⠀⠀⢀⣤⣷⣿⣿⠿⢛⣭⠒⠉⠀⠀⠀⣀⣀⣄⣤⣤⣴⣶⣶⣶⣿⣿⣿⣿⣿⠿⠋⠁⠀⠀⠀⠀⠀⠀⠀⠀
${c1}⠀⢀⣶⠏⠟⠝⠉⢀⣤⣿⣿⣶⣾⣿⣿⣿⣿⣿⣿⣟⢿⣿⣿⣿⣿⣿⣿⣿⣿⣿⣧⠀⠀⠀⠀⠀⠀⠀⠀⠀⠀⠀
${c6}⢴⣯⣤⣶⣿⣿⣿⣿⣿⡿⣿⣯⠉⠉⠉⠉⠀⠀⠀⠈⣿⡀⣟⣿⣿⢿⣿⣿⣿⣿⣿⣦⠀⠀⠀⠀⠀⠀⠀⠀⠀⠀
${c5}⠀⠀⠀⠉⠛⣿⣧⠀⣆⠀⠀⠀⠀⠀⠀⠀⠀⠀⠀⠀⣿⠃⣿⣿⣯⣿⣦⡀⠀⠉⠻⣿⣦⠀⠀⠀⠀⠀⠀⠀⠀⠀
${c3}⠀⠀⠀⠀⠀⠀⠉⢿⣮⣦⠀⠀⠀⠀⠀⠀⠀⠀⠀⣼⣿⠀⣯⠉⠉⠛⢿⣿⣷⣄⠀⠈⢻⣆⠀⠀⠀⠀⠀⠀⠀⠀
${c2}⠀⠀⠀⠀⠀⠀⠀⠀⠀⠉⠢⠀⠀⠀⠀⠀⠀⠀⢀⢡⠃⣾⣿⣿⣦⠀⠀⠀⠙⢿⣿⣤⠀⠙⣄⠀⠀⠀⠀⠀⠀⠀
${c6}⠀⠀⠀⠀⠀⠀⠀⠀⠀⠀⠀⠀⠀⠀⠀⠀⠀⢀⢋⡟⢠⣿⣿⣿⠋⢿⣄⠀⠀⠀⠈⡄⠙⣶⣈⡄⠀⠀⠀⠀⠀⠀
${c1}⠀⠀⠀⠀⠀⠀⠀⠀⠀⠀⠀⠀⠀⠀⠀⠐⠚⢲⣿⠀⣾⣿⣿⠁⠀⠀⠉⢷⡀⠀⠀⣇⠀⠀⠈⠻⡀⠀⠀⠀⠀⠀
${c4}⠀⠀⠀⠀⠀⠀⠀⠀⠀⠀⠀⠀⠀⠀⠀⢢⣀⣿⡏⠀⣿⡿⠀⠀⠀⠀⠀⠀⠙⣦⠀⢧⠀⠀⠀⠀⠀⠀⠀⠀⠀⠀
${c3}⠀⠀⠀⠀⠀⠀⠀⠀⠀⠀⠀⠀⠀⠀⠀⠀⢸⠿⣧⣾⣿⠀⠀⠀⠀⠀⠀⠀⠀⠀⠙⣮⠀⠀⠀⠀⠀⠀⠀⠀⠀⠀
${c5}⠀⠀⠀⠀⠀⠀⠀⠀⠀⠀⠀⠀⠀⠀⠀⠀⠀⠀⠉⠙⠛⠀⠀⠀⠀⠀⠀⠀⠀⠀⠀⠀⠀⠀⠀⠀⠀

EOF
        ;;

        "Itc"*)
            set_colors 1
            read -rd '' ascii_data <<'EOF'
${c1}....................-==============+...
${c1}....................-==============:...
${c1}...:===========-....-==============:...
${c1}...-===========:....-==============-...
${c1}....*==========+........-::********-...
${c1}....*===========+.:*====**==*+-.-......
${c1}....:============*+-..--:+**====*---...
${c1}......::--........................::...
${c1}..+-:+-.+::*:+::+:-++::++-.:-.*.:++:++.
${c1}..:-:-++++:-::--:+::-::.:++-++:++--:-:.    ⠀⠀⠀⠀⠀
⠀⠀⠀⠀⠀⠀⠀⠀⠀⠀
EOF
        ;;

        "dragonfly_old"*)
            set_colors 1 7 3
            read -rd '' ascii_data <<'EOF'
     ${c1}                   .-.
                 ${c3} ()${c1}I${c3}()
            ${c1} "==.__:-:__.=="
            "==.__/~|~\__.=="
            "==._(  Y  )_.=="
 ${c2}.-'~~""~=--...,__${c1}\/|\/${c2}__,...--=~""~~'-.
(               ..=${c1}\\=${c1}/${c2}=..               )
 `'-.        ,.-"`;${c1}/=\\${c2};"-.,_        .-'`
     `~"-=-~` .-~` ${c1}|=|${c2} `~-. `~-=-"~`
          .-~`    /${c1}|=|${c2}\    `~-.
       .~`       / ${c1}|=|${c2} \       `~.
   .-~`        .'  ${c1}|=|${c2}  `.        `~-.
 (`     _,.-="`  ${c1}  |=|${c2}    `"=-.,_     `)
  `~"~"`        ${c1}   |=|${c2}           `"~"~`
                 ${c1}  /=\\
                   \\=/
                    ^
EOF
        ;;

        "dragonfly_small"*)
            set_colors 1 7 3
            read -rd '' ascii_data <<'EOF'
${c2}   ,${c1}_${c2},
('-_${c1}|${c2}_-')
 >--${c1}|${c2}--<
(_-'${c1}|${c2}'-_)
    ${c1}|
    |
    |
EOF
        ;;

        "DragonFly"*)
            set_colors 1 7 3
            read -rd '' ascii_data <<'EOF'
${c2},--,           ${c1}|           ${c2},--,
${c2}|   `-,       ${c1},^,       ${c2},-'   |
${c2} `,    `-,   ${c3}(/ \)   ${c2},-'    ,'
${c2}   `-,    `-,${c1}/   \${c2},-'    ,-'
${c2}      `------${c1}(   )${c2}------'
${c2}  ,----------${c1}(   )${c2}----------,
${c2} |        _,-${c1}(   )${c2}-,_        |
${c2}  `-,__,-'   ${c1}\   /${c2}   `-,__,-'
${c1}              | |
              | |
              | |
              | |
              | |
              | |
              `|'
EOF
        ;;

        "Drauger"*)
            set_colors 1 7
            read -rd '' ascii_data <<'EOF'
${c1}                  -``-
                `:+``+:`
               `/++``++/.
              .++/.  ./++.
             :++/`    `/++:
           `/++:        :++/`
          ./+/-          -/+/.
         -++/.            ./++-
        :++:`              `:++:
      `/++-                  -++/`
     ./++.                    ./+/.
    -++/`                      `/++-
   :++:`                        `:++:
 `/++-                            -++/`
.:-.`..............................`.-:.
`.-/++++++++++++++++++++++++++++++++/-.`
EOF
        ;;

        "elementary_small"*)
            set_colors 4 7 1
            read -rd '' ascii_data <<'EOF'
${c2}  _______
 / ____  \\
/  |  /  /\\
|__\\ /  / |
\\   /__/  /
 \\_______/
EOF
        ;;

        "Elementary"*)
            set_colors 4 7 1
            read -rd '' ascii_data <<'EOF'
${c2}         eeeeeeeeeeeeeeeee
      eeeeeeeeeeeeeeeeeeeeeee
    eeeee  eeeeeeeeeeee   eeeee
  eeee   eeeee       eee     eeee
 eeee   eeee          eee     eeee
eee    eee            eee       eee
eee   eee            eee        eee
ee    eee           eeee       eeee
ee    eee         eeeee      eeeeee
ee    eee       eeeee      eeeee ee
eee   eeee   eeeeee      eeeee  eee
eee    eeeeeeeeee     eeeeee    eee
 eeeeeeeeeeeeeeeeeeeeeeee    eeeee
  eeeeeeee eeeeeeeeeeee      eeee
    eeeee                 eeeee
      eeeeeee         eeeeeee
         eeeeeeeeeeeeeeeee
EOF
        ;;

        "Elive"*)
            set_colors 7 6 6
            read -rd '' ascii_data <<'EOF'
${c1}
             *@${c2},,&(%%%..%*.
         ${c1}(@${c2}&%/##############((/${c1}*,
      ${c2}@${c1}@&${c2}#########${c1}*..../${c2}########%${c1}*..
    ${c2}@${c1}&${c2}#%%%%%.              ${c3},.${c1},${c2}%%%%%%.
  /%${c2}(%%%%.                      ${c1}(${c2}%%%%#.
 /${c1}*${c2}%%##,.                       .,%%###,
 ,####.   ,${c1}*${c2}#%${c1}#${c3}/,(/               ${c2}/${c1}#${c2}###,
((###/   ,,##########${c1}(${c3}/(#          ${c2}%####,
%#(((${c1}.   .${c1}./${c2}((((((((((((((${c1}(${c2}#/${c3}*..   ${c3}*.${c2}(((${c1}/
${c2}%#///${c1}.        ${c3}***${c2}.*/////////////
${c3}#${c2}#////*              ${c3}***${c2}.*/////.
 ${c3}(${c2}(*****                   ${c3}***
  ${c2},*****..
   ..${c1}*${c2}*****..                 *${c1}%${c2}/****.
     .,,*******,${c3},,../##(${c2}%&${c1}&${c2}#******${c1},${c2}.
        ,*${c1},${c2},,,,,,,,,,,,,,,,,,,${c1},${c2}..
            *//${c1}/,,${c2},,,,,,,${c1},..${c2}
EOF
        ;;

        "EndeavourOS"*)
            set_colors 1 5 4
            read -rd '' ascii_data <<'EOF'
${c1}                     ./${c2}o${c3}.
${c1}                   ./${c2}sssso${c3}-
${c1}                 `:${c2}osssssss+${c3}-
${c1}               `:+${c2}sssssssssso${c3}/.
${c1}             `-/o${c2}ssssssssssssso${c3}/.
${c1}           `-/+${c2}sssssssssssssssso${c3}+:`
${c1}         `-:/+${c2}sssssssssssssssssso${c3}+/.
${c1}       `.://o${c2}sssssssssssssssssssso${c3}++-
${c1}      .://+${c2}ssssssssssssssssssssssso${c3}++:
${c1}    .:///o${c2}ssssssssssssssssssssssssso${c3}++:
${c1}  `:////${c2}ssssssssssssssssssssssssssso${c3}+++.
${c1}`-////+${c2}ssssssssssssssssssssssssssso${c3}++++-
${c1} `..-+${c2}oosssssssssssssssssssssssso${c3}+++++/`
   ./++++++++++++++++++++++++++++++/:.
  `:::::::::::::::::::::::::------``
EOF
        ;;

        "EncryptOS"*)
            set_colors 2 5 6
            read -rd '' ascii_data <<'EOF'
${c2}                  *******
${c2}                ***       **.
${c2}                **         **
${c2}                **         **

${c2}              *****************
${c2}             ,,,,,,,,,,,,,,,,***
${c2}             ,,,,,,,     ,,,,,,,
${c2}             ,,,,,,,     ,,,,,,,
${c2}             ,,,,,,,     ,,,,,,,
${c2}             ,,,,,,,     ,,,,,,,
${c2}             ,,,,,,,,,,,,,,,,,,,
${c2}                 ,,,,,,,,,,,,.

EOF
        ;;

        "Endless"*)
            set_colors 1 7
            read -rd '' ascii_data <<'EOF'
${c1}           `:+yhmNMMMMNmhy+:`
        -odMMNhso//////oshNMMdo-
      /dMMh+.              .+hMMd/
    /mMNo`                    `oNMm:
  `yMMo`                        `oMMy`
 `dMN-                            -NMd`
 hMN.                              .NMh
/MM/                  -os`          /MM/
dMm    `smNmmhs/- `:sNMd+   ``       mMd
MMy    oMd--:+yMMMMMNo.:ohmMMMNy`    yMM
MMy    -NNyyhmMNh+oNMMMMMy:.  dMo    yMM
dMm     `/++/-``/yNNh+/sdNMNddMm-    mMd
/MM/          `dNy:       `-::-     /MM/
 hMN.                              .NMh
 `dMN-                            -NMd`
  `yMMo`                        `oMMy`
    /mMNo`                    `oNMm/
      /dMMh+.              .+hMMd/
        -odMMNhso//////oshNMMdo-
           `:+yhmNMMMMNmhy+:`
EOF
        ;;

        "Enso"*)
            set_colors 8 7
            read -rd '' ascii_data <<'EOF'
${c1}
                 .:--==--:.
            :=*#%%%%%%%#####*+-.
         .+%%%%%%%%%%%%###%%#*##*:
       .*%%%%%%%%%#+==-==++*####*##-
      =%%%%%%%#=:           .-+**#***.
     *%%%%%%#-                  ++*#**.
    +%%%%%%+                     -*+#**
   :%%%%%%*                       .*+**=
   *%%%%%%:                        --#*#
   %%%%%%%                          +++#.
   %%%%%%%.                         ++=*.
   *%%%%%%+                        .-+*+
   :%%%%%%%-                       -:*+:
    =%%%%%%%*.                    :.*+-
     +%%%%%%%%*-                  :*=-
      =%%%%%%%%%%#+=:            =+=:
       .+%%%%%%%%%%%%%.       .-==:
         .=#%%%%%%%%%%=   ..:--:.
            .-+#%%%%%+
EOF
        ;;

        "EuroLinux"*)
            set_colors 4 7
            read -rd '' ascii_data <<'EOF'
${c1}                __
         -wwwWWWWWWWWWwww-
        -WWWWWWWWWWWWWWWWWWw-
          \WWWWWWWWWWWWWWWWWWW-
  _Ww      `WWWWWWWWWWWWWWWWWWWw
 -W${c2}E${c1}Www                -WWWWWWWWW-
_WW${c2}U${c1}WWWW-                _WWWWWWWW
_WW${c2}R${c1}WWWWWWWWWWWWWWWWWWWWWWWWWWWWWW-
wWW${c2}O${c1}WWWWWWWWWWWWWWWWWWWWWWWWWWWWWWW
WWW${c2}L${c1}WWWWWWWWWWWWWWWWWWWWWWWWWWWWWWw
WWW${c2}I${c1}WWWWWWWWWWWWWWWWWWWWWWWWWWWWww-
wWW${c2}N${c1}WWWWw
 WW${c2}U${c1}WWWWWWw
 wW${c2}X${c1}WWWWWWWWww
   wWWWWWWWWWWWWWWWw
    wWWWWWWWWWWWWWWWw
       WWWWWWWWWWWWWw
           wWWWWWWWw
EOF
        ;;

        "Exherbo"*)
            set_colors 4 7 1
            read -rd '' ascii_data <<'EOF'
${c2} ,
OXo.
NXdX0:    .cok0KXNNXXK0ko:.
KX  '0XdKMMK;.xMMMk, .0MMMMMXx;  ...
'NO..xWkMMx   kMMM    cMMMMMX,NMWOxOXd.
  cNMk  NK    .oXM.   OMMMMO. 0MMNo  kW.
  lMc   o:       .,   .oKNk;   ;NMMWlxW'
 ;Mc    ..   .,,'    .0M${c1}g;${c2}WMN'dWMMMMMMO
 XX        ,WMMMMW.  cM${c1}cfli${c2}WMKlo.   .kMk
.Mo        .WM${c1}GD${c2}MW.   XM${c1}WO0${c2}MMk        oMl
,M:         ,XMMWx::,''oOK0x;          NM.
'Ml      ,kNKOxxxxxkkO0XXKOd:.         oMk
 NK    .0Nxc${c3}:::::::::::::::${c2}fkKNk,      .MW
 ,Mo  .NXc${c3}::${c2}qXWXb${c3}::::::::::${c2}oo${c3}::${c2}lNK.    .MW
  ;Wo oMd${c3}:::${c2}oNMNP${c3}::::::::${c2}oWMMMx${c3}:${c2}c0M;   lMO
   'NO;W0c${c3}:::::::::::::::${c2}dMMMMO${c3}::${c2}lMk  .WM'
     xWONXdc${c3}::::::::::::::${c2}oOOo${c3}::${c2}lXN. ,WMd
      'KWWNXXK0Okxxo,${c3}:::::::${c2},lkKNo  xMMO
        :XMNxl,';:lodxkOO000Oxc. .oWMMo
          'dXMMXkl;,.        .,o0MMNo'
             ':d0XWMMMMWNNNNMMMNOl'
                   ':okKXWNKkl'
EOF
        ;;

        "fedora_small")
            set_colors 12
            read -rd '' ascii_data <<'EOF'
${c1}        ,'''''.
       |   ,.  |
       |  |  '_'
  ,....|  |..
.'  ,_;|   ..'
|  |   |  |
|  ',_,'  |
 '.     ,'
   '''''
EOF
        ;;

        "Fedora_old"* | "RFRemix"*)
            set_colors 4 7 1
            read -rd '' ascii_data <<'EOF'
${c1}          /:-------------:\\
       :-------------------::
     :-----------${c2}/shhOHbmp${c1}---:\\
   /-----------${c2}omMMMNNNMMD  ${c1}---:
  :-----------${c2}sMMMMNMNMP${c1}.    ---:
 :-----------${c2}:MMMdP${c1}-------    ---\\
,------------${c2}:MMMd${c1}--------    ---:
:------------${c2}:MMMd${c1}-------    .---:
:----    ${c2}oNMMMMMMMMMNho${c1}     .----:
:--     .${c2}+shhhMMMmhhy++${c1}   .------/
:-    -------${c2}:MMMd${c1}--------------:
:-   --------${c2}/MMMd${c1}-------------;
:-    ------${c2}/hMMMy${c1}------------:
:--${c2} :dMNdhhdNMMNo${c1}------------;
:---${c2}:sdNMMMMNds:${c1}------------:
:------${c2}:://:${c1}-------------::
:---------------------://
EOF
        ;;

        "Fedora"*)
            set_colors 12 7
            read -rd '' ascii_data <<'EOF'
${c1}             .',;::::;,'.
         .';:cccccccccccc:;,.
      .;cccccccccccccccccccccc;.
    .:cccccccccccccccccccccccccc:.
  .;ccccccccccccc;${c2}.:dddl:.${c1};ccccccc;.
 .:ccccccccccccc;${c2}OWMKOOXMWd${c1};ccccccc:.
.:ccccccccccccc;${c2}KMMc${c1};cc;${c2}xMMc${c1};ccccccc:.
,cccccccccccccc;${c2}MMM.${c1};cc;${c2};WW:${c1};cccccccc,
:cccccccccccccc;${c2}MMM.${c1};cccccccccccccccc:
:ccccccc;${c2}oxOOOo${c1};${c2}MMM0OOk.${c1};cccccccccccc:
cccccc;${c2}0MMKxdd:${c1};${c2}MMMkddc.${c1};cccccccccccc;
ccccc;${c2}XM0'${c1};cccc;${c2}MMM.${c1};cccccccccccccccc'
ccccc;${c2}MMo${c1};ccccc;${c2}MMW.${c1};ccccccccccccccc;
ccccc;${c2}0MNc.${c1}ccc${c2}.xMMd${c1};ccccccccccccccc;
cccccc;${c2}dNMWXXXWM0:${c1};cccccccccccccc:,
cccccccc;${c2}.:odl:.${c1};cccccccccccccc:,.
:cccccccccccccccccccccccccccc:'.
.:cccccccccccccccccccccc:;,..
  '::cccccccccccccc::;,.
EOF
        ;;

        "Feren"*)
            set_colors 4 7 1
            read -rd '' ascii_data <<'EOF'
${c1} `----------`
 :+ooooooooo+.
-o+oooooooooo+-
..`/+++++++++++/...`````````````````
   .++++++++++++++++++++++++++/////-
    ++++++++++++++++++++++++++++++++//:`
    -++++++++++++++++++++++++++++++/-`
     ++++++++++++++++++++++++++++:.
     -++++++++++++++++++++++++/.
      +++++++++++++++++++++/-`
      -++++++++++++++++++//-`
        .:+++++++++++++//////-
           .:++++++++//////////-
             `-++++++---:::://///.
           `.:///+++.             `
          `.........
EOF
        ;;

        "Finnix"*)
            set_colors 4 7 7
            read -rd '' ascii_data <<'EOF'
${c1}            ,,:;;;;:,,
        ,;*%S########S%*;,
      ;?#################S?:
    :%######################?:
   +##########################;
  +############################;
 :#############.**,#############,
 *###########+      +###########+
 ?##########  ${c3}Finnix${c1}  ##########*
 *###########,      ,###########+
 :#############%..%#############,
  *############################+
   *##########################+
    ;S######################%:
     ,+%##################%;
        :+?S##########S?+:
            ,:;++++;:,
EOF
        ;;

        "freebsd_small")
            set_colors 1 7 3
            read -rd '' ascii_data <<'EOF'
${c1}/\\,-'''''-,/\\
\\_)       (_/
|           |
|           |
 ;         ;
  '-_____-'
EOF
        ;;

        FreeBSD*|HardenedBSD*)
            set_colors 1 7 3
            [[ $ascii_distro == *HardenedBSD* ]] && set_colors 4 7 3

            read -rd '' ascii_data <<'EOF'
   ${c2}```                        ${c1}`
  ${c2}` `.....---...${c1}....--.```   -/
  ${c2}+o   .--`         ${c1}/y:`      +.
  ${c2} yo`:.            ${c1}:o      `+-
    ${c2}y/               ${c1}-/`   -o/
   ${c2}.-                  ${c1}::/sy+:.
   ${c2}/                     ${c1}`--  /
  ${c2}`:                          ${c1}:`
  ${c2}`:                          ${c1}:`
   ${c2}/                          ${c1}/
   ${c2}.-                        ${c1}-.
    ${c2}--                      ${c1}-.
     ${c2}`:`                  ${c1}`:`
       .--             `--.
          .---.....----.
EOF
        ;;

        "FreeMiNT"*)
            set_colors 7
            read -rd '' ascii_data <<'EOF'
${c1}          ##
          ##         #########
                    ####      ##
            ####  ####        ##
####        ####  ##        ##
        ####    ####      ##  ##
        ####  ####  ##  ##  ##
            ####  ######
        ######  ##  ##  ####
      ####    ################
    ####        ##  ####
    ##            ####  ######
    ##      ##    ####  ####
    ##    ##  ##    ##  ##  ####
      ####  ##          ##  ##
EOF
        ;;

        "Frugalware"*)
            set_colors 4 7 1
            read -rd '' ascii_data <<'EOF'
${c1}          `++/::-.`
         /o+++++++++/::-.`
        `o+++++++++++++++o++/::-.`
        /+++++++++++++++++++++++oo++/:-.``
       .o+ooooooooooooooooooosssssssso++oo++/:-`
       ++osoooooooooooosssssssssssssyyo+++++++o:
      -o+ssoooooooooooosssssssssssssyyo+++++++s`
      o++ssoooooo++++++++++++++sssyyyyo++++++o:
     :o++ssoooooo${c2}/-------------${c1}+syyyyyo+++++oo
    `o+++ssoooooo${c2}/-----${c1}+++++ooosyyyyyyo++++os:
    /o+++ssoooooo${c2}/-----${c1}ooooooosyyyyyyyo+oooss
   .o++++ssooooos${c2}/------------${c1}syyyyyyhsosssy-
   ++++++ssooooss${c2}/-----${c1}+++++ooyyhhhhhdssssso
  -s+++++syssssss${c2}/-----${c1}yyhhhhhhhhhhhddssssy.
  sooooooyhyyyyyh${c2}/-----${c1}hhhhhhhhhhhddddyssy+
 :yooooooyhyyyhhhyyyyyyhhhhhhhhhhdddddyssy`
 yoooooooyhyyhhhhhhhhhhhhhhhhhhhddddddysy/
-ysooooooydhhhhhhhhhhhddddddddddddddddssy
 .-:/+osssyyyysyyyyyyyyyyyyyyyyyyyyyyssy:
       ``.-/+oosysssssssssssssssssssssss
               ``.:/+osyysssssssssssssh.
                        `-:/+osyyssssyo
                                .-:+++`
EOF
        ;;

        "Funtoo"*)
            set_colors 5 7
            read -rd '' ascii_data <<'EOF'
${c1}   .dKXXd                         .
  :XXl;:.                      .OXo
.'OXO''  .''''''''''''''''''''':XNd..'oco.lco,
xXXXXXX, cXXXNNNXXXXNNXXXXXXXXNNNNKOOK; d0O .k
  kXX  xXo  KNNN0  KNN.       'xXNo   :c; 'cc.
  kXX  xNo  KNNN0  KNN. :xxxx. 'NNo
  kXX  xNo  loooc  KNN. oNNNN. 'NNo
  kXX  xN0:.       KNN' oNNNX' ,XNk
  kXX  xNNXNNNNNNNNXNNNNNNNNXNNOxXNX0Xl
  ...  ......................... .;cc;.
EOF
        ;;

        "GalliumOS"*)
            set_colors 4 7 1
            read -rd '' ascii_data <<'EOF'
${c1}sooooooooooooooooooooooooooooooooooooo+:
yyooooooooooooooooooooooooooooooooo+/:::
yyysoooooooooooooooooooooooooooo+/::::::
yyyyyoooooooooooooooooooooooo+/:::::::::
yyyyyysoooooooooooooooooo++/::::::::::::
yyyyyyysoooooooooooooo++/:::::::::::::::
yyyyyyyyysoooooo${c2}sydddys${c1}+/:::::::::::::::
yyyyyyyyyysooo${c2}smMMMMMMMNd${c1}+::::::::::::::
yyyyyyyyyyyyo${c2}sMMMMMMMMMMMN${c1}/:::::::::::::
yyyyyyyyyyyyy${c2}dMMMMMMMMMMMM${c1}o//:::::::::::
yyyyyyyyyyyyy${c2}hMMMMMMMMMMMm${c1}--//::::::::::
yyyyyyyyyyyyyy${c2}hmMMMMMMMNy${c1}:..-://::::::::
yyyyyyyyyyyyyyy${c2}yyhhyys+:${c1}......://:::::::
yyyyyyyyyyyyyyys+:--...........-///:::::
yyyyyyyyyyyys+:--................://::::
yyyyyyyyyo+:-.....................-//:::
yyyyyyo+:-..........................://:
yyyo+:-..............................-//
o/:-...................................:
EOF
        ;;

        "garuda_small")
            set_colors 7 7 3 7 2 4
            read -rd '' ascii_data <<'EOF'
${c3}     .----.
   .'   ${c6},${c3}  '.
${c4} .'    ${c6}'${c3}-----|
'${c5}.   -----,
  '.____.'
EOF
        ;;

        "Garuda"*)
            set_colors 7 7 3 7 2 4
            read -rd '' ascii_data <<'EOF'

${c3}
                     .%;888:8898898:
                   x;XxXB%89b8:b8%b88:
                .8Xxd                8X:.
              .8Xx;                    8x:.
            .tt8x          ${c6}.d${c3}            x88;
         .@8x8;          ${c6}.db:${c3}              xx@;
       ${c4},tSXX°          .bbbbbbbbbbbbbbbbbbbB8x@;
     .SXxx            bBBBBBBBBBBBBBBBBBBBbSBX8;
   ,888S                                     pd!
  8X88/                                       q
  GBB.
   ${c5}x%88        d888@8@X@X@X88X@@XX@@X@8@X.
     dxXd    dB8b8b8B8B08bB88b998888b88x.
      dxx8o                      .@@;.
        dx88                   .t@x.
          d:SS@8ba89aa67a853Sxxad.
            .d988999889889899dd.

EOF
        ;;

        "gentoo_small")
            set_colors 5 7
            read -rd '' ascii_data <<'EOF'
${c1} _-----_
(       \\
\    0   \\
${c2} \        )
 /      _/
(     _-
\____-
EOF
        ;;

        "Gentoo"*)
            set_colors 5 7
            read -rd '' ascii_data <<'EOF'
${c1}         -/oyddmdhs+:.
     -o${c2}dNMMMMMMMMNNmhy+${c1}-`
   -y${c2}NMMMMMMMMMMMNNNmmdhy${c1}+-
 `o${c2}mMMMMMMMMMMMMNmdmmmmddhhy${c1}/`
 om${c2}MMMMMMMMMMMN${c1}hhyyyo${c2}hmdddhhhd${c1}o`
.y${c2}dMMMMMMMMMMd${c1}hs++so/s${c2}mdddhhhhdm${c1}+`
 oy${c2}hdmNMMMMMMMN${c1}dyooy${c2}dmddddhhhhyhN${c1}d.
  :o${c2}yhhdNNMMMMMMMNNNmmdddhhhhhyym${c1}Mh
    .:${c2}+sydNMMMMMNNNmmmdddhhhhhhmM${c1}my
       /m${c2}MMMMMMNNNmmmdddhhhhhmMNh${c1}s:
    `o${c2}NMMMMMMMNNNmmmddddhhdmMNhs${c1}+`
  `s${c2}NMMMMMMMMNNNmmmdddddmNMmhs${c1}/.
 /N${c2}MMMMMMMMNNNNmmmdddmNMNdso${c1}:`
+M${c2}MMMMMMNNNNNmmmmdmNMNdso${c1}/-
yM${c2}MNNNNNNNmmmmmNNMmhs+/${c1}-`
/h${c2}MMNNNNNNNNMNdhs++/${c1}-`
`/${c2}ohdmmddhys+++/:${c1}.`
  `-//////:--.
EOF
        ;;

        "Pentoo"*)
            set_colors 5 7
            read -rd '' ascii_data <<'EOF'
${c2}           `:oydNNMMMMNNdyo:`
        :yNMMMMMMMMMMMMMMMMNy:
      :dMMMMMMMMMMMMMMMMMMMMMMd:
     oMMMMMMMho/-....-/ohMMMMMMMo
    oMMMMMMy.            .yMMMMMMo
   .MMMMMMo                oMMMMMM.
   +MMMMMm                  mMMMMM+
   oMMMMMh                  hMMMMMo
 //hMMMMMm//${c1}`${c2}          ${c1}`${c2}////mMMMMMh//
MMMMMMMMMMM${c1}/${c2}      ${c1}/o/`${c2}  ${c1}.${c2}smMMMMMMMMMMM
MMMMMMMMMMm      ${c1}`NMN:${c2}    ${c1}.${c2}yMMMMMMMMMM
MMMMMMMMMMMh${c1}:.${c2}              dMMMMMMMMM
MMMMMMMMMMMMMy${c1}.${c2}            ${c1}-${c2}NMMMMMMMMM
MMMMMMMMMMMd:${c1}`${c2}           ${c1}-${c2}yNMMMMMMMMMM
MMMMMMMMMMh${c1}`${c2}          ${c1}./${c2}hNMMMMMMMMMMMM
MMMMMMMMMM${c1}s${c2}        ${c1}.:${c2}ymMMMMMMMMMMMMMMM
MMMMMMMMMMN${c1}s:..-/${c2}ohNMMMMMMMMMMMMMMMMMM
MMMMMMMMMMMMMMMMMMMMMMMMMMMMMMMMMMMMMM
MMMMMMMMMMMMMMMMMMMMMMMMMMMMMMMMMMMMMM
 MMMMMMMMMMMMMMMMMMMMMMMMMMMMMMMMMMMM

EOF
        ;;

        "glaucus"*)
            set_colors 5
            read -rd '' ascii_data <<'EOF'
${c1}             ,,        ,d88P
           ,d8P    ,ad8888*
         ,888P    d88888*     ,,ad8888P*
    d   d888P   a88888P*  ,ad8888888*
  .d8  d8888:  d888888* ,d888888P*
 .888; 88888b d8888888b8888888P
 d8888J888888a88888888888888P*    ,d
 88888888888888888888888888P   ,,d8*
 888888888888888888888888888888888*
 *8888888888888888888888888888888*
  Y888888888P* `*``*888888888888*
   *^888^*            *Y888P**
EOF
        ;;

        "gNewSense"*)
            set_colors 4 5 7 6
            read -rd '' ascii_data <<'EOF'
${c1}                     ..,,,,..
               .oocchhhhhhhhhhccoo.
        .ochhlllllllc hhhhhh ollllllhhco.
    ochlllllllllll hhhllllllhhh lllllllllllhco
 .cllllllllllllll hlllllo  +hllh llllllllllllllc.
ollllllllllhco''  hlllllo  +hllh  ``ochllllllllllo
hllllllllc'       hllllllllllllh       `cllllllllh
ollllllh          +llllllllllll+          hllllllo
 `cllllh.           ohllllllho           .hllllc'
    ochllc.            ++++            .cllhco
       `+occooo+.                .+ooocco+'
              `+oo++++      ++++oo+'
EOF
        ;;

        "GNOME"*)
            set_colors 4
            read -rd '' ascii_data <<'EOF'
${c1}                               ,@@@@@@@@,
                 @@@@@@      @@@@@@@@@@@@
        ,@@.    @@@@@@@    *@@@@@@@@@@@@
       @@@@@%   @@@@@@(    @@@@@@@@@@@&
       @@@@@@    @@@@*     @@@@@@@@@#
@@@@*   @@@@,              *@@@@@%
@@@@@.
 @@@@#         @@@@@@@@@@@@@@@@
         ,@@@@@@@@@@@@@@@@@@@@@@@,
      ,@@@@@@@@@@@@@@@@@@@@@@@@@@&
    .@@@@@@@@@@@@@@@@@@@@@@@@@@@@
    @@@@@@@@@@@@@@@@@@@@@@@@@@@
   @@@@@@@@@@@@@@@@@@@@@@@@(
   @@@@@@@@@@@@@@@@@@@@%
    @@@@@@@@@@@@@@@@
     @@@@@@@@@@@@*        @@@@@@@@/
      &@@@@@@@@@@        @@@@@@@@@*
        @@@@@@@@@@@,    @@@@@@@@@*
          ,@@@@@@@@@@@@@@@@@@@@&
              &@@@@@@@@@@@@@@
                     ...
EOF
        ;;

        "GNU")
            set_colors fg 7
            read -rd '' ascii_data <<'EOF'
${c1}    _-`````-,           ,- '- .
  .'   .- - |          | - -.  `.
 /.'  /                     `.   \
:/   :      _...   ..._      ``   :
::   :     /._ .`:'_.._\.    ||   :
::    `._ ./  ,`  :    \ . _.''   .
`:.      /   |  -.  \-. \\_      /
  \:._ _/  .'   .@)  \@) ` `\ ,.'
     _/,--'       .- .\,-.`--`.
       ,'/''     (( \ `  )
        /'/'  \    `-'  (
         '/''  `._,-----'
          ''/'    .,---'
           ''/'      ;:
             ''/''  ''/
               ''/''/''
                 '/'/'
                  `;
EOF
        ;;

        "GoboLinux"*)
            set_colors 5 4 6 2
            read -rd '' ascii_data <<'EOF'
${c1}  _____       _
 / ____|     | |
| |  __  ___ | |__   ___
| | |_ |/ _ \| '_ \ / _ \
| |__| | (_) | |_) | (_) |
 \_____|\___/|_.__/ \___/
EOF
        ;;

        "GrapheneOS"*)
            set_colors 7 4
            read -rd '' ascii_data <<'EOF'
${c1}                        B?
                        G~
                        G~&
                      G!^:^?#
                     &^.:::.J
    &PG&          #G5JJ7~^~?JY5B&          #PG
     B5JJPGJ77YG5JYP#   &&   &B5JYPGJ7?YG5JYP#
        &Y..::.:P&               &?..::.:G
         #!::::?                  B~::::J
           B~J#                     B!?#
            !P                       75
            !P                       75
            !5                       7Y
         &Y~:^!P                  &J~:^!P
         P..::.:B                 Y..::.:#
      #PYJJ~^^!JJYP#          &B5YJ?~^^!JJYG#
    &YYG#   &&   #PYJ5G5??JGGYJ5G&   &&   #PYP
                     B^.::..7&
                      J::::^G
                       #Y^G&
                        B~
                        G!
                        #
EOF
        ;;

        "Grombyang"*)
            set_colors 4 2 1
            read -rd '' ascii_data <<'EOF'
${c1}            eeeeeeeeeeee
         eeeeeeeeeeeeeeeee
      eeeeeeeeeeeeeeeeeeeeeee
    eeeee       ${c2}.o+       ${c1}eeee
  eeee         ${c2}`ooo/         ${c1}eeee
 eeee         ${c2}`+oooo:         ${c1}eeee
eee          ${c2}`+oooooo:          ${c1}eee
eee          ${c2}-+oooooo+:         ${c1}eee
ee         ${c2}`/:oooooooo+:         ${c1}ee
ee        ${c2}`/+   +++    +:        ${c1}ee
ee              ${c2}+o+\             ${c1}ee
eee             ${c2}+o+\            ${c1}eee
eee        ${c2}//  \\ooo/  \\\        ${c1}eee
 eee      ${c2}//++++oooo++++\\\     ${c1}eee
  eeee    ${c2}::::++oooo+:::::   ${c1}eeee
    eeeee   ${c3}Grombyang OS ${c1}  eeee
      eeeeeeeeeeeeeeeeeeeeeee
         eeeeeeeeeeeeeeeee
EOF
        ;;

        "guix_small"*)
            set_colors 3 7 6 1 8
            read -rd '' ascii_data <<'EOF'
${c1}|.__          __.|
|__ \\        / __|
   \\ \\      / /
    \\ \\    / /
     \\ \\  / /
      \\ \\/ /
       \\__/
EOF
        ;;

        "Guix"*)
            set_colors 3 7 6 1 8
            read -rd '' ascii_data <<'EOF'
${c1} ..                             `.
 `--..```..`           `..```..--`
   .-:///-:::.       `-:::///:-.
      ````.:::`     `:::.````
           -//:`    -::-
            ://:   -::-
            `///- .:::`
             -+++-:::.
              :+/:::-
              `-....`
EOF
        ;;

        "haiku_small"*)
            set_colors 2 8
            read -rd '' ascii_data <<'EOF'
${c1}       ,^,
      /   \\
*--_ ;     ; _--*
\\   '"     "'   /
 '.           .'
.-'"         "'-.
 '-.__.   .__.-'
       |_|
EOF
        ;;

        "Haiku"*)
            set_colors 1 3 7 2
            read -rd '' ascii_data <<'EOF'
${c3}

           MMMM              MMMM
           MMMM              MMMM
           MMMM              MMMM
           MMMM              MMMM
           MMMM${c4}       .ciO| /YMMMMM*"
${c3}           MMMM${c4}   .cOMMMMM|/MMMMM/`
 ,         ,iMM|/MMMMMMMMMMMMMMM*
  `*.__,-cMMMMMMMMMMMMMMMMM/`${c3}.MMM
           MM${c4}MMMMMMM/`:MMM/  ${c3}MMMM
           MMMM              MMMM
           MMMM              MMMM
           """"              """"
EOF
        ;;

        "HamoniKR"*)
            set_colors 4 7 99 1 3 7
            read -rd '' ascii_data <<'EOF'
${c1}
                     cO0Ox.
                  .ldddddddo.
                .lddddddddddo
              'lddddddddddddc
            ,oddddddddddddd;
          'ldddddddddddddo.
        .oddddddddddddddc.
      ,dddddddddddddddo.
    ,ccoooooooocoddooo:
  ,cooooooooooooooooop ${c3}                 c000x.
${c1}.cooooooooooooooopcllll${c3}              .cddddddo.
${c1}coooooooooooooop' .qlll.${c3}           .ddoooooooo;
${c1}cooooooooooc;        ${c3}'qlllp.     .ddoooooooooo;
${c1}.cooooooc;             ${c3}'lllbc...coooooooooooo;
${c1}  .cooc'                ${c3}.llllcoooooooooooooo.
                         .coooooooooooooop:
                       .coooooooooooooop'
                      .cooooooooooooop.
                    .cooooooooooooop.
                   .coooooooooooop.
                  .cooooooooooop.
                  .cooooooooop.
                   .cooooop'
EOF
        ;;

        "Huayra"*)
            set_colors 4 7
            read -rd '' ascii_data <<'EOF'
${c2}                     `
            .       .       `
       ``    -      .      .
        `.`   -` `. -  `` .`
          ..`-`-` + -  / .`     ```
          .--.+--`+:- :/.` .-``.`
            -+/so::h:.d-`./:`.`
              :hNhyMomy:os-...-.  ````
               .dhsshNmNhoo+:-``.```
                ${c1}`ohy:-${c2}NMds+::-.``
            ````${c1}.hNN+`${c2}mMNho/:-....````
       `````     `../dmNhoo+/:..``
    ````            .dh++o/:....`
.+s/`                `/s-.-.:.`` ````
::`                    `::`..`
                          .` `..
                                ``
EOF
        ;;

        "HydroOS"*)
            set_colors 1 2 3 4 5
            read -rd '' ascii_data <<'EOF'
${c1}
  _    _           _            ____   _____
 | |  | |         | |          / __ \ / ____|
 | |__| |_   _  __| |_ __ ___ | |  | | (___
 |  __  | | | |/ _` | '__/ _ \| |  | |\___ \
 | |  | | |_| | (_| | | | (_) | |__| |____) |
 |_|  |_|\__, |\__,_|_|  \___/ \____/|_____/
          __/ |
         |___/
EOF
        ;;

        "hyperbola_small"*)
            set_colors 8
            read -rd '' ascii_data <<'EOF'
${c1}    |`__.`/
    \____/
    .--.
   /    \\
  /  ___ \\
 / .`   `.\\
/.`      `.\\
EOF
        ;;

        "Hyperbola"*)
            set_colors 8
            read -rd '' ascii_data <<'EOF'
${c1}                     WW
                     KX              W
                    WO0W          NX0O
                    NOO0NW  WNXK0OOKW
                    W0OOOOOOOOOOOOKN
                     N0OOOOOOO0KXW
                       WNXXXNW
                 NXK00000KN
             WNK0OOOOOOOOOO0W
           NK0OOOOOOOOOOOOOO0W
         X0OOOOOOO00KK00OOOOOK
       X0OOOO0KNWW      WX0OO0W
     X0OO0XNW              KOOW
   N00KNW                   KOW
 NKXN                       W0W
WW                           W
EOF
        ;;

        "Hybrid"*)
            set_colors 4 12
            read -rd '' ascii_data <<'EOF'
   ${c1}   /                          ${c2}#
   ${c1}////&                      ${c2}#####
   ${c1}/////                      ${c2}######
   ${c1}/////      //////////      ${c2}######
   ${c1}///// //////////////////// ${c2}######
   ${c1}////////////////////////// ${c2}######
   ${c1}/////////              /// ${c2}######
   ${c1}///////                  / ${c2}######
   ${c1}//////                     ${c2}######
   ${c1}/////                      ${c2}######
   ${c1}/////                      ${c2}######
   ${c1}/////                      ${c2}######
   ${c1}/////                      ${c2}######
   ${c1}/////                      ${c2}######
   ${c1}/////                      ${c2}#########
   ${c1}////&                       ${c2}########
EOF
        ;;

        "iglunix"*|"iglu"*)
            set_colors 8
            read -rd '' ascii_data <<'EOF'
${c1}     |
     |        |
              |
|    ________
|  /\   |    \
  /  \  |     \  |
 /    \        \ |
/      \________\
\      /        /
 \    /        /
  \  /        /
   \/________/
EOF
        ;;

        "januslinux"*|"janus"*|"Ataraxia Linux"*|"Ataraxia"*)
            set_colors 4 5 6 2
            read -rd '' ascii_data <<'EOF'
${c1}               'l:
        loooooo
          loooo coooool
 looooooooooooooooooool
  looooooooooooooooo
         lool   cooo
        coooooooloooooooo
     clooooo  ;lood  cloooo
  :loooocooo cloo      loooo
 loooo  :ooooool       loooo
looo    cooooo        cooooo
looooooooooooo      ;loooooo ${c2}looooooc
${c1}looooooooo loo   cloooooool    ${c2}looooc
${c1} cooo       cooooooooooo       ${c2}looolooooool
${c1}            cooo:     ${c2}coooooooooooooooooool
                       loooooooooooolc:   loooc;
                             cooo:    loooooooooooc
                            ;oool         looooooo:
                           coool          olc,
                          looooc   ,,
                        coooooc    loc
                       :oooool,    coool:, looool:,
                       looool:      ooooooooooooooo:
                       cooolc        .ooooooooooool
EOF
        ;;

        "Kaisen"*)
            set_colors 1 7 3
            read -rd '' ascii_data <<'EOF'
${c1}                          `
                  `:+oyyho.
             `+:`sdddddd/
        `+` :ho oyo++ohds-`
       .ho :dd.  .: `sddddddhhyso+/-
       ody.ddd-:yd- +hysssyhddddddddho`
       yddddddhddd` ` `--`   -+hddddddh.
       hddy-+dddddy+ohh/..+sddddy/:::+ys
      :ddd/sdddddddddd- oddddddd       `
     `yddddddddddddddd/ /ddddddd/
:.  :ydddddddddddddddddo..sddddddy/`
odhdddddddo- `ddddh+-``....-+hdddddds.
-ddddddhd:   /dddo  -ydddddddhdddddddd-
 /hdy:o - `:sddds   .`./hdddddddddddddo
  `/-  `+hddyosy+       :dddddddy-.-od/
      :sydds           -hddddddd`    /
       .+shd-      `:ohddddddddd`
                `:+ooooooooooooo:
EOF
        ;;

        "kali_small" | "kalilinux_small" | "kali_linux_small")
            set_colors 4 8
            read -rd '' ascii_data <<'EOF'
${c1}     -#. #
      @###
  -######
 @#########
=##.  .#####
##      ## ##
##       ## #
##       @###
##.        ###
 ##%       ##-
  -##%    -*
   :*##+
     :*#*
       -#
        @
        :
EOF
        ;;

        "Kali"*)
            set_colors 4 8
            read -rd '' ascii_data <<'EOF'
${c1}..............
            ..,;:ccc,.
          ......''';lxO.
.....''''..........,:ld;
           .';;;:::;,,.x,
      ..'''.            0Xxoc:,.  ...
  ....                ,ONkc;,;cokOdc',.
 .                   OMo           ':${c2}dd${c1}o.
                    dMc               :OO;
                    0M.                 .:o.
                    ;Wd
                     ;XO,
                       ,d0Odlc;,..
                           ..',;:cdOOd::,.
                                    .:d;.':;.
                                       'd,  .'
                                         ;l   ..
                                          .o
                                            c
                                            .'
                                             .
EOF
        ;;

        "KaOS"*)
            set_colors 4 7 1
            read -rd '' ascii_data <<'EOF'
${c1}                     ..
  .....         ..OSSAAAAAAA..
 .KKKKSS.     .SSAAAAAAAAAAA.
.KKKKKSO.    .SAAAAAAAAAA...
KKKKKKS.   .OAAAAAAAA.
KKKKKKS.  .OAAAAAA.
KKKKKKS. .SSAA..
.KKKKKS..OAAAAAAAAAAAA........
 DKKKKO.=AA=========A===AASSSO..
  AKKKS.==========AASSSSAAAAAASS.
  .=KKO..========ASS.....SSSSASSSS.
    .KK.       .ASS..O.. =SSSSAOSS:
     .OK.      .ASSSSSSSO...=A.SSA.
       .K      ..SSSASSSS.. ..SSA.
                 .SSS.AAKAKSSKA.
                    .SSS....S..
EOF
        ;;

        "KDE"*)
            set_colors 2 7
            read -rd '' ascii_data <<'EOF'
${c1}             `..---+/---..`
         `---.``   ``   `.---.`
      .--.`        ``        `-:-.
    `:/:     `.----//----.`     :/-
   .:.    `---`          `--.`    .:`
  .:`   `--`                .:-    `:.
 `/    `:.      `.-::-.`      -:`   `/`
 /.    /.     `:++++++++:`     .:    .:
`/    .:     `+++++++++++/      /`   `+`
/+`   --     .++++++++++++`     :.   .+:
`/    .:     `+++++++++++/      /`   `+`
 /`    /.     `:++++++++:`     .:    .:
 ./    `:.      `.:::-.`      -:`   `/`
  .:`   `--`                .:-    `:.
   .:.    `---`          `--.`    .:`
    `:/:     `.----//----.`     :/-
      .-:.`        ``        `-:-.
         `---.``   ``   `.---.`
             `..---+/---..`
EOF
        ;;

        "Kibojoe"*)
            set_colors 2 7 4
            read -rd '' ascii_data <<'EOF'
            ${c3}           ./+oooooo+/.
           -/+ooooo+/:.`
          ${c1}`${c3}yyyo${c2}+++/++${c3}osss${c1}.
         ${c1}+NMN${c3}yssssssssssss${c1}.
       ${c1}.dMMMMN${c3}sssssssssssy${c1}Ns`
      +MMMMMMMm${c3}sssssssssssh${c1}MNo`
    `hMMMMMNNNMd${c3}sssssssssssd${c1}MMN/
   .${c3}syyyssssssy${c1}NNmmmmd${c3}sssss${c1}hMMMMd:
  -NMmh${c3}yssssssssyhhhhyssyh${c1}mMMMMMMMy`
 -NMMMMMNN${c3}mdhyyyyyyyhdm${c1}NMMMMMMMMMMMN+
`NMMMMMMMMMMMMMMMMMMMMMMMMMMMMMMMMMMMd.
ods+/:-----://+oyydmNMMMMMMMMMMMMMMMMMN-
`                     .-:+osyhhdmmNNNmdo
EOF
        ;;

        "Kogaion"*)
            set_colors 4 7 1
            read -rd '' ascii_data <<'EOF'
${c1}            ;;      ,;
           ;;;     ,;;
         ,;;;;     ;;;;
      ,;;;;;;;;    ;;;;
     ;;;;;;;;;;;   ;;;;;
    ,;;;;;;;;;;;;  ';;;;;,
    ;;;;;;;;;;;;;;, ';;;;;;;
    ;;;;;;;;;;;;;;;;;, ';;;;;
;    ';;;;;;;;;;;;;;;;;;, ;;;
;;;,  ';;;;;;;;;;;;;;;;;;;,;;
;;;;;,  ';;;;;;;;;;;;;;;;;;,
;;;;;;;;,  ';;;;;;;;;;;;;;;;,
;;;;;;;;;;;;, ';;;;;;;;;;;;;;
';;;;;;;;;;;;; ';;;;;;;;;;;;;
 ';;;;;;;;;;;;;, ';;;;;;;;;;;
  ';;;;;;;;;;;;;  ;;;;;;;;;;
    ';;;;;;;;;;;; ;;;;;;;;
        ';;;;;;;; ;;;;;;
           ';;;;; ;;;;
             ';;; ;;
EOF
        ;;

        "Korora"*)
            set_colors 4 7 1
            read -rd '' ascii_data <<'EOF'
${c2}                ____________
             _add55555555554${c1}:
           _w?'${c1}``````````'${c2})k${c1}:
          _Z'${c1}`${c2}            ]k${c1}:
          m(${c1}`${c2}             )k${c1}:
     _.ss${c1}`${c2}m[${c1}`${c2},            ]e${c1}:
   .uY"^`${c1}`${c2}Xc${c1}`${c2}?Ss.         d(${c1}`
  jF'${c1}`${c2}    `@.  ${c1}`${c2}Sc      .jr${c1}`
 jr${c1}`${c2}       `?n_ ${c1}`${c2}$;   _a2"${c1}`
.m${c1}:${c2}          `~M${c1}`${c2}1k${c1}`${c2}5?!`${c1}`
:#${c1}:${c2}             ${c1}`${c2})e${c1}```
:m${c1}:${c2}             ,#'${c1}`
:#${c1}:${c2}           .s2'${c1}`
:m,________.aa7^${c1}`
:#baaaaaaas!J'${c1}`
 ```````````
EOF
        ;;

        "KSLinux"*)
            set_colors 4 7 1
            read -rd '' ascii_data <<'EOF'
${c1} K   K U   U RRRR   ooo
 K  K  U   U R   R o   o
 KKK   U   U RRRR  o   o
 K  K  U   U R  R  o   o
 K   K  UUU  R   R  ooo

${c2}  SSS   AAA  W   W  AAA
 S     A   A W   W A   A
  SSS  AAAAA W W W AAAAA
     S A   A WW WW A   A
  SSS  A   A W   W A   A
EOF
        ;;

        "Kubuntu"*)
            set_colors 4 7 1
            read -rd '' ascii_data <<'EOF'
${c1}           `.:/ossyyyysso/:.
        .:oyyyyyyyyyyyyyyyyyyo:`
      -oyyyyyyyo${c2}dMMy${c1}yyyyyyysyyyyo-
    -syyyyyyyyyy${c2}dMMy${c1}oyyyy${c2}dmMMy${c1}yyyys-
   oyyys${c2}dMy${c1}syyyy${c2}dMMMMMMMMMMMMMy${c1}yyyyyyo
 `oyyyy${c2}dMMMMy${c1}syysoooooo${c2}dMMMMy${c1}yyyyyyyyo`
 oyyyyyy${c2}dMMMMy${c1}yyyyyyyyyyys${c2}dMMy${c1}sssssyyyo
-yyyyyyyy${c2}dMy${c1}syyyyyyyyyyyyyys${c2}dMMMMMy${c1}syyy-
oyyyysoo${c2}dMy${c1}yyyyyyyyyyyyyyyyyy${c2}dMMMMy${c1}syyyo
yyys${c2}dMMMMMy${c1}yyyyyyyyyyyyyyyyyysosyyyyyyyy
yyys${c2}dMMMMMy${c1}yyyyyyyyyyyyyyyyyyyyyyyyyyyyy
oyyyyysos${c2}dy${c1}yyyyyyyyyyyyyyyyyy${c2}dMMMMy${c1}syyyo
-yyyyyyyy${c2}dMy${c1}syyyyyyyyyyyyyys${c2}dMMMMMy${c1}syyy-
 oyyyyyy${c2}dMMMy${c1}syyyyyyyyyyys${c2}dMMy${c1}oyyyoyyyo
 `oyyyy${c2}dMMMy${c1}syyyoooooo${c2}dMMMMy${c1}oyyyyyyyyo
   oyyysyyoyyyys${c2}dMMMMMMMMMMMy${c1}yyyyyyyo
    -syyyyyyyyy${c2}dMMMy${c1}syyy${c2}dMMMy${c1}syyyys-
      -oyyyyyyy${c2}dMMy${c1}yyyyyysosyyyyo-
        ./oyyyyyyyyyyyyyyyyyyo/.
           `.:/oosyyyysso/:.`
EOF
        ;;

        "LEDE"*)
            set_colors 4 7 1
            read -rd '' ascii_data <<'EOF'
${c1}     _________
    /        /\
   /  LE    /  \
  /    DE  /    \
 /________/  LE  \
 \        \   DE /
  \    LE  \    /
   \  DE    \  /
    \________\/
EOF
        ;;

        "LangitKetujuh_old")
            set_colors 7 4
            read -rd '' ascii_data <<'EOF'
${c1}
   L7L7L7L7L7L7L7L7L7L7L7L7L7L7L7L7L7L7L7L7L7L
      'L7L7L7L7L7L7L7L7L7L7L7L7L7L7L7L7L7L7L7L
   L7L.   'L7L7L7L7L7L7L7L7L7L7L7L7L7L7L7L7L7L
   L7L7L7L                             L7L7L7L
   L7L7L7L                             L7L7L7L
   L7L7L7L             L7L7L7L7L7L7L7L7L7L7L7L
   L7L7L7L                'L7L7L7L7L7L7L7L7L7L
   L7L7L7L                    'L7L7L7L7L7L7L7L
   L7L7L7L                             L7L7L7L
   L7L7L7L                             L7L7L7L
   L7L7L7L7L7L7L7L7L7L7L7L7L7L7L7L7L7L.   'L7L
   L7L7L7L7L7L7L7L7L7L7L7L7L7L7L7L7L7L7L7L.
   L7L7L7L7L7L7L7L7L7L7L7L7L7L7L7L7L7L7L7L7L7L
${c2}
EOF
        ;;

        "LangitKetujuh"*)
            set_colors 4 2
            read -rd '' ascii_data <<'EOF'
${c1}
. 'MMMMMMMMMMMMMMMMMMMMMMMMMMMMMMMMML7
MM.   'MMMMMMMMMMMMMMMMMMMMMMMMMMML7L7
MMMMMM     MMMMMMML7L7L7L7L7L7L7L7L7L7
L7MMMM                          L7L7L7
L7L7MM           'L7L7L7L7L7L7L7L7L7L:
L7L7L7               'L7L7L7L7L7L7L:::
L7L7L7                   'L7L7L7::::::
:7L7L7                          ::::::
::L7L7L7L7L7L7L7L7L7L::::::.    ::::::
:::::7L7L7L7L7L7:::::::::::::::.   '::
:::::::::::::::::::::::::::::::::::. '
${c2}

EOF
        ;;

        "LaxerOS"*)
            set_colors 7 4
            read -rd '' ascii_data <<'EOF'
${c2}
                    /.
                 `://:-
                `//////:
               .////////:`
              -//////////:`
             -/////////////`
            :///////////////.
          `://////.```-//////-
         `://///:`     .//////-
        `//////:        `//////:
       .//////-          `://///:`
      -//////-            `://///:`
     -//////.               ://////`
    ://////`                 -//////.
   `/////:`                   ./////:
    .-::-`                     .:::-`

.:://////////////////////////////////::.
////////////////////////////////////////
.:////////////////////////////////////:.

EOF
        ;;

        "LibreELEC"*)
            set_colors 2 3 7 14 13
            read -rd '' ascii_data <<'EOF'
${c1}          :+ooo/.      ${c2}./ooo+:
${c1}        :+ooooooo/.  ${c2}./ooooooo+:
${c1}      :+ooooooooooo:${c2}:ooooooooooo+:
${c1}    :+ooooooooooo+-  ${c2}-+ooooooooooo+:
${c1}  :+ooooooooooo+-  ${c3}--  ${c2}-+ooooooooooo+:
${c1}.+ooooooooooo+-  ${c3}:+oo+:  ${c2}-+ooooooooooo+-
${c1}-+ooooooooo+-  ${c3}:+oooooo+:  ${c2}-+oooooooooo-
${c1}  :+ooooo+-  ${c3}:+oooooooooo+:  ${c2}-+oooooo:
${c1}    :+o+-  ${c3}:+oooooooooooooo+:  ${c2}-+oo:
${c4}     ./   ${c3}:oooooooooooooooooo:   ${c5}/.
${c4}   ./oo+:  ${c3}-+oooooooooooooo+-  ${c5}:+oo/.
${c4} ./oooooo+:  ${c3}-+oooooooooo+-  ${c5}:+oooooo/.
${c4}-oooooooooo+:  ${c3}-+oooooo+-  ${c5}:+oooooooooo-
${c4}.+ooooooooooo+:  ${c3}-+oo+-  ${c5}:+ooooooooooo+.
${c4}  -+ooooooooooo+:  ${c3}..  ${c5}:+ooooooooooo+-
${c4}    -+ooooooooooo+:  ${c5}:+ooooooooooo+-
${c4}      -+oooooooooo+:${c5}:+oooooooooo+-
${c4}        -+oooooo+:    ${c5}:+oooooo+-
${c4}          -+oo+:        ${c5}:+oo+-
${c4}            ..            ${c5}..
EOF
        ;;

        "Linux")
            set_colors fg 8 3
            read -rd '' ascii_data <<'EOF'
${c2}        #####
${c2}       #######
${c2}       ##${c1}O${c2}#${c1}O${c2}##
${c2}       #${c3}#####${c2}#
${c2}     ##${c1}##${c3}###${c1}##${c2}##
${c2}    #${c1}##########${c2}##
${c2}   #${c1}############${c2}##
${c2}   #${c1}############${c2}###
${c3}  ##${c2}#${c1}###########${c2}##${c3}#
${c3}######${c2}#${c1}#######${c2}#${c3}######
${c3}#######${c2}#${c1}#####${c2}#${c3}#######
${c3}  #####${c2}#######${c3}#####
EOF
        ;;

        "linuxlite_small"*)
            set_colors 3 7
            read -rd '' ascii_data <<'EOF'
${c1}   /\\
  /  \\
 / ${c2}/ ${c1}/
> ${c2}/ ${c1}/
\\ ${c2}\\ ${c1}\\
 \\_${c2}\\${c1}_\\
${c2}    \\
EOF
        ;;

        "Linux Lite"* | "Linux_Lite"*)
            set_colors 3 7
            read -rd '' ascii_data <<'EOF'
${c1}          ,xXc
      .l0MMMMMO
   .kNMMMMMWMMMN,
   KMMMMMMKMMMMMMo
  'MMMMMMNKMMMMMM:
  kMMMMMMOMMMMMMO
 .MMMMMMX0MMMMMW.
 oMMMMMMxWMMMMM:
 WMMMMMNkMMMMMO
:MMMMMMOXMMMMW
.0MMMMMxMMMMM;
:;cKMMWxMMMMO
'MMWMMXOMMMMl
 kMMMMKOMMMMMX:
 .WMMMMKOWMMM0c
  lMMMMMWO0MNd:'
   oollXMKXoxl;.
     ':. .: .'
              ..
                .
EOF
        ;;

        "LMDE"*)
            set_colors 2 7
            read -rd '' ascii_data <<'EOF'
${c2}          `.-::---..
${c1}      .:++++ooooosssoo:.
    .+o++::.      `.:oos+.
${c1}   :oo:.`             -+oo${c2}:
${c1} ${c2}`${c1}+o/`    .${c2}::::::${c1}-.    .++-${c2}`
${c1}${c2}`${c1}/s/    .yyyyyyyyyyo:   +o-${c2}`
${c1}${c2}`${c1}so     .ss       ohyo` :s-${c2}:
${c1}${c2}`${c1}s/     .ss  h  m  myy/ /s`${c2}`
${c1}`s:     `oo  s  m  Myy+-o:`
`oo      :+sdoohyoydyso/.
 :o.      .:////////++:
${c1} `/++        ${c2}-:::::-
${c1}  ${c2}`${c1}++-
${c1}   ${c2}`${c1}/+-
${c1}     ${c2}.${c1}+/.
${c1}       ${c2}.${c1}:+-.
          `--.``
EOF
        ;;

        "Lubuntu"*)
            set_colors 4 7 1
            read -rd '' ascii_data <<'EOF'
${c1}           `.:/ossyyyysso/:.
        `.:yyyyyyyyyyyyyyyyyy:.`
      .:yyyyyyyyyyyyyyyyyyyyyyyy:.
    .:yyyyyyyyyyyyyyyyyyyyyyyyyyyy:.
   -yyyyyyyyyyyyyy${c2}+hNMMMNh+${c1}yyyyyyyyy-
  :yy${c2}mNy+${c1}yyyyyyyy${c2}+Nmso++smMdhyysoo+${c1}yy:
 -yy${c2}+MMMmmy${c1}yyyyyy${c2}hh${c1}yyyyyyyyyyyyyyyyyyy-
.yyyy${c2}NMN${c1}yy${c2}shhs${c1}yyy${c2}+o${c1}yyyyyyyyyyyyyyyyyyyy.
:yyyy${c2}oNM+${c1}yyyy${c2}+sso${c1}yyyyyyy${c2}ss${c1}yyyyyyyyyyyyy:
:yyyyy${c2}+dNs${c1}yyyyyyy${c2}++${c1}yyyyy${c2}oN+${c1}yyyyyyyyyyyy:
:yyyyy${c2}oMMmhysso${c1}yyyyyyyyyy${c2}mN+${c1}yyyyyyyyyyy:
:yyyyyy${c2}hMm${c1}yyyyy${c2}+++${c1}yyyyyyy${c2}+MN${c1}yyyyyyyyyyy:
.yyyyyyy${c2}ohmy+${c1}yyyyyyyyyyyyy${c2}NMh${c1}yyyyyyyyyy.
 -yyyyyyyyyy${c2}++${c1}yyyyyyyyyyyy${c2}MMh${c1}yyyyyyyyy-
  :yyyyyyyyyyyyyyyyyyyyy${c2}+mMN+${c1}yyyyyyyy:
   -yyyyyyyyyyyyyyyyy${c2}+sdMMd+${c1}yyyyyyyy-
    .:yyyyyyyyy${c2}hmdmmNMNdy+${c1}yyyyyyyy:.
      .:yyyyyyy${c2}my${c1}yyyyyyyyyyyyyyy:.
        `.:yyyy${c2}s${c1}yyyyyyyyyyyyy:.`
           `.:/oosyyyysso/:.`
EOF
        ;;

        "Lunar"*)
            set_colors 4 7 3
            read -rd '' ascii_data <<'EOF'
${c1}`-.                                 `-.
  -ohys/-`                    `:+shy/`
     -omNNdyo/`          :+shmNNy/`
             ${c3}      -
                 /mMmo
                 hMMMN`
                 .NMMs
    ${c1}  -:+oooo+//: ${c3}/MN${c1}. -///oooo+/-`
     /:.`          ${c3}/${c1}           `.:/`
${c3}          __
         |  |   _ _ ___ ___ ___
         |  |__| | |   | .'|  _|
         |_____|___|_|_|__,|_|
EOF
        ;;

        "mac"*"_small")
            set_colors 2 3 1 5 4
            read -rd '' ascii_data <<'EOF'
${c1}       .:'
    _ :'_
${c2} .'`_`-'_``.
:________.-'
${c3}:_______:
:_______:
${c4} :_______`-;
${c5}  `._.-._.'
EOF
        ;;

        "mac"* | "Darwin")
            set_colors 2 3 1 1 5 4
            read -rd '' ascii_data <<'EOF'
${c1}                    c.'
                 ,xNMM.
               .OMMMMo
               lMM"
     .;loddo:.  .olloddol;.
   cKMMMMMMMMMMNWMMMMMMMMMM0:
${c2} .KMMMMMMMMMMMMMMMMMMMMMMMWd.
 XMMMMMMMMMMMMMMMMMMMMMMMX.
${c3};MMMMMMMMMMMMMMMMMMMMMMMM:
:MMMMMMMMMMMMMMMMMMMMMMMM:
${c4}.MMMMMMMMMMMMMMMMMMMMMMMMX.
 kMMMMMMMMMMMMMMMMMMMMMMMMWd.
 ${c5}'XMMMMMMMMMMMMMMMMMMMMMMMMMMk
  'XMMMMMMMMMMMMMMMMMMMMMMMMK.
    ${c6}kMMMMMMMMMMMMMMMMMMMMMMd
     ;KMMMMMMMWXXWMMMMMMMk.
       "cooc*"    "*coo'"
EOF
        ;;

        "mageia_small"*)
            set_colors 6 7
            read -rd '' ascii_data <<'EOF'
${c1}   *
    *
   **
${c2} /\\__/\\
/      \\
\\      /
 \\____/
EOF
        ;;

        "Mageia"*)
            set_colors 6 7
            read -rd '' ascii_data <<'EOF'
${c1}        .°°.
         °°   .°°.
         .°°°. °°
         .   .
          °°° .°°°.
      .°°°.   '___'
${c2}     .${c1}'___'     ${c2}   .
   :dkxc;'.  ..,cxkd;
 .dkk. kkkkkkkkkk .kkd.
.dkk.  ';cloolc;.  .kkd
ckk.                .kk;
xO:                  cOd
xO:                  lOd
lOO.                .OO:
.k00.              .00x
 .k00;            ;00O.
  .lO0Kc;,,,,,,;c0KOc.
     ;d00KKKKKK00d;
        .,KKKK,.
EOF
        ;;

        "MagpieOS"*)
            set_colors 2 1 3 5
            read -rd '' ascii_data <<'EOF'
${c1}        ;00000     :000Ol
     .x00kk00:    O0kk00k;
    l00:   :00.  o0k   :O0k.
  .k0k.     x${c2}d$dddd${c1}k'    .d00;
  k0k.      ${c2}.dddddl       ${c1}o00,
 o00.        ${c2}':cc:.        ${c1}d0O
.00l                       ,00.
l00.                       d0x
k0O                     .:k0o
O0k                 ;dO0000d.
k0O               .O0O${c2}xxxxk${c1}00:
o00.              k0O${c2}dddddd${c1}occ
'00l              x0O${c2}dddddo${c3};..${c1}
 x00.             .x00${c2}kxxd${c3}:..${c1}
 .O0x               .:oxxx${c4}Okl.${c1}
  .x0d                     ${c4},xx,${c1}
    .:o.          ${c4}.xd       ckd${c1}
       ..          ${c4}dxl     .xx;
                    :xxolldxd'
                      ;oxdl.
EOF
        ;;

        "Mandriva"* | "Mandrake"*)
            set_colors 4 3
            read -rd '' ascii_data <<'EOF'
${c2}                        ``
                       `-.
${c1}      `               ${c2}.---
${c1}    -/               ${c2}-::--`
${c1}  `++    ${c2}`----...```-:::::.
${c1} `os.      ${c2}.::::::::::::::-```     `  `
${c1} +s+         ${c2}.::::::::::::::::---...--`
${c1}-ss:          ${c2}`-::::::::::::::::-.``.``
${c1}/ss-           ${c2}.::::::::::::-.``   `
${c1}+ss:          ${c2}.::::::::::::-
${c1}/sso         ${c2}.::::::-::::::-
${c1}.sss/       ${c2}-:::-.`   .:::::
${c1} /sss+.    ${c2}..`${c1}  `--`    ${c2}.:::
${c1}  -ossso+/:://+/-`        ${c2}.:`
${c1}    -/+ooo+/-.              ${c2}`
EOF
        ;;

        "manjaro_small"*)
            set_colors 2 7
            read -rd '' ascii_data <<'EOF'
${c1}||||||||| ||||
||||||||| ||||
||||      ||||
|||| |||| ||||
|||| |||| ||||
|||| |||| ||||
|||| |||| ||||
EOF
        ;;

        "Manjaro"*)
            set_colors 2 7
            read -rd '' ascii_data <<'EOF'
${c1}██████████████████  ████████
██████████████████  ████████
██████████████████  ████████
██████████████████  ████████
████████            ████████
████████  ████████  ████████
████████  ████████  ████████
████████  ████████  ████████
████████  ████████  ████████
████████  ████████  ████████
████████  ████████  ████████
████████  ████████  ████████
████████  ████████  ████████
████████  ████████  ████████
EOF
        ;;

        "MassOS"*)
            set_colors 7
            read -rd '' ascii_data <<'EOF'
${c1} -+++/+++osyyhdmNNMMMMNdy/
 /MMMMMMMMMMMMMMMMMMMMMMMMm.
 /MMMMMMMMMMMMMMMMMMMMMMMMMm
 /MMMMMMMMMMMMMMMMMMMMMMMMMM:
 :ddddddddhddddddddhdddddddd/
 /NNNNNNNm:NNNNNNNN-NNNNNNNNo
 /MMMMMMMN:MMMMMMMM-MMMMMMMMs
 /MMMMMMMN:MMMMMMMM-MMMMMMMMs
 /MMMMMMMN:MMMMMMMM-MMMMMMMMs
 /MMMMMMMN:MMMMMMMM-MMMMMMMMs
 /MMMMMMMN:MMMMMMMM-MMMMMMMMs
 /MMMMMMMN:MMMMMMMM-MMMMMMMMs
 /MMMMMMMN:MMMMMMMM-MMMMMMMMs
 /MMMMMMMN:MMMMMMMM-MMMMMMMMs
 :MMMMMMMN:MMMMMMMM-MMMMMMMMs
  dMMMMMMN:MMMMMMMM-MMMMMMMMs
  `yNMMMMN:MMMMMMMM-MMMMMMMMs
    `:+oss.ssssssss.ssssssss/
EOF
        ;;

        "TeArch"*)
            set_colors 39 7 1
            read -rd '' ascii_data <<'EOF'
${c1}          @@@@@@@@@@@@@@
      @@@@@@@@@              @@@@@@
     @@@@@                     @@@@@
     @@                           @@
      @%                         @@
       @                         @
       @@@@@@@@@@@@@@@@@@@@@@@@ @@
       .@@@@@@@@@@@@/@@@@@@@@@@@@
       @@@@@@@@@@@@///@@@@@@@@@@@@
      @@@@@@@@@@@@@((((@@@@@@@@@@@@
     @@@@@@@@@@@#(((((((#@@@@@@@@@@@
    @@@@@@@@@@@#//////////@@@@@@@@@@&
    @@@@@@@@@@////@@@@@////@@@@@@@@@@
    @@@@@@@@//////@@@@@/////@@@@@@@@@
    @@@@@@@//@@@@@@@@@@@@@@@//@@@@@@@
 @@@@@@@@@@@@@@@@@@@@@@@@@@@@@@@@@@@@@@@
@@     .@@@@@@@@@@@@@@@@@@@@@@@@@      @
 @@@@@@           @@@.           @@@@@@@
   @@@@@@@&@@@@@@@#  #@@@@@@@@@@@@@@@@
      @@@@@@@@@@@@@@@@@@@@@@@@@@@@@
          @@@@@@@@@@@@@@@@@@@@@
EOF
        ;;

        "Maui"*)
            set_colors 6 7
            read -rd '' ascii_data <<'EOF'
${c1}             `.-://////:--`
         .:/oooooooooooooooo+:.
      `:+ooooooooooooooooooooooo:`
    `:oooooooooooooooooooooooooooo/`
    ..```-oooooo/-`` `:oooooo+:.` `--
  :.      +oo+-`       /ooo/`       -/
 -o.     `o+-          +o/`         -o:
`oo`     ::`  :o/     `+.  .+o`     /oo.
/o+      .  -+oo-     `   /oo/     `ooo/
+o-        /ooo+`       .+ooo.     :ooo+
++       .+oooo:       -oooo+     `oooo+
:.      .oooooo`      :ooooo-     :oooo:
`      .oooooo:      :ooooo+     `ooo+-`
      .+oooooo`     -oooooo:     `o/-
      +oooooo:     .ooooooo.
     /ooooooo`     /ooooooo/       ..
    `:oooooooo/:::/ooooooooo+:--:/:`
      `:+oooooooooooooooooooooo+:`
         .:+oooooooooooooooo+:.
             `.-://////:-.`
EOF
        ;;

        "Mer"*)
            set_colors 4 7 1
            read -rd '' ascii_data <<'EOF'
${c1}                         dMs
                         .-`
                       `y`-o+`
                        ``NMMy
                      .--`:++.
                    .hNNNNs
                    /MMMMMN
                    `ommmd/ +/
                      ````  +/
                     `:+sssso/-`
  .-::. `-::-`     `smNMNmdmNMNd/      .://-`
.ymNMNNdmNMMNm+`  -dMMh:.....+dMMs   `sNNMMNo
dMN+::NMMy::hMM+  mMMo `ohhy/ `dMM+  yMMy::-
MMm   yMM-  :MMs  NMN` `:::::--sMMh  dMM`
MMm   yMM-  -MMs  mMM+ `ymmdsymMMMs  dMM`
NNd   sNN-  -NNs  -mMNs-.--..:dMMh`  dNN
---   .--`  `--.   .smMMmdddmMNdo`   .--
                     ./ohddds+:`
                     +h- `.:-.
                     ./`.dMMMN+
                        +MMMMMd
                        `+dmmy-
                      ``` .+`
                     .dMNo-y.
                     `hmm/
                         .:`
                         dMs
EOF
        ;;

        "Minix"*)
            set_colors 1 7 3
            read -rd '' ascii_data <<'EOF'
${c2}   -sdhyo+:-`                -/syymm:
   sdyooymmNNy.     ``    .smNmmdysNd
   odyoso+syNNmysoyhhdhsoomNmm+/osdm/
    :hhy+-/syNNmddhddddddmNMNo:sdNd:
     `smNNdNmmNmddddddddddmmmmmmmy`
   `ohhhhdddddmmNNdmddNmNNmdddddmdh-
   odNNNmdyo/:/-/hNddNy-`..-+ydNNNmd:
 `+mNho:`   smmd/ sNNh :dmms`   -+ymmo.
-od/       -m${c1}mm${c2}mo -NN+ +m${c1}mm${c2}m-       yms:
+sms -.`    :so:  .NN+  :os/     .-`mNh:
.-hyh+:////-     -sNNd:`    .--://ohNs-
 `:hNNNNNNNMMd/sNMmhsdMMh/ymmNNNmmNNy/
  -+sNNNNMMNNNsmNMo: :NNmymNNNNMMMms:
    //oydNMMMMydMMNysNMMmsMMMMMNyo/`
       ../-yNMMy--/::/-.sMMmos+.`
           -+oyhNsooo+omy/```
              `::ohdmds-`
EOF
        ;;

        "MIRACLE LINUX"* | "MIRACLE_LINUX"*)
            set_colors 29
            read -rd '' ascii_data <<'EOF'
${c1}            ,A
          .###
     .#' .####   .#.
   r##:  :####   ####.
  +###;  :####  ######C
  :####:  #### ,######".#.
.# :####. :### #####'.#####.
##: `####. ### ###'.########+.
#### `####::## ##'.#######+'
 ####+.`###i## #',####:'
 `+###MI`##### 'l###:'
   `+####+`### ;#E'
      `+###:## #'
         `:### '
           '##
            ';
EOF
        ;;


        "Linspire"* | "Freespire"* | "Lindows"*)
            set_colors 4 2
            read -rd '' ascii_data <<'EOF'
${c2}                                                   __^
${c2}                                                __/    \\
${c2}   MMy        dMy                            __/        \\
${c2}  dMMy        MMy                            ${c1}MM${c2}          \\
${c2}  MMMy            ,,        ${c1}dMMMMn                        ${c2}\\
${c2} dMMy        dMM dMMMMMMy  ${c1}dMM  MM dMMMMMy  dMM MM.nMMM dMMMMMM
${c1}MMM          ${c2}MMy MMy  MMy ${c1}dMM      MMy  MMy MMy MMy    dy   dMy
${c1}MMM         ${c2}dMM dMM   MMy  ${c1}dMMMMy dMM  dMM dMM dMM    dMMMMMMM
${c2} dMMy       MMy MMy  MMy     ${c1}dMMy MM  MMy MMy  MMy    dMM
${c2}dMMy       dMM dMM  dMM ${c1}dMM  MMy dMMMMMy dMM  dMM     MMy   MM
${c2}MMMMMMMMMM MMy MMy  MMy ${c1}dMMMyyy MMy     MMy  MMy      dMMMMMMy
${c2}                                ${c1}dy
EOF
        ;;

        "linuxmint_small"*)
            set_colors 2 7
            read -rd '' ascii_data <<'EOF'
${c1} ___________
|_          \\
  | ${c2}| _____ ${c1}|
  | ${c2}| | | | ${c1}|
  | ${c2}| | | | ${c1}|
  | ${c2}\\__${c2}___/ ${c1}|
  \\_________/
EOF
        ;;

        "Linux Mint Old"* | "LinuxMintOld"* | "mint_old"*)
            set_colors 2 7
            read -rd '' ascii_data <<'EOF'
${c1}MMMMMMMMMMMMMMMMMMMMMMMMMmds+.
MMm----::-://////////////oymNMd+`
MMd      ${c2}/++                ${c1}-sNMd:
MMNso/`  ${c2}dMM    `.::-. .-::.` ${c1}.hMN:
ddddMMh  ${c2}dMM   :hNMNMNhNMNMNh: ${c1}`NMm
    NMm  ${c2}dMM  .NMN/-+MMM+-/NMN` ${c1}dMM
    NMm  ${c2}dMM  -MMm  `MMM   dMM. ${c1}dMM
    NMm  ${c2}dMM  -MMm  `MMM   dMM. ${c1}dMM
    NMm  ${c2}dMM  .mmd  `mmm   yMM. ${c1}dMM
    NMm  ${c2}dMM`  ..`   ...   ydm. ${c1}dMM
    hMM- ${c2}+MMd/-------...-:sdds  ${c1}dMM
    -NMm- ${c2}:hNMNNNmdddddddddy/`  ${c1}dMM
     -dMNs-${c2}``-::::-------.``    ${c1}dMM
      `/dMNmy+/:-------------:/yMMM
         ./ydNMMMMMMMMMMMMMMMMMMMMM
            .MMMMMMMMMMMMMMMMMMM
EOF
        ;;

        "Linux Mint"* | "LinuxMint"* | "mint"*)
            set_colors 2 7
            read -rd '' ascii_data <<'EOF'
${c2}             ...-:::::-...
${c2}          .-MMMMMMMMMMMMMMM-.
      .-MMMM${c1}`..-:::::::-..`${c2}MMMM-.
    .:MMMM${c1}.:MMMMMMMMMMMMMMM:.${c2}MMMM:.
   -MMM${c1}-M---MMMMMMMMMMMMMMMMMMM.${c2}MMM-
 `:MMM${c1}:MM`  :MMMM:....::-...-MMMM:${c2}MMM:`
 :MMM${c1}:MMM`  :MM:`  ``    ``  `:MMM:${c2}MMM:
.MMM${c1}.MMMM`  :MM.  -MM.  .MM-  `MMMM.${c2}MMM.
:MMM${c1}:MMMM`  :MM.  -MM-  .MM:  `MMMM-${c2}MMM:
:MMM${c1}:MMMM`  :MM.  -MM-  .MM:  `MMMM:${c2}MMM:
:MMM${c1}:MMMM`  :MM.  -MM-  .MM:  `MMMM-${c2}MMM:
.MMM${c1}.MMMM`  :MM:--:MM:--:MM:  `MMMM.${c2}MMM.
 :MMM${c1}:MMM-  `-MMMMMMMMMMMM-`  -MMM-${c2}MMM:
  :MMM${c1}:MMM:`                `:MMM:${c2}MMM:
   .MMM${c1}.MMMM:--------------:MMMM.${c2}MMM.
     '-MMMM${c1}.-MMMMMMMMMMMMMMM-.${c2}MMMM-'
       '.-MMMM${c1}``--:::::--``${c2}MMMM-.'
${c2}            '-MMMMMMMMMMMMM-'
${c2}               ``-:::::-``
EOF
        ;;

        "Live Raizo"* | "Live_Raizo"*)
            set_colors 3
            read -rd '' ascii_data <<'EOF'
${c1}             `......`
        -+shmNMMMMMMNmhs/.
     :smMMMMMmmhyyhmmMMMMMmo-
   -hMMMMd+:. `----` .:odMMMMh-
 `hMMMN+. .odNMMMMMMNdo. .yMMMMs`
 hMMMd. -dMMMMmdhhdNMMMNh` .mMMMh
oMMMm` :MMMNs.:sddy:-sMMMN- `NMMM+
mMMMs  dMMMo sMMMMMMd yMMMd  sMMMm
----`  .---` oNMMMMMh `---.  .----
              .sMMy:
               /MM/
              +dMMms.
             hMMMMMMN
            `dMMMMMMm:
      .+ss+sMNysMMoomMd+ss+.
     +MMMMMMN` +MM/  hMMMMMNs
     sMMMMMMm-hNMMMd-hMMMMMMd
      :yddh+`hMMMMMMN :yddy/`
             .hMMMMd:
               `..`
EOF
        ;;

        "mx_small"*)
            set_colors 4 6 7
            read -rd '' ascii_data <<'EOF'
${c3}    \\\\  /
     \\\\/
      \\\\
   /\\/ \\\\
  /  \\  /\\
 /    \\/  \\
/__________\\
EOF
        ;;

        "MX"*)
            set_colors 4 6 7
            read -rd '' ascii_data <<'EOF'
${c3}MMMMMMMMMMMMMMMMMMMMMMMMMMMMMMNMMMMMMMMM
MMMMMMMMMMNs..yMMMMMMMMMMMMMm: +NMMMMMMM
MMMMMMMMMN+    :mMMMMMMMMMNo` -dMMMMMMMM
MMMMMMMMMMMs.   `oNMMMMMMh- `sNMMMMMMMMM
MMMMMMMMMMMMN/    -hMMMN+  :dMMMMMMMMMMM
MMMMMMMMMMMMMMh-    +ms. .sMMMMMMMMMMMMM
MMMMMMMMMMMMMMMN+`   `  +NMMMMMMMMMMMMMM
MMMMMMMMMMMMMMNMMd:    .dMMMMMMMMMMMMMMM
MMMMMMMMMMMMm/-hMd-     `sNMMMMMMMMMMMMM
MMMMMMMMMMNo`   -` :h/    -dMMMMMMMMMMMM
MMMMMMMMMd:       /NMMh-   `+NMMMMMMMMMM
MMMMMMMNo`         :mMMN+`   `-hMMMMMMMM
MMMMMMh.            `oNMMd:    `/mMMMMMM
MMMMm/                -hMd-      `sNMMMM
MMNs`                   -          :dMMM
Mm:                                 `oMM
MMMMMMMMMMMMMMMMMMMMMMMMMMMMMMMMMMMMMMMM
EOF
        ;;

        "Namib"*)
            set_colors 1
            read -rd '' ascii_data <<'EOF'
${c1}          .:+shysyhhhhysyhs+:.
       -/yyys              syyy/-
     -shy                      yhs-
   -yhs                          shy-
  +hy                              yh+
 +ds                                sd+
/ys                  so              sy/
sh                 smMMNdyo           hs
yo               ymMMMMNNMMNho        oy
N             ydMMMNNMMMMMMMMMmy       N
N         shmMMMMNNMMMMMMMMMMMMMNy     N
yo  ooshmNMMMNNNNMMMMMMMMMMMMMMMMMms  oy
sd yyyyyyyyyyyyyyyyyyyyyyyyyyyyyyyyyy ds
/ys                                  sy/
 +ds                                sd+
  +hy                              yh+
   -yhs                          shy-
     -shy                      yhs-
       -/yyys              syyy/-
          .:+shysyhyhhysyhs+:.
EOF
        ;;

        "NekOS"*)
            set_colors 3 7 1
            read -rd '' ascii_data <<'EOF'
${c1}
                        @@@@@
                     @@@@@@@@@.
                  @@@@@@@@    @@@
               @@@@@@@@@@@     @@.
              @@@@@@@@@@@@@      .
             @@@@@@@@@@@@@@@@@   ,
           @@@@@@@@@@@@@@@@@@@
          @@@@@${c2}///${c1}@@@@@@@${c2}///${c1}@@@
          @@@@${c2}/***${c1}@@@@@@@${c2}**//${c1}@@@@
       @@@@@@@@@@@@@@@@@@@@@@@@@@@@
          @@@@@@@@@@@@@@@@@@@@@@@
         @@@/   /@@@@@@@@@/   /@@@
      @@@@@@     @@@${c3}██${c1}@@@@     @@@@@@
      @@@@@@/   /@${c2}██${c3}██${c2}██${c1}@@/   /@@@@@@
       @@@@@@@@@@@@@@@@@@@@@@@@@@@@
                 ##########%%%%
                 ##########%%  %%
         @     @@@#######@@%%%
      @@@      @@@@####@@@@   %
   @@@        @@@@@@@#@@@@@@@
   @@@        @@@@@@@@@@@@@@@
   @@@@      @@@@@@@@@@@@@@@@@
      @@@@@@@@@@@@@@@@@@@@@@@@

EOF
        ;;

        "Neptune"*)
            set_colors 7
            read -rd '' ascii_data <<'EOF'
${c1}            ./+sydddddddys/-.
        .+ymNNdyooo/:+oooymNNmy/`
     `/hNNh/.`             `-+dNNy:`
    /mMd/.          .++.:oy/   .+mMd-
  `sMN/             oMMmdy+.     `oNNo
 `hMd.           `/ymy/.           :NMo
 oMN-          `/dMd:               /MM-
`mMy          -dMN+`                 mMs
.MMo         -NMM/                   yMs
 dMh         mMMMo:`                `NMo
 /MM/        /ymMMMm-               sMN.
  +Mm:         .hMMd`              oMN/
   +mNs.      `yNd/`             -dMm-
    .yMNs:    `/.`            `/yNNo`
      .odNNy+-`           .:ohNNd/.
         -+ymNNmdyyyyyyydmNNmy+.
             `-//sssssss//.
EOF
        ;;

        "netbsd_small"*)
            set_colors 5 7
            read -rd '' ascii_data <<'EOF'
${c2}\\\\${c1}\`-______,----__
${c2} \\\\        ${c1}__,---\`_
${c2}  \\\\       ${c1}\`.____
${c2}   \\\\${c1}-______,----\`-
${c2}    \\\\
     \\\\
      \\\\
EOF
        ;;

        "NetBSD"*)
            set_colors 5 7
            read -rd '' ascii_data <<'EOF'
${c1}                     `-/oshdmNMNdhyo+:-`
${c2}y${c1}/s+:-``    `.-:+oydNMMMMNhs/-``
${c2}-m+${c1}NMMMMMMMMMMMMMMMMMMMNdhmNMMMmdhs+/-`
 ${c2}-m+${c1}NMMMMMMMMMMMMMMMMMMMMmy+:`
  ${c2}-N/${c1}dMMMMMMMMMMMMMMMds:`
   ${c2}-N/${c1}hMMMMMMMMMmho:`
    ${c2}-N/${c1}-:/++/:.`
${c2}     :M+
      :Mo
       :Ms
        :Ms
         :Ms
          :Ms
           :Ms
            :Ms
             :Ms
              :Ms
EOF
        ;;

        "Netrunner"*)
            set_colors 4 7 1
            read -rd '' ascii_data <<'EOF'
${c1}           .:oydmMMMMMMmdyo:`
        -smMMMMMMMMMMMMMMMMMMds-
      +mMMMMMMMMMMMMMMMMMMMMMMMMd+
    /mMMMMMMMMMMMMMMMMMMMMMMMMMMMMm/
  `hMMMMMMMMMMMMMMMMMMMMMMMMMMMMMMMMy`
 .mMMMMMMMMMMMMMMMMMMMMMMMMMMMMMMMMMMd`
 dMMMMMMMMMMMMMMMMMMMMMMNdhmMMMMMMMMMMh
+MMMMMMMMMMMMMNmhyo+/-.   -MMMMMMMMMMMM/
mMMMMMMMMd+:.`           `mMMMMMMMMMMMMd
MMMMMMMMMMMdy/.          yMMMMMMMMMMMMMM
MMMMMMMMMMMMMMMNh+`     +MMMMMMMMMMMMMMM
mMMMMMMMMMMMMMMMMMs    -NMMMMMMMMMMMMMMd
+MMMMMMMMMMMMMMMMMN.  `mMMMMMMMMMMMMMMM/
 dMMMMMMMMMMMMMMMMMy  hMMMMMMMMMMMMMMMh
 `dMMMMMMMMMMMMMMMMM-+MMMMMMMMMMMMMMMd`
  `hMMMMMMMMMMMMMMMMmMMMMMMMMMMMMMMMy
    /mMMMMMMMMMMMMMMMMMMMMMMMMMMMMm:
      +dMMMMMMMMMMMMMMMMMMMMMMMMd/
        -odMMMMMMMMMMMMMMMMMMdo-
           `:+ydmNMMMMNmhy+-`
EOF
        ;;

        "Nitrux"*)
            set_colors 4
            read -rd '' ascii_data <<'EOF'
${c1}`:/.
`/yo
`/yo
`/yo      .+:.
`/yo      .sys+:.`
`/yo       `-/sys+:.`
`/yo           ./sss+:.`
`/yo              .:oss+:-`
`/yo                 ./o///:-`
`/yo              `.-:///////:`
`/yo           `.://///++//-``
`/yo       `.-:////++++/-`
`/yo    `-://///++o+/-`
`/yo `-/+o+++ooo+/-`
`/s+:+oooossso/.`
`//+sssssso:.
`+syyyy+:`
:+s+-
EOF
        ;;

        "nixos_small")
            set_colors 4 6
            read -rd '' ascii_data <<'EOF'
  ${c1}  \\\\  \\\\ //
 ==\\\\__\\\\/ //
   //   \\\\//
==//     //==
 //\\\\___//
// /\\\\  \\\\==
  // \\\\  \\\\
EOF
        ;;

        "nixos_old"*)
            set_colors 4 6
            read -rd '' ascii_data <<'EOF'
${c1}              ____       ${c2}_______        ____
${c1}             /####\      ${c2}\######\      /####\
${c1}             ######\      ${c2}\######\    /#####/
${c1}             \######\      ${c2}\######\  /#####/
${c1}              \######\      ${c2}\######\/#####/    ${c1}/\
${c1}               \######\      ${c2}\###########/    ${c1}/##\
${c1}        ________\######\______${c2}\#########/    ${c1}/####\
${c1}       /#######################${c2}\#######/    ${c1}/######
${c1}      /#########################${c2}\######\   ${c1}/######/
${c1}     /###########################${c2}\######\ ${c1}/######/
${c1}     ¯¯¯¯¯¯¯¯¯¯¯¯${c2}/######/${c1}¯¯¯¯¯¯¯¯¯${c2}\######${c1}/######/
${c2}                /######/           ${c2}\####${c1}/######/________
${c2}  _____________/######/             ${c2}\##${c1}/################\
${c2} /###################/               ${c2}\${c1}/##################\
${c2} \##################/${c1}\               /###################/
${c2}  \################/${c1}##\             /######/¯¯¯¯¯¯¯¯¯¯¯¯¯
${c2}   ¯¯¯¯¯¯¯¯/######/${c1}####\           /######/
${c2}          /######/${c1}######\${c2}_________${c1}/######/${c2}____________
${c2}         /######/ ${c1}\######\${c2}###########################/
${c2}        /######/   ${c1}\######\${c2}#########################/
${c2}        ######/    ${c1}/#######\${c2}#######################/
${c2}        \####/    ${c1}/#########\${c2}¯¯¯¯¯¯\######\¯¯¯¯¯¯¯¯
${c2}         \##/    ${c1}/###########\${c2}      \######\
${c2}          \/    ${c1}/#####/\######\${c2}      \######\
${c1}               ${c1}/#####/  \######\${c2}      \######\
${c1}              ${c1}/#####/    \######\${c2}      \######
${c1}              ${c1}\####/      \######\${c2}      \####/
${c1}               ${c1}¯¯¯¯        ¯¯¯¯¯¯¯${c2}       ¯¯¯¯
EOF
        ;;

        "NixOS"*)
            set_colors 4 6
            read -rd '' ascii_data <<'EOF'
${c1}          ▗▄▄▄       ${c2}▗▄▄▄▄    ▄▄▄▖
${c1}          ▜███▙       ${c2}▜███▙  ▟███▛
${c1}           ▜███▙       ${c2}▜███▙▟███▛
${c1}            ▜███▙       ${c2}▜██████▛
${c1}     ▟█████████████████▙ ${c2}▜████▛     ${c1}▟▙
${c1}    ▟███████████████████▙ ${c2}▜███▙    ${c1}▟██▙
${c2}           ▄▄▄▄▖           ▜███▙  ${c1}▟███▛
${c2}          ▟███▛             ▜██▛ ${c1}▟███▛
${c2}         ▟███▛               ▜▛ ${c1}▟███▛
${c2}▟███████████▛                  ${c1}▟██████████▙
${c2}▜██████████▛                  ${c1}▟███████████▛
${c2}      ▟███▛ ${c1}▟▙               ▟███▛
${c2}     ▟███▛ ${c1}▟██▙             ▟███▛
${c2}    ▟███▛  ${c1}▜███▙           ▝▀▀▀▀
${c2}    ▜██▛    ${c1}▜███▙ ${c2}▜██████████████████▛
${c2}     ▜▛     ${c1}▟████▙ ${c2}▜████████████████▛
${c1}           ▟██████▙       ${c2}▜███▙
${c1}          ▟███▛▜███▙       ${c2}▜███▙
${c1}         ▟███▛  ▜███▙       ${c2}▜███▙
${c1}         ▝▀▀▀    ▀▀▀▀▘       ${c2}▀▀▀▘
EOF
        ;;

        "NomadBSD"*)
            set_colors 4
            read -rd '' ascii_data <<'EOF'
${c1}         _======__
     (===============\\
   (===================\\
   _              _---__
  (=               ====-
 (=                ======
 (==                ======
 (==                ======
 (==\\ \\=-_      _=/ /====/
  (==\\ \\========/ /====/  /====-_
   (==\\ \\=====/ /==/   /===--
/================/  /===-
\\===========/
EOF
        ;;

        "GhostBSD"*)
            set_colors 4
            read -rd '' ascii_data <<'EOF'
${c1}           ,gggggg.
        ,agg9*   .g)
      .agg* ._.,gg*
    ,gga*  (ggg*'
   ,ga*       ,ga*
  ,ga'     .ag*
 ,ga'   .agga'
 9g' .agg'g*,a
 'gggg*',gga'
      .gg*'
    .gga*
  .gga*
 (ga*
EOF
        ;;

        "Nurunner"*)
            set_colors 4
            read -rd '' ascii_data <<'EOF'
${c1}                  ,xc
                ;00cxXl
              ;K0,   .xNo.
            :KO'       .lXx.
          cXk.    ;xl     cXk.
        cXk.    ;k:.,xo.    cXk.
     .lXx.    :x::0MNl,dd.    :KO,
   .xNx.    cx;:KMMMMMNo'dx.    ;KK;
 .dNl.    cd,cXMMMMMMMMMWd,ox'    'OK:
;WK.    'K,.KMMMMMMMMMMMMMWc.Kx     lMO
 'OK:    'dl'xWMMMMMMMMMM0::x:    'OK:
   .kNo    .xo'xWMMMMMM0;:O:    ;KK;
     .dXd.   .do,oNMMO;ck:    ;00,
        oNd.   .dx,;'cO;    ;K0,
          oNx.    okk;    ;K0,
            lXx.        :KO'
              cKk'    cXk.
                ;00:lXx.
                  ,kd.
EOF
        ;;

        "NuTyX"*)
            set_colors 4 1
            read -rd '' ascii_data <<'EOF'
${c1}                                      .
                                    .
                                 ...
                               ...
            ....     .........--.
       ..-++-----....--++++++---.
    .-++++++-.   .-++++++++++++-----..
  .--...  .++..-+++--.....-++++++++++--..
 .     .-+-. .**-            ....  ..-+----..
     .+++.  .*+.         +            -++-----.
   .+++++-  ++.         .*+.     .....-+++-----.
  -+++-++. .+.          .-+***++***++--++++.  .
 -+-. --   -.          -*- ......        ..--.
.-. .+-    .          -+.
.  .+-                +.
   --                 --
  -+----.              .-
  -++-.+.                .
 .++. --
  +.  ----.
  .  .+. ..
      -  .
      .
EOF
        ;;

        "OBRevenge"*)
            set_colors 1 7 3
            read -rd '' ascii_data <<'EOF'
${c1}   __   __
     _@@@@   @@@g_
   _@@@@@@   @@@@@@
  _@@@@@@M   W@@@@@@_
 j@@@@P        ^W@@@@
 @@@@L____  _____Q@@@@
Q@@@@@@@@@@j@@@@@@@@@@
@@@@@    T@j@    T@@@@@
@@@@@ ___Q@J@    _@@@@@
@@@@@fMMM@@j@jggg@@@@@@
@@@@@    j@j@^MW@P @@@@
Q@@@@@ggg@@f@   @@@@@@L
^@@@@WWMMP  ^    Q@@@@
 @@@@@_         _@@@@l
  W@@@@@g_____g@@@@@P
   @@@@@@@@@@@@@@@@l
    ^W@@@@@@@@@@@P
       ^TMMMMTll
EOF
        ;;

        "OmniOS"*)
            set_colors 15 3 8
            read -rd '' ascii_data <<'EOF'
${c1}
    ____   __  __  _   _  _
   / __ \ |  \/  || \ | || |
  | |  | ||      ||  \| || |
  | |__| || |\/| || , `${c2}_${c1}||${c2}_${c1}|  ${c2}____${c1}
   \____/ |_|  |_||_|\${c2}/ __ \ / ___|
                     | |  | ||(__
         ${c3}community${c2}   | |__| | ___)|
              ${c3}edition${c2} \____/ |____/

EOF
        ;;

        "openbsd_small")
            set_colors 3 7 6 1 8
            read -rd '' ascii_data <<'EOF'
${c1}      _____
    \\-     -/
 \\_/         \\
 |        ${c2}O O${c1} |
 |_  <   )  3 )
 / \\         /
    /-_____-\\
EOF
        ;;

        "OpenBSD"*)
            set_colors 3 7 6 1 8
            read -rd '' ascii_data <<'EOF'
${c3}                                     _
                                    (_)
${c1}              |    .
${c1}          .   |L  /|   .         ${c3} _
${c1}      _ . |\ _| \--+._/| .       ${c3}(_)
${c1}     / ||\| Y J  )   / |/| ./
    J  |)'( |        ` F`.'/       ${c3} _
${c1}  -<|  F         __     .-<        ${c3}(_)
${c1}    | /       .-'${c3}. ${c1}`.  /${c3}-. ${c1}L___
    J \\      <    ${c3}\ ${c1} | | ${c5}O${c3}\\${c1}|.-' ${c3} _
${c1}  _J \\  .-    \\${c3}/ ${c5}O ${c3}| ${c1}| \\  |${c1}F    ${c3}(_)
${c1} '-F  -<_.     \\   .-'  `-' L__
__J  _   _.     >-'  ${c1})${c4}._.   ${c1}|-'
${c1} `-|.'   /_.          ${c4}\_|  ${c1} F
  /.-   .                _.<
 /'    /.'             .'  `\\
  /L  /'   |/      _.-'-\\
 /'J       ___.---'\|
   |\  .--' V  | `. `
   |/`. `-.     `._)
      / .-.\\
      \\ (  `\\
       `.\\
EOF
        ;;

        "openEuler"*)
            set_colors 4 7 1
            read -rd '' ascii_data <<'EOF'
${c1}                 `.cc.`
             ``.cccccccc..`
          `.cccccccccccccccc.`
      ``.cccccccccccccccccccccc.``
   `..cccccccccccccccccccccccccccc..`
`.ccccccccccccccc${c2}/++/${c1}ccccccccccccccccc.`
.ccccccccccccccc${c2}mNMMNdo+oso+${c1}ccccccccccc.
.cccccccccc${c2}/++odms+//+mMMMMm/:+syso/${c1}cccc
.ccccccccc${c2}yNNMMMs:::/::+o+/:${c1}c${c2}dMMMMMm${c1}cccc
.ccccccc${c2}:+NmdyyhNNmNNNd:${c1}ccccc${c1}${c2}:oyyyo:${c1}cccc
.ccc${c2}:ohdmMs:${c1}cccc${c2}+mNMNmy${c1}ccccccccccccccccc
.cc${c2}/NMMMMMo////:${c1}c${c2}:///:${c1}cccccccccccccccccc
.cc${c2}:syysyNMNNNMNy${c1}ccccccccccccccccccccccc
.cccccccc${c2}+MMMMMNy${c1}c${c2}:/+++/${c1}cccccccccccccccc
.ccccccccc${c2}ohhhs/${c1}c${c2}omMMMMNh${c1}ccccccccccccccc
.ccccccccccccccc${c2}:MMMMMMMM/${c1}cccccccccccccc
.cccccccccccccccc${c2}sNNNNNd+${c1}cccccccccccccc.
`..cccccccccccccccc${c2}/+/:${c1}cccccccccccccc..`
   ``.cccccccccccccccccccccccccccc.``
       `.cccccccccccccccccccccc.`
          ``.cccccccccccccc.``
              `.cccccccc.`
                 `....`
EOF
        ;;

        "OpenIndiana"*)
            set_colors 4 7 1
            read -rd '' ascii_data <<'EOF'
${c2}                         .sy/
                         .yh+

           ${c1}-+syyyo+-     ${c2} /+.
         ${c1}+ddo/---/sdh/   ${c2} ym-
       ${c1}`hm+        `sms${c2}   ym-```````.-.
       ${c1}sm+           sm/ ${c2} ym-         +s
       ${c1}hm.           /mo ${c2} ym-         /h
       ${c1}omo           ym: ${c2} ym-       `os`
        ${c1}smo`       .ym+ ${c2}  ym-     .os-
     ``  ${c1}:ymy+///oyms- ${c2}   ym-  .+s+.
   ..`     ${c1}`:+oo+/-`  ${c2}    -//oyo-
 -:`                   .:oys/.
+-               `./oyys/.
h+`      `.-:+oyyyo/-`
`/ossssysso+/-.`
EOF
        ;;

        "openmamba"*)
            set_colors 7 2
            read -rd '' ascii_data <<'EOF'
${c1}                 `````
           .-/+ooooooooo+/:-`
        ./ooooooooooooooooooo+:.
      -+oooooooooooooooooooooooo+-
    .+ooooooooo+/:---::/+ooooooooo+.
   :oooooooo/-`          `-/oo${c2}s´${c1}oooo.${c2}s´${c1}
  :ooooooo/`                `${c2}sNds${c1}ooo${c2}sNds${c1}
 -ooooooo-                   ${c2}:dmy${c1}ooo${c2}:dmy${c1}
 +oooooo:                      :oooooo-
.ooooooo                        .://:`
:oooooo+                        ./+o+:`
-ooooooo`                      `oooooo+
`ooooooo:                      /oooooo+
 -ooooooo:                    :ooooooo.
  :ooooooo+.                .+ooooooo:
   :oooooooo+-`          `-+oooooooo:
    .+ooooooooo+/::::://oooooooooo+.
      -+oooooooooooooooooooooooo+-
        .:ooooooooooooooooooo+:.
           `-:/ooooooooo+/:.`
                 ``````
EOF
        ;;

        "OpenMandriva"*)
            set_colors 4
            read -rd '' ascii_data <<'EOF'
${c1}                  ``````
            `-:/+++++++//:-.`
         .:+++oooo+/:.``   ``
      `:+ooooooo+:.  `-:/++++++/:.`
     -+oooooooo:` `-++o+/::::://+o+/-
   `/ooooooooo-  -+oo/.`        `-/oo+.
  `+ooooooooo.  :os/`              .+so:
  +sssssssss/  :ss/                 `+ss-
 :ssssssssss`  sss`                  .sso
 ossssssssss  `yyo                    sys
`sssssssssss` `yys                   `yys
`sssssssssss:  +yy/                  +yy:
 oyyyyyyyyyys. `oyy/`              `+yy+
 :yyyyyyyyyyyo. `+yhs:.         `./shy/
  oyyyyyyyyyyys:` .oyhys+:----/+syhy+. `
  `syyyyyyyyyyyyo-` .:osyhhhhhyys+:``.:`
   `oyyyyyyyyyyyyys+-`` `.----.```./oo.
     /yhhhhhhhhhhhhhhyso+//://+osyhy/`
      `/yhhhhhhhhhhhhhhhhhhhhhhhhy/`
        `:oyhhhhhhhhhhhhhhhhhhyo:`
            .:+syhhhhhhhhys+:-`
                 ``....``
EOF
        ;;

        "OpenStage"*)
            set_colors 2
            read -rd '' ascii_data <<'EOF'
${c1}                 /(/
              .(((((((,
             /(((((((((/
           .(((((/,/(((((,
          *(((((*   ,(((((/
          (((((*      .*/((
         *((((/  (//(/*
         /((((*  ((((((((((,
      .  /((((*  (((((((((((((.
     ((. *((((/        ,((((((((
   ,(((/  (((((/     **   ,((((((*
  /(((((. .(((((/   //(((*  *(((((/
 .(((((,    ((/   .(((((/.   .(((((,
 /((((*        ,(((((((/      ,(((((
 /(((((((((((((((((((/.  /(((((((((/
 /(((((((((((((((((,   /(((((((((((/
     */(((((//*.      */((/(/(/*
EOF
        ;;

        "OpenWrt"*)
            set_colors 4 7 1
            read -rd '' ascii_data <<'EOF'
${c1} _______
|       |.-----.-----.-----.
|   -   ||  _  |  -__|     |
|_______||   __|_____|__|__|
         |__|
 ________        __
|  |  |  |.----.|  |_
|  |  |  ||   _||   _|
|________||__|  |____|
EOF
        ;;

        "Open Source Media Center"* | "osmc")
            set_colors 4 7 1
            read -rd '' ascii_data <<'EOF'
${c1}            -+shdmNNNNmdhs+-
        .+hMNho/:..``..:/ohNMh+.
      :hMdo.                .odMh:
    -dMy-                      -yMd-
   sMd-                          -dMs
  hMy       +.            .+       yMh
 yMy        dMs.        .sMd        yMy
:Mm         dMNMs`    `sMNMd        `mM:
yM+         dM//mNs``sNm//Md         +My
mM-         dM:  +NNNN+  :Md         -Mm
mM-         dM: `oNN+    :Md         -Mm
yM+         dM/+NNo`     :Md         +My
:Mm`        dMMNs`       :Md        `mM:
 yMy        dMs`         -ms        yMy
  hMy       +.                     yMh
   sMd-                          -dMs
    -dMy-                      -yMd-
      :hMdo.                .odMh:
        .+hMNho/:..``..:/ohNMh+.
            -+shdmNNNNmdhs+-
EOF
        ;;

        "OPNsense"*)
            set_colors 7 202
            read -rd '' ascii_data <<'EOF'
${c1}    .'''''''''''''''''''''''''''''''''''
  oocc:::::::::::::::::::::::::::::::cox
 ;00;                                o0O
 .,:'  .;;;;;;;;;;;;;;;;;;;;;;;;;;   ;:,
  .',;;cxOOOOOOOOOOOOOOOOOOOOOOOkd:;;,..
     .,cll:'                 ':llc,.
    ,;;:okxdxd:           :dxdxko:;;,
   .xxxx0XNNK0O.         .O0KNNX0xxxx.
       ,${c2}cc:${c1},.               .,${c2}:cc${c1},
 ........;${c2}ccc:${c1};.         .;${c2}:ccc${c1};........
 ${c2}ccccccccccccccc         ccccccccccccccc${c1}
 ........;${c2}ccc:${c1};.         .;${c2}:ccc${c1};........
       ,${c2}cc:${c1},.               .,${c2}:cc${c1},
   .xxxx0XNNK0O.         .O0KNNX0xxxx.
    ,;;:okxdxd:           :dxdxko:;;,
     .,cll:'                 ':llc,.
  .,,;,ckOOOOOOOOOOOOOOOOOOOOOOOOx;,;,'.
 .:l'  ...........................   ;:;
 lOk'                                cdd
 ;lccccccccccccccccccccccccccccccccccc:.
EOF
        ;;

        "Oracle"*)
            set_colors 1 7 3
            read -rd '' ascii_data <<'EOF'
${c1}
      `-/+++++++++++++++++/-.`
   `/syyyyyyyyyyyyyyyyyyyyyyys/.
  :yyyyo/-...............-/oyyyy/
 /yyys-                     .oyyy+
.yyyy`                       `syyy-
:yyyo                         /yyy/
.yyyy`                       `syyy-
 /yyys.                     .oyyyo
  /yyyyo:-...............-:oyyyy/`
   `/syyyyyyyyyyyyyyyyyyyyyyys+.
     `.:/+ooooooooooooooo+/:.`
EOF
        ;;

        "orchid_small"*)
            set_colors 255 127
            read -rd '' ascii_data <<'EOF'
${c2}                       :##:
                     -#${c1}@@@@${c2}#-
                    #${c1}@@${c2}=..=${c1}@@${c2}#
                    +${c1}@@${c2}-  -${c1}@@${c2}+
               -#${c1}@@${c2}*..*${c1}@${c2}..${c1}@${c2}*..*${c1}@@${c2}#-
             :#${c1}@@${c2}*+%${c1}@${c2}= .  . =${c1}@${c2}%+*${c1}@@${c2}#:
           +${c1}@@@${c2}:    :-.    .-:   :${c1}@@@${c2}+
             :#${c1}@@${c2}*+%${c1}@${c2}= .  . =${c1}@${c2}%+*${c1}@@${c2}#:
               -#${c1}@@${c2}*..*${c1}@${c2}..${c1}@${c2}*..*${c1}@@${c2}#-
                    +${c1}@@${c2}-  -${c1}@@${c2}+
                    #${c1}@@${c2}=..=${c1}@@${c2}#
                     -#${c1}@@@@${c2}#-
                       :##:
EOF
        ;;

        "orchid"*)
            set_colors 255 127 127
            read -rd '' ascii_data <<'EOF'
${c2}                  .==.
                .-${c3}#${c1}@@${c3}#${c2}-.
              .-${c3}##${c1}@@@@${c3}##${c2}-.
            .-${c3}##${c1}@@@@@@@@${c3}##${c2}-.
           :*${c1}@@@@@${c3}####${c1}@@@@@${c2}*:
         ..:*${c1}@@@@${c2}==--==${c1}@@@@${c2}*:..
      .-*${c1}%%${c3}#${c2}==${c3}#${c1}@@${c3}#${c2}====${c3}#${c1}@@${c3}#${c2}==${c3}#${c1}%%${c2}*-.
    .-${c3}#${c1}@@@@@${c3}##${c2}==${c3}#${c1}@@${c2}++${c1}@@${c3}##${c2}==${c3}#${c1}@@@@@${c3}#${c2}-.
  .-${c3}#${c1}@@@@@${c2}#${c1}@@@${c3}#${c2}++#====${c3}#${c2}++#${c1}@@@${c2}#${c1}@@@@@${c3}#${c2}-.
.-${c3}#${c1}@@@@@${c3}#${c2}-==**${c3}###${c2}+:--:+${c3}###${c2}**==-${c3}#${c1}@@@@@${c3}#${c2}-.
.-${c3}#${c1}@@@@@${c3}#${c2}-==**${c3}###${c2}+:--:+${c3}###${c2}**==-${c3}#${c1}@@@@@${c3}#${c2}-.
  .-${c3}#${c1}@@@@@${c2}#${c1}@@@${c3}#${c2}++#====${c3}#${c2}++#${c1}@@@${c2}#${c1}@@@@@${c3}#${c2}-.
    .-${c3}#${c1}@@@@@${c3}##${c2}==${c3}#${c1}@@${c2}++${c1}@@${c3}##${c2}==${c3}#${c1}@@@@@${c3}#${c2}-.
      .-*${c1}%%${c3}#${c2}==${c3}#${c1}@@${c3}#${c2}====${c3}#${c1}@@${c3}#${c2}==${c3}#${c1}%%${c2}*-.
         ..:*${c1}@@@@${c2}==--==${c1}@@@@${c2}*:..
           :*${c1}@@@@@${c3}####${c1}@@@@@${c2}*:
            .-${c3}##${c1}@@@@@@@@${c3}##${c2}-.
              .-${c3}##${c1}@@@@${c3}##${c2}-.
                .-${c3}#${c1}@@${c3}#${c2}-.
                  .==.
EOF
        ;;

        "OS Elbrus"*)
            set_colors 4 7 3
            read -rd '' ascii_data <<'EOF'
${c1}   ▄▄▄▄▄▄▄▄▄▄▄▄▄▄▄▄▄▄▄▄▄▄▄▄▄▄▄
   ██▀▀▀▀▀▀▀▀▀▀▀▀▀▀▀▀▀▀▀▀▀▀▀██
   ██                       ██
   ██   ███████   ███████   ██
   ██   ██   ██   ██   ██   ██
   ██   ██   ██   ██   ██   ██
   ██   ██   ██   ██   ██   ██
   ██   ██   ██   ██   ██   ██
   ██   ██   ███████   ███████
   ██   ██                  ██
   ██   ██▄▄▄▄▄▄▄▄▄▄▄▄▄▄▄▄▄▄██
   ██   ▀▀▀▀▀▀▀▀▀▀▀▀▀▀▀▀▀▀▀▀██
   ██                       ██
   ███████████████████████████
EOF
        ;;

        "PacBSD"*)
            set_colors 1 7 3
            read -rd '' ascii_data <<'EOF'
${c1}      :+sMs.
  `:ddNMd-                         -o--`
 -sMMMMh:                          `+N+``
 yMMMMMs`     .....-/-...           `mNh/
 yMMMMMmh+-`:sdmmmmmmMmmmmddy+-``./ddNMMm
 yNMMNMMMMNdyyNNMMMMMMMMMMMMMMMhyshNmMMMm
 :yMMMMMMMMMNdooNMMMMMMMMMMMMMMMMNmy:mMMd
  +MMMMMMMMMmy:sNMMMMMMMMMMMMMMMMMMMmshs-
  :hNMMMMMMN+-+MMMMMMMMMMMMMMMMMMMMMMMs.
 .omysmNNhy/+yNMMMMMMMMMMNMMMMMMMMMNdNNy-
 /hMM:::::/hNMMMMMMMMMMMm/-yNMMMMMMN.mMNh`
.hMMMMdhdMMMMMMMMMMMMMMmo  `sMMMMMMN mMMm-
:dMMMMMMMMMMMMMMMMMMMMMdo+  oMMMMMMN`smMNo`
/dMMMMMMMMMMMMMMMMMMMMMNd/` :yMMMMMN:-hMMM.
:dMMMMMMMMMMMMMMMMMMMMMNh`  oMMMMMMNo/dMNN`
:hMMMMMMMMMMMMMMMMMMMMMMNs--sMMMMMMMNNmy++`
 sNMMMMMMMMMMMMMMMMMMMMMMMmmNMMMMMMNho::o.
 :yMMMMMMMMMMMMMNho+sydNNNNNNNmysso/` -//
  /dMMMMMMMMMMMMMs-  ````````..``
   .oMMMMMMMMMMMMNs`               ./y:`
     +dNMMNMMMMMMMmy`          ``./ys.
      `/hMMMMMMMMMMMNo-``    `.+yy+-`
        `-/hmNMNMMMMMMmmddddhhy/-`
            `-+oooyMMMdsoo+/:.
EOF
        ;;

        "parabola_small"*)
            set_colors 5 7
            read -rd '' ascii_data <<'EOF'
${c1}  __ __ __  _
.`_//_//_/ / `.
          /  .`
         / .`
        /.`
       /`
EOF
        ;;

        "Parabola"*)
            set_colors 5 7
            read -rd '' ascii_data <<'EOF'
${c1}                          `.-.    `.
                   `.`  `:++.   `-+o+.
             `` `:+/. `:+/.   `-+oooo+
        ``-::-.:+/. `:+/.   `-+oooooo+
    `.-:///-  ..`   .-.   `-+oooooooo-
 `..-..`                 `+ooooooooo:
``                        :oooooooo/
                          `ooooooo:
                          `oooooo:
                          -oooo+.
                          +ooo/`
                         -ooo-
                        `+o/.
                        /+-
                       //`
                      -.
EOF
        ;;

        "Pardus"*)
            set_colors 3 7 6 1 8
            read -rd '' ascii_data <<'EOF'
${c1} .smNdy+-    `.:/osyyso+:.`    -+ydmNs.
/Md- -/ymMdmNNdhso/::/oshdNNmdMmy/. :dM/
mN.     oMdyy- -y          `-dMo     .Nm
.mN+`  sMy hN+ -:             yMs  `+Nm.
 `yMMddMs.dy `+`               sMddMMy`
   +MMMo  .`  .                 oMMM+
   `NM/    `````.`    `.`````    +MN`
   yM+   `.-:yhomy    ymohy:-.`   +My
   yM:          yo    oy          :My
   +Ms         .N`    `N.      +h sM+
   `MN      -   -::::::-   : :o:+`NM`
    yM/    sh   -dMMMMd-   ho  +y+My
    .dNhsohMh-//: /mm/ ://-yMyoshNd`
      `-ommNMm+:/. oo ./:+mMNmmo:`
     `/o+.-somNh- :yy: -hNmos-.+o/`
    ./` .s/`s+sMdd+``+ddMs+s`/s. `/.
        : -y.  -hNmddmNy.  .y- :
         -+       `..`       +-
EOF
        ;;

        "Parrot"*)
            set_colors 6 7
            read -rd '' ascii_data <<'EOF'
${c1}  `:oho/-`
`mMMMMMMMMMMMNmmdhy-
 dMMMMMMMMMMMMMMMMMMs`
 +MMsohNMMMMMMMMMMMMMm/
 .My   .+dMMMMMMMMMMMMMh.
  +       :NMMMMMMMMMMMMNo
           `yMMMMMMMMMMMMMm:
             /NMMMMMMMMMMMMMy`
              .hMMMMMMMMMMMMMN+
                  ``-NMMMMMMMMMd-
                     /MMMMMMMMMMMs`
                      mMMMMMMMsyNMN/
                      +MMMMMMMo  :sNh.
                      `NMMMMMMm     -o/
                       oMMMMMMM.
                       `NMMMMMM+
                        +MMd/NMh
                         mMm -mN`
                         /MM  `h:
                          dM`   .
                          :M-
                           d:
                           -+
                            -
EOF
        ;;

        "Parsix"*)
            set_colors 3 1 7 8
            read -rd '' ascii_data <<'EOF'
                 ${c2}-/+/:.
               ${c2}.syssssys.
       ${c1}.--.    ${c2}ssssssssso${c1}   ..--.
     :++++++:  ${c2}+ssssssss+${c1} ./++/+++:
    /+++++++++.${c2}.yssooooy`${c1}-+///////o-
    /++++++++++.${c2}+soooos:${c1}:+////////+-
     :+++++////o-${c2}oooooo-${c1}+/////////-
      `-/++//++-${c4}.-----.-${c1}:+/////:-
  ${c3}-://::--${c1}-:/:${c4}.--.````.--.${c1}:::-${c3}--::::::.
${c3}-/:::::::://:${c4}.:-`      `-:${c3}`:/:::::::--/-
${c3}/::::::::::/-${c4}--.        .-.${c3}-/://///::::/
${c3}-/:::::::::/:${c4}`:-.      .-:${c3}`:///////////-
 `${c3}-::::--${c1}.-://.${c4}---....---${c1}`:+/:-${c3}--::::-`
       ${c1}-/+///+o/-${c4}.----.${c1}.:oo+++o+.
     ${c1}-+/////+++o:${c2}syyyyy.${c1}o+++++++++:
    ${c1}.+////+++++-${c2}+sssssy+${c1}.++++++++++\
    ${c1}.+:/++++++.${c2}.yssssssy-${c1}`+++++++++:
     ${c1}:/+++++-  ${c2}+sssssssss  ${c1}-++++++-
       ${c1}`--`    ${c2}+sssssssso    ${c1}`--`
                ${c2}+sssssy+`
                 ${c2}`.::-`
EOF
        ;;

        "PCBSD"* | "TrueOS"*)
            set_colors 1 7 3
            read -rd '' ascii_data <<'EOF'
${c1}                       ..
                        s.
                        +y
                        yN
                       -MN  `.
                      :NMs `m
                    .yMMm` `No
            `-/+++sdMMMNs+-`+Ms
        `:oo+-` .yMMMMy` `-+oNMh
      -oo-     +NMMMM/       oMMh-
    .s+` `    oMMMMM/     -  oMMMhy.
   +s`- ::   :MMMMMd     -o `mMMMy`s+
  y+  h .Ny+oNMMMMMN/    sh+NMMMMo  +y
 s+ .ds  -NMMMMMMMMMMNdhdNMMMMMMh`   +s
-h .NM`   `hMMMMMMMMMMMMMMNMMNy:      h-
y- hMN`     hMMmMMMMMMMMMNsdMNs.      -y
m` mMMy`    oMMNoNMMMMMMo`  sMMMo     `m
m` :NMMMdyydMMMMo+MdMMMs     sMMMd`   `m
h-  `+ymMMMMMMMM--M+hMMN/    +MMMMy   -h
:y     `.sMMMMM/ oMM+.yMMNddNMMMMMm   y:
 y:   `s  dMMN- .MMMM/ :MMMMMMMMMMh  :y
 `h:  `mdmMMM/  yMMMMs  sMMMMMMMMN- :h`
   so  -NMMMN   /mmd+  `dMMMMMMMm- os
    :y: `yMMM`       `+NMMMMMMNo`:y:
      /s+`.omy      /NMMMMMNh/.+s:
        .+oo:-.     /mdhs+::oo+.
            -/o+++++++++++/-
EOF
        ;;

        "PCLinuxOS"*)
            set_colors 4 7 1
            read -rd '' ascii_data <<'EOF'
${c1}            mhhhyyyyhhhdN
        dyssyhhhhhhhhhhhssyhN
     Nysyhhyo/:-.....-/oyhhhssd
   Nsshhy+.              `/shhysm
  dohhy/                    -shhsy
 dohhs`                       /hhys
N+hho   ${c2}+ssssss+-   .+syhys+   ${c1}/hhsy
ohhh`   ${c2}ymmo++hmm+`smmy/::+y`   ${c1}shh+
+hho    ${c2}ymm-  /mmy+mms          ${c1}:hhod
/hh+    ${c2}ymmhhdmmh.smm/          ${c1}.hhsh
+hhs    ${c2}ymm+::-`  /mmy`    `    ${c1}/hh+m
yyhh-   ${c2}ymm-       /dmdyosyd`  ${c1}`yhh+
 ohhy`  ${c2}://`         -/+++/-   ${c1}ohhom
 N+hhy-                      `shhoh
   sshho.                  `+hhyom
    dsyhhs/.            `:ohhhoy
      dysyhhhso///://+syhhhssh
         dhyssyhhhhhhyssyyhN
              mddhdhdmN
EOF
        ;;

        "pearOS"*)
            set_colors 2 3 1 1 5 4
            read -rd '' ascii_data <<'EOF'
\e[0;32m                  .+yh
                 sMMMo
                sMMN+
                +o:    \e[0m
\e[93m           ./oyyys+.
         :dMMMMMMMMMm/
        :MMMMMMMMMMMMMy
        yMMMMMMMMMMMMMN \e[0m
\e[31m        mMMMMMMMMMMMMs`
       yMMMMMMMMMMMMo
     -mMMMMMMMMMMMMM`
    oMMMMMMMMMMMMMMM` \e[0m
\e[95m   oMMMMMMMMMMMMMMMMy
  .MMMMMMMMMMMMMMMMMMy`
  +MMMMMMMMMMMMMMMMMMMMy/`
  /MMMMMMMMMMMMMMMMMMMMMMMNds \e[0m
\e[34m  `mMMMMMMMMMMMMMMMMMMMMMMMM/
   .mMMMMMMMMMMMMMMMMMMMMMM+
    `oNMMMMMMMMMMMMMMMMMMd-
      `+hMMMMMMMMMMMMMms-
          -/osyhhyso:. \e[0m
EOF
        ;;

        "Pengwin"*)
            set_colors 5 5 13
            read -rd '' ascii_data <<'EOF'
${c3}                     ...`
${c3}                     `-///:-`
${c3}                       .+${c2}ssys${c3}/
${c3}                        +${c2}yyyyy${c3}o    ${c2}
${c2}                        -yyyyyy:
${c2}           `.:/+ooo+/:` -yyyyyy+
${c2}         `:oyyyyyys+:-.`syyyyyy:
${c2}        .syyyyyyo-`   .oyyyyyyo
${c2}       `syyyyyy   `-+yyyyyyy/`
${c2}       /yyyyyy+ -/osyyyyyyo/.
${c2}       +yyyyyy-  `.-:::-.`
${c2}       .yyyyyy-
${c3}        :${c2}yyyyy${c3}o
${c3}         .+${c2}ooo${c3}+
${c3}           `.::/:.
EOF
        ;;

        "Peppermint"*)
            set_colors 1 15 3
            read -rd '' ascii_data <<'EOF'
${c1}               PPPPPPPPPPPPPP
${c1}           PPPP${c2}MMMMMMM${c1}PPPPPPPPPPP
${c1}         PPPP${c2}MMMMMMMMMM${c1}PPPPPPPP${c2}MM${c1}PP
${c1}       PPPPPPPP${c2}MMMMMMM${c1}PPPPPPPP${c2}MMMMM${c1}PP
${c1}     PPPPPPPPPPPP${c2}MMMMMM${c1}PPPPPPP${c2}MMMMMMM${c1}PP
${c1}    PPPPPPPPPPPP${c2}MMMMMMM${c1}PPPP${c2}M${c1}P${c2}MMMMMMMMM${c1}PP
${c1}   PP${c2}MMMM${c1}PPPPPPPPPP${c2}MMM${c1}PPPPP${c2}MMMMMMM${c1}P${c2}MM${c1}PPPP
${c1}   P${c2}MMMMMMMMMM${c1}PPPPPP${c2}MM${c1}PPPPP${c2}MMMMMM${c1}PPPPPPPP
${c1}  P${c2}MMMMMMMMMMMM${c1}PPPPP${c2}MM${c1}PP${c2}M${c1}P${c2}MM${c1}P${c2}MM${c1}PPPPPPPPPPP
${c1}  P${c2}MMMMMMMMMMMMMMMM${c1}PP${c2}M${c1}P${c2}MMM${c1}PPPPPPPPPPPPPPPP
${c1}  P${c2}MMM${c1}PPPPPPPPPPPPPPPPPPPPPPPPPPPPPP${c2}MMMMM${c1}P
${c1}  PPPPPPPPPPPPPPPP${c2}MMM${c1}P${c2}M${c1}P${c2}MMMMMMMMMMMMMMMM${c1}PP
${c1}  PPPPPPPPPPP${c2}MM${c1}P${c2}MM${c1}PPPP${c2}MM${c1}PPPPP${c2}MMMMMMMMMMM${c1}PP
${c1}   PPPPPPPP${c2}MMMMMM${c1}PPPPP${c2}MM${c1}PPPPPP${c2}MMMMMMMMM${c1}PP
${c1}   PPPP${c2}MM${c1}P${c2}MMMMMMM${c1}PPPPPP${c2}MM${c1}PPPPPPPPPP${c2}MMMM${c1}PP
${c1}    PP${c2}MMMMMMMMM${c1}P${c2}M${c1}PPPP${c2}MMMMMM${c1}PPPPPPPPPPPPP
${c1}     PP${c2}MMMMMMM${c1}PPPPPPP${c2}MMMMMM${c1}PPPPPPPPPPPP
${c1}       PP${c2}MMMM${c1}PPPPPPPPP${c2}MMMMMMM${c1}PPPPPPPP
${c1}         PP${c2}MM${c1}PPPPPPPP${c2}MMMMMMMMMM${c1}PPPP
${c1}           PPPPPPPPPP${c2}MMMMMMMM${c1}PPPP
${c1}               PPPPPPPPPPPPPP
EOF
        ;;

        "Pisi"*)
            set_colors 12 7 6 1 8
            read -rd '' ascii_data <<'EOF'
${c1}   \Fv/!-                      `:?lzC
${c1}   Q!::=zFx!  ${c2}`;v6WBCicl;`  ${c1},vCC\!::#.
${c1}  ,%:::,'` ${c2}+#%@@FQ@@.   ,cF%i${c1}``-',::a?
${c1}  +m:,'```${c2}}3,/@@Q\@@       "af-${c1} `-'"7f
  =o'.` ${c2}/m'   :Q@:Qg         ,kl${c1}  `.|o
  :k` '${c2}$+      'Narm           >d,${c1}  ii
   #`${c2}!p.        `C ,            'd+${c1} %'
${c2}   !0m                           `6Kv
   =a                              m+
  !A     !\L|:            :|L\!     $:
 .8`     Q''%Q#'        '#Q%''Q     `0-
 :6      E|.6QQu        uQQ6.|E      p:
  i{      \jts9?        ?9stj\      u\
   |a`            -''.            `e>
    ,m+     ${c1}'^ !`${c2}s@@@@a${c1}'"`+`${c2}     >e'
      !3|${c1}`|=>>r-  ${c2}'U%:${c1}  '>>>=:`\3!
       'xopE|      ${c2}`'${c1}     `ledoz-
    `;=>>+`${c2}`^llci/|==|/iclc;`${c1}'>>>>:
   `^`+~          ${c2}````${c1}          !!-^
EOF
        ;;

        "PNM Linux"* | "WHPNM Linux"*)
            set_colors 33 9 15 202
            read -rd '' ascii_data <<'EOF'

${c1}
               ``.---..` `--`
            ``.---........-:.${c2}-::`${c1}
           ${c2}./::-${c1}........${c2}--::.````${c1}
          ${c2}.:://:::${c1}----${c2}::::-..${c1}
          ..${c2}--:::::--::::++-${c1}.`
  ${c2}`-:-`${c1}   .-ohy+::${c2}-:::${c1}/sdmdd:.${c2}   `-:-
   .-:::${c1}...${c3}sNNmds$y${c1}o/+${c3}sy+NN$m${c1}d+.`${c2}-:::-.
     `.-:-${c1}./${c3}dN${c1}()${c3}yyooosd${c1}()${c3}$m${c1}dy${c2}-.::-.`${c1}
      ${c2}`.${c1}-...-${c3}+hNdyyyyyydmy${c1}:......${c2}`${c1}
 ``..--.....-${c3}yNNm${c4}hssssh${c3}mmdo${c1}.........```
`-:://:.....${c3}hNNNNN${c4}mddm${c3}NNNmds${c1}.....//::--`
  ```.:-...${c3}oNNNNNNNNNNNNNNmd/${c1}...:-.```
      .....${c3}hNNNNNNNNNNNNNNmds${c1}....`
      --...${c3}hNNNNNNNNNNNNNNmdo${c1}.....
      .:...${c3}/NNNNNNNNNNNNNNdd${c1}:....`
       `-...${c3}+mNNNNNNNNNNNmh${c1}:...-.
     ${c4}.:+o+/:-${c1}:+oo+///++o+/:-${c4}:/+ooo/:.
       ${c4}+oo/:o-            +oooooso.`
       ${c4}.`   `             `/  .-//-
EOF
        ;;

        "popos_small"* | "pop_os_small"*)
            set_colors 6 7
            read -rd '' ascii_data <<'EOF'
${c1}______
\\   _ \\        __
 \\ \\ \\ \\      / /
  \\ \\_\\ \\    / /
   \\  ___\\  /_/
    \\ \\    _
   __\\_\\__(_)_
  (___________)`
EOF
        ;;

        "Pop!_OS"* | "popos"* | "pop_os"*)
            set_colors 6 7
            read -rd '' ascii_data <<'EOF'
${c1}             /////////////
         /////////////////////
      ///////${c2}*767${c1}////////////////
    //////${c2}7676767676*${c1}//////////////
   /////${c2}76767${c1}//${c2}7676767${c1}//////////////
  /////${c2}767676${c1}///${c2}*76767${c1}///////////////
 ///////${c2}767676${c1}///${c2}76767${c1}.///${c2}7676*${c1}///////
/////////${c2}767676${c1}//${c2}76767${c1}///${c2}767676${c1}////////
//////////${c2}76767676767${c1}////${c2}76767${c1}/////////
///////////${c2}76767676${c1}//////${c2}7676${c1}//////////
////////////,${c2}7676${c1},///////${c2}767${c1}///////////
/////////////*${c2}7676${c1}///////${c2}76${c1}////////////
///////////////${c2}7676${c1}////////////////////
 ///////////////${c2}7676${c1}///${c2}767${c1}////////////
  //////////////////////${c2}'${c1}////////////
   //////${c2}.7676767676767676767,${c1}//////
    /////${c2}767676767676767676767${c1}/////
      ///////////////////////////
         /////////////////////
             /////////////
EOF
        ;;

        "Porteus"*)
            set_colors 6 7
            read -rd '' ascii_data <<'EOF'
${c1}             `.-:::-.`
         -+ydmNNNNNNNmdy+-
      .+dNmdhs+//////+shdmdo.
    .smmy+-`             ./sdy:
  `omdo.    `.-/+osssso+/-` `+dy.
 `yms.   `:shmNmdhsoo++osyyo-``oh.
 hm/   .odNmds/.`    ``.....:::-+s
/m:  `+dNmy:`   `./oyhhhhyyooo++so
ys  `yNmy-    .+hmmho:-.`     ```
s:  yNm+`   .smNd+.
`` /Nm:    +dNd+`
   yN+   `smNy.
   dm    oNNy`
   hy   -mNm.
   +y   oNNo
   `y`  sNN:
    `:  +NN:
     `  .mNo
         /mm`
          /my`
           .sy`
             .+:
                `
EOF
        ;;

        "postmarketos_small")
            set_colors 2 7
            read -rd '' ascii_data <<'EOF'
${c1}        /\\
       /  \\
      /    \\
      \\__   \\
    /\\__ \\  _\\
   /   /  \\/ __
  /   / ____/  \\
 /    \\ \\       \\
/_____/ /________\\
EOF
        ;;

        "PostMarketOS"*)
            set_colors 2 7
            read -rd '' ascii_data <<'EOF'
${c1}                 /\\
                /  \\
               /    \\
              /      \\
             /        \\
            /          \\
            \\           \\
          /\\ \\____       \\
         /  \\____ \\       \\
        /       /  \\       \\
       /       /    \\    ___\\
      /       /      \\  / ____
     /       /        \\/ /    \\
    /       / __________/      \\
   /        \\ \\                 \\
  /          \\ \\                 \\
 /           / /                  \\
/___________/ /____________________\\
EOF
        ;;

        "PuffOS"*)
            set_colors 3
            read -rd '' ascii_data <<'EOF'
${c1}
              _,..._,m,
            ,/'      '"";
           /             ".
         ,'mmmMMMMmm.      \
       _/-"^^^^^"""%#%mm,   ;
 ,m,_,'              "###)  ;,
(###%                 \#/  ;##mm.
 ^#/  __        ___    ;  (######)
  ;  //.\\     //.\\   ;   \####/
 _; (#\"//     \\"/#)  ;  ,/
@##\ \##/   =   `"=" ,;mm/
`\##>.____,...,____,<####@
EOF
        ;;

        "Proxmox"*)
            set_colors 7 202
            read -rd '' ascii_data <<'EOF'
${c1}         .://:`              `://:.
       `hMMMMMMd/          /dMMMMMMh`
        `sMMMMMMMd:      :mMMMMMMMs`
${c2}`-/+oo+/:${c1}`.yMMMMMMMh-  -hMMMMMMMy.`${c2}:/+oo+/-`
`:oooooooo/${c1}`-hMMMMMMMyyMMMMMMMh-`${c2}/oooooooo:`
  `/oooooooo:${c1}`:mMMMMMMMMMMMMm:`${c2}:oooooooo/`
    ./ooooooo+-${c1} +NMMMMMMMMN+ ${c2}-+ooooooo/.
      .+ooooooo+-${c1}`oNMMMMNo`${c2}-+ooooooo+.
        -+ooooooo/.${c1}`sMMs`${c2}./ooooooo+-
          :oooooooo/${c1}`..`${c2}/oooooooo:
          :oooooooo/`${c1}..${c2}`/oooooooo:
        -+ooooooo/.`${c1}sMMs${c2}`./ooooooo+-
      .+ooooooo+-`${c1}oNMMMMNo${c2}`-+ooooooo+.
    ./ooooooo+-${c1} +NMMMMMMMMN+ ${c2}-+ooooooo/.
  `/oooooooo:`${c1}:mMMMMMMMMMMMMm:${c2}`:oooooooo/`
`:oooooooo/`${c1}-hMMMMMMMyyMMMMMMMh-${c2}`/oooooooo:`
`-/+oo+/:`${c1}.yMMMMMMMh-  -hMMMMMMMy.${c2}`:/+oo+/-`
${c1}        `sMMMMMMMm:      :dMMMMMMMs`
       `hMMMMMMd/          /dMMMMMMh`
         `://:`              `://:`
EOF
        ;;

        "Puppy"* | "Quirky Werewolf"* | "Precise Puppy"*)
            set_colors 4 7
            read -rd '' ascii_data <<'EOF'
${c1}           `-/osyyyysosyhhhhhyys+-
  -ohmNNmh+/hMMMMMMMMNNNNd+dMMMMNM+
 yMMMMNNmmddo/NMMMNNNNNNNNNo+NNNNNy
.NNNNNNmmmddds:MMNNNNNNNNNNNh:mNNN/
-NNNdyyyhdmmmd`dNNNNNmmmmNNmdd/os/
.Nm+shddyooo+/smNNNNmmmmNh.   :mmd.
 NNNNy:`   ./hmmmmmmmNNNN:     hNMh
 NMN-    -++- +NNNNNNNNNNm+..-sMMMM-
.MMo    oNNNNo hNNNNNNNNmhdNNNMMMMM+
.MMs    /NNNN/ dNmhs+:-`  yMMMMMMMM+
 mMM+     .. `sNN+.      hMMMMhhMMM-
 +MMMmo:...:sNMMMMMms:` hMMMMm.hMMy
  yMMMMMMMMMMMNdMMMMMM::/+o+//dMMd`
   sMMMMMMMMMMN+:oyyo:sMMMNNMMMNy`
    :mMMMMMMMMMMMmddNMMMMMMMMmh/
      /dMMMMMMMMMMMMMMMMMMNdy/`
        .+hNMMMMMMMMMNmdhs/.
            .:/+ooo+/:-.
EOF
        ;;

        "pureos_small"*)
            set_colors 2 7 7
            read -rd '' ascii_data <<'EOF'
${c1} _____________
|  _________  |
| |         | |
| |         | |
| |_________| |
|_____________|
EOF
        ;;

        "PureOS"*)
            set_colors 2 7 7
            read -rd '' ascii_data <<'EOF'
${c1}dmmmmmmmmmmmmmmmmmmmmmmmmmmmmmmmmmmmmmmd
dNm//////////////////////////////////mNd
dNd                                  dNd
dNd                                  dNd
dNd                                  dNd
dNd                                  dNd
dNd                                  dNd
dNd                                  dNd
dNd                                  dNd
dNd                                  dNd
dNm//////////////////////////////////mNd
dmmmmmmmmmmmmmmmmmmmmmmmmmmmmmmmmmmmmmmd
EOF
        ;;

        "Q4OS"*)
            set_colors 4 1
            read -rd '' ascii_data <<'EOF'
${c1}           .:*****  :=====.
        ${c1}.:********  :========.
     ${c1} .***********  :===========.
    ${c1}.:************  :============-
  ${c1} .**************  :==============
 ${c1} :***************  :===============
 ${c1}:**************.    :===============
${c1}.*************:        .=============.
${c1}*************.          .============:

${c1}:############.          ${c2}:==:
${c1}:##############.      ${c2}:======:
 ${c1}:################  ${c2}.==========:
  ${c1}:###############   ${c2}.===========:
   ${c1}:##############     ${c2}.===========:
    ${c1}:#############       ${c2}.=========:
      ${c1}:###########         ${c2}.=====:
        ${c1}.#########           ${c2}.=:
            ${c1}.#####
EOF
        ;;

        "Qubes"*)
            set_colors 4 5 7 6
            read -rd '' ascii_data <<'EOF'
${c1}               `..--..`
            `.----------.`
        `..----------------..`
     `.------------------------.``
 `..-------------....-------------..`
.::----------..``    ``..----------:+:
:////:----..`            `..---:/ossso
:///////:`                  `/osssssso
:///////:                    /ssssssso
:///////:                    /ssssssso
:///////:                    /ssssssso
:///////:                    /ssssssso
:///////:                    /ssssssso
:////////-`                .:sssssssso
:///////////-.`        `-/osssssssssso
`//////////////:-```.:+ssssssssssssso-
  .-://////////////sssssssssssssso/-`
     `.:///////////sssssssssssssso:.
         .-:///////ssssssssssssssssss/`
            `.:////ssss+/+ssssssssssss.
                `--//-    `-/osssso/.
EOF
        ;;

        "Qubyt"*)
            set_colors 4 5 0 4
            read -rd '' ascii_data <<'EOF'
${c1}    ########################${c2}(${c3}ooo
${c1}    ########################${c2}(${c3}ooo
${c1}###${c2}(${c3}ooo                  ${c1}###${c2}(${c3}ooo
${c1}###${c2}(${c3}ooo                  ${c1}###${c2}(${c3}ooo
${c1}###${c2}(${c3}ooo                  ${c1}###${c2}(${c3}ooo
${c1}###${c2}(${c3}ooo                  ${c1}###${c2}(${c3}ooo
${c1}###${c2}(${c3}ooo                  ${c1}###${c2}(${c3}ooo
${c1}###${c2}(${c3}ooo                  ${c1}###${c2}(${c3}ooo
${c1}###${c2}(${c3}ooo           ${c1}##${c3}o    ${c2}((((${c3}ooo
${c1}###${c2}(${c3}ooo          o${c2}((${c1}###   ${c3}oooooo
${c1}###${c2}(${c3}ooo           oo${c2}((${c1}###${c3}o
${c1}###${c2}(${c3}ooo             ooo${c2}((${c1}###
${c1}################${c2}(${c3}oo    oo${c2}((((${c3}o
${c2}(((((((((((((((((${c3}ooo     ooooo
  oooooooooooooooooo        o
EOF
        ;;

        "Quibian"*)
            set_colors 3 7
            read -rd '' ascii_data <<'EOF'
${c1}            `.--::::::::--.`
        `.-:::-..``   ``..-::-.`
      .::::-`   .${c2}+${c1}:``       `.-::.`
    .::::.`    -::::::-`       `.::.
  `-:::-`    -:::::::::--..``     .::`
 `::::-     .${c2}oy${c1}:::::::---.```.:    `::`
 -::::  `.-:::::::::::-.```         `::
.::::.`-:::::::::::::.               `:.
-::::.:::::::::::::::                 -:
::::::::::::::::::::`                 `:
:::::::::::::::::::-                  `:
:::::::::::::::::::                   --
.:::::::::::::::::`                  `:`
`:::::::::::::::::                   -`
 .:::::::::::::::-                  -`
  `::::::::::::::-                `.`
    .::::::::::::-               ``
      `.--:::::-.
EOF
        ;;

        "Radix"*)
            set_colors 1 2
            read -rd '' ascii_data <<'EOF'
${c2}                .:oyhdmNo
             `/yhyoosdms`
            -o+/ohmmho-
           ..`.:/:-`
     `.--:::-.``${c1}
  .+ydNMMMMMMNmhs:`
`omMMMMMMMMMMMMMMNh-
oNMMMNmddhhyyhhhddmy.
mMMMMNmmddhhysoo+/:-`
yMMMMMMMMMMMMMMMMNNh.
-dmmmmmNNMMMMMMMMMMs`
 -+oossyhmMMMMMMMMd-
 `sNMMMMMMMMMMMMMm:
  `yMMMMMMNmdhhhh:
   `sNMMMMMNmmho.
    `+mMMMMMMMy.
      .yNMMMm+`
       `:yd+.
EOF
        ;;

        "Raspbian_small"*)
            set_colors 2 1
            read -rd '' ascii_data <<'EOF'
${c1}   ..    ,.
  :oo: .:oo:
  'o\\o o/o:
${c2} :: . :: . ::
:: :::  ::: ::
:'  '',.''  ':
 ::: :::: :::
 ':,  ''  ,:'
   ' ~::~ '
EOF
        ;;

        "Raspbian"*)
            set_colors 2 1
            read -rd '' ascii_data <<'EOF'
${c1}  `.::///+:/-.        --///+//-:``
 `+oooooooooooo:   `+oooooooooooo:
  /oooo++//ooooo:  ooooo+//+ooooo.
  `+ooooooo:-:oo-  +o+::/ooooooo:
   `:oooooooo+``    `.oooooooo+-
     `:++ooo/.        :+ooo+/.`
        ${c2}...`  `.----.` ``..
     .::::-``:::::::::.`-:::-`
    -:::-`   .:::::::-`  `-:::-
   `::.  `.--.`  `` `.---.``.::`
       .::::::::`  -::::::::` `
 .::` .:::::::::- `::::::::::``::.
-:::` ::::::::::.  ::::::::::.`:::-
::::  -::::::::.   `-::::::::  ::::
-::-   .-:::-.``....``.-::-.   -::-
 .. ``       .::::::::.     `..`..
   -:::-`   -::::::::::`  .:::::`
   :::::::` -::::::::::` :::::::.
   .:::::::  -::::::::. ::::::::
    `-:::::`   ..--.`   ::::::.
      `...`  `...--..`  `...`
            .::::::::::
             `.-::::-`
EOF
        ;;

        "ravynOS")
        set_colors 15
        read -rd '' ascii_data <<'EOF'
${c1}                ..oooo..
           .o$$$$$$$$$$$$$$o.
        od$$$$$$$$$$$$$$$$$$$$$o
      o$$$$$$$$$$$$$$$$$$$$$$$$$$o
    .$$$$$$$$$$$$$$$$$$$$$$$$$$$$$$.
   d$$$$$$$$$********$$$$$$$$$$$$$$$b
  d$$$$$$$*            °****?$$$$$$$$b
  $$$$$$*                     °$$$$$$$
 d$$**                     .oo$$$$$$$$b
 *°                     o$$$$$$$$$$$$$$
                      o$$$$$$$$$$$$$$$$
                    o$$$$$$$$$$$$$$$$$P
                    *$$$$$$$$$$$$$$$$$
                      ?$$$$$$$$$$$$$$P
                       $$$$$$$$$$$$$P
                       $$$$$$$$$$$$P
                      ?$$$$$$$$$$*
                       $$$$$$$*°
                      d$$$$*°
                       °
EOF
        ;;

        "Reborn OS"* | "Reborn"*)
            set_colors 2 2 8
            read -rd '' ascii_data <<'EOF'
${c3}
        mMMMMMMMMM  MMMMMMMMMm
       NM                    MN
      MM  ${c1}dddddddd  dddddddd  ${c3}MN
     mM  ${c1}dd                dd  ${c3}MM
        ${c1}dd  hhhhhh   hhhhh  dd
   ${c3}mM      ${c1}hh            hh      ${c3}Mm
  NM  ${c1}hd       ${c3}mMMMMMMd       ${c1}dh  ${c3}MN
 NM  ${c1}dd  hh   ${c3}mMMMMMMMMm   ${c1}hh  dd  ${c3}MN
NM  ${c1}dd  hh   ${c3}mMMMMMMMMMMm   ${c1}hh  dd  ${c3}MN
 NM  ${c1}dd  hh   ${c3}mMMMMMMMMm   ${c1}hh  dd  ${c3}MN
  NM  ${c1}hd       ${c3}mMMMMMMm       ${c1}dh  ${c3}MN
   mM      ${c1}hh            hh      ${c3}Mm
        ${c1}dd  hhhhhh  hhhhhh  dd
     ${c3}MM  ${c1}dd                dd  ${c3}MM
      MM  ${c1}dddddddd  dddddddd  ${c3}MN
       NM                    MN
        mMMMMMMMMM  MMMMMMMMMm
EOF
        ;;

        "Red Star"* | "Redstar"*)
            set_colors 1 7 3
            read -rd '' ascii_data <<'EOF'
${c1}                    ..
                  .oK0l
                 :0KKKKd.
               .xKO0KKKKd
              ,Od' .d0000l
             .c;.   .'''...           ..'.
.,:cloddxxxkkkkOOOOkkkkkkkkxxxxxxxxxkkkx:
;kOOOOOOOkxOkc'...',;;;;,,,'',;;:cllc:,.
 .okkkkd,.lko  .......',;:cllc:;,,'''''.
   .cdo. :xd' cd:.  ..';'',,,'',,;;;,'.
      . .ddl.;doooc'..;oc;'..';::;,'.
        coo;.oooolllllllcccc:'.  .
       .ool''lllllccccccc:::::;.
       ;lll. .':cccc:::::::;;;;'
       :lcc:'',..';::::;;;;;;;,,.
       :cccc::::;...';;;;;,,,,,,.
       ,::::::;;;,'.  ..',,,,'''.
        ........          ......
EOF
        ;;

        "Redcore"*)
            set_colors 1
            read -rd '' ascii_data <<'EOF'
${c1}                 RRRRRRRRR
               RRRRRRRRRRRRR
        RRRRRRRRRR      RRRRR
   RRRRRRRRRRRRRRRRRRRRRRRRRRR
 RRRRRRR  RRR         RRR RRRRRRRR
RRRRR    RR                 RRRRRRRRR
RRRR    RR     RRRRRRRR      RR RRRRRR
RRRR   R    RRRRRRRRRRRRRR   RR   RRRRR
RRRR   R  RRRRRRRRRRRRRRRRRR  R   RRRRR
RRRR     RRRRRRRRRRRRRRRRRRR  R   RRRR
 RRR     RRRRRRRRRRRRRRRRRRRR R   RRRR
  RRR    RRRRRRRRRRRRRRRRRRRR    RRRR
    RR   RRRRRRRRRRRRRRRRRRR    RRR
     RR   RRRRRRRRRRRRRRRRR    RRR
       RR   RRRRRRRRRRRRRR   RR
         R       RRRR      RR
EOF
        ;;

        "redhat_old" | "rhel_old"*)
            set_colors 1 7 3
            read -rd '' ascii_data <<'EOF'
${c1}             `.-..........`
            `////////::.`-/.
            -: ....-////////.
            //:-::///////////`
     `--::: `-://////////////:
     //////-    ``.-:///////// .`
     `://////:-.`    :///////::///:`
       .-/////////:---/////////////:
          .-://////////////////////.
${c2}         yMN+`.-${c1}::///////////////-`
${c2}      .-`:NMMNMs`  `..-------..`
       MN+/mMMMMMhoooyysshsss
MMM    MMMMMMMMMMMMMMyyddMMM+
 MMMM   MMMMMMMMMMMMMNdyNMMh`     hyhMMM
  MMMMMMMMMMMMMMMMyoNNNMMM+.   MMMMMMMM
   MMNMMMNNMMMMMNM+ mhsMNyyyyMNMMMMsMM
EOF
        ;;

        "Redhat"* | "Red Hat"* | "rhel"*)
            set_colors 1
            read -rd '' ascii_data <<'EOF'
${c1}           .MMM..:MMMMMMM
          MMMMMMMMMMMMMMMMMM
          MMMMMMMMMMMMMMMMMMMM.
         MMMMMMMMMMMMMMMMMMMMMM
        ,MMMMMMMMMMMMMMMMMMMMMM:
        MMMMMMMMMMMMMMMMMMMMMMMM
  .MMMM'  MMMMMMMMMMMMMMMMMMMMMM
 MMMMMM    `MMMMMMMMMMMMMMMMMMMM.
MMMMMMMM      MMMMMMMMMMMMMMMMMM .
MMMMMMMMM.       `MMMMMMMMMMMMM' MM.
MMMMMMMMMMM.                     MMMM
`MMMMMMMMMMMMM.                 ,MMMMM.
 `MMMMMMMMMMMMMMMMM.          ,MMMMMMMM.
    MMMMMMMMMMMMMMMMMMMMMMMMMMMMMMMMMMMM
      MMMMMMMMMMMMMMMMMMMMMMMMMMMMMMMMM:
         MMMMMMMMMMMMMMMMMMMMMMMMMMMMMM
            `MMMMMMMMMMMMMMMMMMMMMMMM:
                ``MMMMMMMMMMMMMMMMM'
EOF
        ;;

        "Refracted Devuan"* | "Refracted_Devuan"*)
            set_colors 8 7
            read -rd '' ascii_data <<'EOF'
${c2}                             A
                            VW
                           VVW\\
                         .yWWW\\
 ,;,,u,;yy;;v;uyyyyyyy  ,WWWWW^
    *WWWWWWWWWWWWWWWW/  $VWWWWw      ,
        ^*%WWWWWWVWWX  $WWWW**    ,yy
        ,    "**WWW/' **'   ,yy/WWW*`
       &WWWWwy    `*`  <,ywWW%VWWW*
     yWWWWWWWWWW*    .,   "**WW%W
   ,&WWWWWM*"`  ,y/  &WWWww   ^*
  XWWX*^   ,yWWWW09 .WWWWWWWWwy,
 *`        &WWWWWM  WWWWWWWWWWWWWww,
           (WWWWW` /#####WWW***********
           ^WWWW
            VWW
            Wh.
            V/
EOF
        ;;

        "Regata"*)
            set_colors 7 1 4 5 3 2
            read -rd '' ascii_data <<'EOF'
${c1}            ddhso+++++osydd
        dho/.`hh${c2}.:/+/:.${c1}hhh`:+yd
      do-hhhhhh${c2}/sssssss+`${c1}hhhhh./yd
    h/`hhhhhhh${c2}-sssssssss:${c1}hhhhhhhh-yd
  do`hhhhhhhhh${c2}`ossssssso.${c1}hhhhhhhhhh/d
 d/hhhhhhhhhhhh${c2}`/ossso/.${c1}hhhhhhhhhhhh.h
 /hhhhhhhhhhhh${c3}`-/osyso/-`${c1}hhhhhhhhhhhh.h
shh${c4}-/ooo+-${c1}hhh${c3}:syyso+osyys/`${c1}hhh${c5}`+oo`${c1}hhh/
h${c4}`ohhhhhhho`${c3}+yyo.${c1}hhhhh${c3}.+yyo`${c5}.sssssss.${c1}h`h
s${c4}:hhhhhhhhho${c3}yys`${c1}hhhhhhh${c3}.oyy/${c5}ossssssso-${c1}hs
s${c4}.yhhhhhhhy/${c3}yys`${c1}hhhhhhh${c3}.oyy/${c5}ossssssso-${c1}hs
hh${c4}./syyys+.${c1} ${c3}+yy+.${c1}hhhhh${c3}.+yyo`${c5}.ossssso/${c1}h`h
shhh${c4}``.`${c1}hhh${c3}`/syyso++oyys/`${c1}hhh${c5}`+++-`${c1}hh:h
d/hhhhhhhhhhhh${c3}`-/osyso+-`${c1}hhhhhhhhhhhh.h
 d/hhhhhhhhhhhh${c6}`/ossso/.${c1}hhhhhhhhhhhh.h
  do`hhhhhhhhh${c6}`ossssssso.${c1}hhhhhhhhhh:h
    h/`hhhhhhh${c6}-sssssssss:${c1}hhhhhhhh-yd
      h+.hhhhhh${c6}+sssssss+${c1}hhhhhh`/yd
        dho:.hhh${c6}.:+++/.${c1}hhh`-+yd
            ddhso+++++osyhd
EOF
        ;;

        "Regolith"*)
            set_colors 1
            read -rd '' ascii_data <<'EOF'
${c1}
                 ``....```
            `.:/++++++/::-.`
          -/+++++++:.`
        -++++++++:`
      `/++++++++-
     `/++++++++.                    -/+/
     /++++++++/             ``   .:+++:.
    -+++++++++/          ./++++:+++/-`
    :+++++++++/         `+++++++/-`
    :++++++++++`      .-/+++++++`
   `:++++++++++/``.-/++++:-:::-`      `
 `:+++++++++++++++++/:.`            ./`
:++/-:+++++++++/:-..              -/+.
+++++++++/::-...:/+++/-..````..-/+++.
`......``.::/+++++++++++++++++++++/.
         -/+++++++++++++++++++++/.
           .:/+++++++++++++++/-`
              `.-:://////:-.
EOF
        ;;

        "RhaymOS"*)
            set_colors 1
            read -rd '' ascii_data <<'EOF'
${c1}             
                    ###                 
                   #####                       
                                        
              #######        /######## 
           #############   ########### 
   ,###########      ####  ####(..     
  ####   ####       ####*  ##########  
  ####    #####     #####         (####
  ####      ###########    ########### 
  ####       #########     ########## 
                                       
  ###################################  
 ##################################### 
#######################################
EOF
        ;;

        "rocky_small"*)
            set_colors 2
                read -rd '' ascii_data <<'EOF'
${c1}    `-/+++++++++/-.`
 `-+++++++++++++++++-`
.+++++++++++++++++++++.
-+++++++++++++++++++++++.
+++++++++++++++/-/+++++++
+++++++++++++/.   ./+++++
+++++++++++:.       ./+++
+++++++++:`   `:/:`   .:/
-++++++:`   .:+++++:`
 .+++-`   ./+++++++++:`
  `-`   ./+++++++++++-
       -+++++++++:-.`
EOF
        ;;

        "rocky"*)
            set_colors 35
            read -rd '' ascii_data <<'EOF'
${c1}          __wgliliiligw_,
       _williiiiiiliilililw,
     _%iiiiiilililiiiiiiiiiii_
   .Qliiiililiiiiiiililililiilm.
  _iiiiiliiiiiililiiiiiiiiiiliil,
 .lililiiilililiiiilililililiiiii,
_liiiiiiliiiiiiiliiiiiF{iiiiiilili,
jliililiiilililiiili@`  ~ililiiiiiL
iiiliiiiliiiiiiili>`      ~liililii
liliiiliiilililii`         -9liiiil
iiiiiliiliiiiii~             "4lili
4ililiiiiilil~|      -w,       )4lf
-liiiiililiF'       _liig,       )'
 )iiiliii@`       _QIililig,
  )iiii>`       .Qliliiiililw
   )<>~       .mliiiiiliiiiiil,
            _gllilililiililii~
           giliiiiiiiiiiiiT`
          -^~$ililili@~~'
EOF
        ;;

        "Rosa"*)
            set_colors 4 7 1
            read -rd '' ascii_data <<'EOF'
${c1}           ROSAROSAROSAROSAR
        ROSA               AROS
      ROS   SAROSAROSAROSAR   AROS
    RO   ROSAROSAROSAROSAROSAR   RO
  ARO  AROSAROSAROSARO      AROS  ROS
 ARO  ROSAROS         OSAR   ROSA  ROS
 RO  AROSA   ROSAROSAROSA    ROSAR  RO
RO  ROSAR  ROSAROSAROSAR  R  ROSARO  RO
RO  ROSA  AROSAROSAROSA  AR  ROSARO  AR
RO AROS  ROSAROSAROSA   ROS  AROSARO AR
RO AROS  ROSAROSARO   ROSARO  ROSARO AR
RO  ROS  AROSAROS   ROSAROSA AROSAR  AR
RO  ROSA  ROS     ROSAROSAR  ROSARO  RO
 RO  ROS     AROSAROSAROSA  ROSARO  AR
 ARO  ROSA   ROSAROSAROS   AROSAR  ARO
  ARO  OROSA      R      ROSAROS  ROS
    RO   AROSAROS   AROSAROSAR   RO
     AROS   AROSAROSAROSARO   AROS
        ROSA               SARO
           ROSAROSAROSAROSAR
EOF
        ;;

        "sabotage"*)
            set_colors 4 7 1
            read -rd '' ascii_data <<'EOF'
${c2} .|'''.|      |     '||''|.    ..|''||
 ||..  '     |||     ||   ||  .|'    ||
  ''|||.    |  ||    ||'''|.  ||      ||
.     '||  .''''|.   ||    || '|.     ||
|'....|'  .|.  .||. .||...|'   ''|...|'

|''||''|     |      ..|'''.|  '||''''|
   ||       |||    .|'     '   ||  .
   ||      |  ||   ||    ....  ||''|
   ||     .''''|.  '|.    ||   ||
  .||.   .|.  .||.  ''|...'|  .||.....|
EOF
        ;;

        "Sabayon"*)
            set_colors 4 7 1
            read -rd '' ascii_data <<'EOF'
${c1}            ...........
         ..             ..
      ..                   ..
    ..           ${c2}o           ${c1}..
  ..            ${c2}:W'            ${c1}..
 ..             ${c2}.d.             ${c1}..
:.             ${c2}.KNO              ${c1}.:
:.             ${c2}cNNN.             ${c1}.:
:              ${c2}dXXX,              ${c1}:
:   ${c2}.          dXXX,       .cd,   ${c1}:
:   ${c2}'kc ..     dKKK.    ,ll;:'    ${c1}:
:     ${c2}.xkkxc;..dkkkc',cxkkl       ${c1}:
:.     ${c2}.,cdddddddddddddo:.       ${c1}.:
 ..         ${c2}:lllllll:           ${c1}..
   ..         ${c2}',,,,,          ${c1}..
     ..                     ..
        ..               ..
          ...............
EOF
        ;;

        "Sailfish"*)
            set_colors 4 5 7 6
            read -rd '' ascii_data <<'EOF'
${c1}                 _a@b
              _#b (b
            _@@   @_         _,
          _#^@ _#*^^*gg,aa@^^
          #- @@^  _a@^^
          @_  *g#b
          ^@_   ^@_
            ^@_   @
             @(b (b
            #b(b#^
          _@_#@^
       _a@a*^
   ,a@*^
EOF
        ;;

        "SalentOS"*)
            set_colors 2 1 3 7
            read -rd '' ascii_data <<'EOF'
${c1}                 ``..``
        .-:+oshdNMMMMMMNdhyo+:-.`
  -oydmMMMMMMMMMMMMMMMMMMMMMMMMMMNdhs/
${c4} +hdddm${c1}NMMMMMMMMMMMMMMMMMMMMMMMMN${c4}mdddh+`
${c2}`MMMMMN${c4}mdddddm${c1}MMMMMMMMMMMM${c4}mdddddm${c3}NMMMMM-
${c2} mMMMMMMMMMMMN${c4}ddddhyyhhddd${c3}NMMMMMMMMMMMM`
${c2} dMMMMMMMMMMMMMMMMM${c4}oo${c3}MMMMMMMMMMMMMMMMMN`
${c2} yMMMMMMMMMMMMMMMMM${c4}hh${c3}MMMMMMMMMMMMMMMMMd
${c2} +MMMMMMMMMMMMMMMMM${c4}hh${c3}MMMMMMMMMMMMMMMMMy
${c2} :MMMMMMMMMMMMMMMMM${c4}hh${c3}MMMMMMMMMMMMMMMMMo
${c2} .MMMMMMMMMMMMMMMMM${c4}hh${c3}MMMMMMMMMMMMMMMMM/
${c2} `NMMMMMMMMMMMMMMMM${c4}hh${c3}MMMMMMMMMMMMMMMMM-
${c2}  mMMMMMMMMMMMMMMMM${c4}hh${c3}MMMMMMMMMMMMMMMMN`
${c2}  hMMMMMMMMMMMMMMMM${c4}hh${c3}MMMMMMMMMMMMMMMMm
${c2}  /MMMMMMMMMMMMMMMM${c4}hh${c3}MMMMMMMMMMMMMMMMy
${c2}   .+hMMMMMMMMMMMMM${c4}hh${c3}MMMMMMMMMMMMMms:
${c2}      `:smMMMMMMMMM${c4}hh${c3}MMMMMMMMMNh+.
${c2}          .+hMMMMMM${c4}hh${c3}MMMMMMdo:
${c2}             `:smMM${c4}yy${c3}MMNy/`
                 ${c2}.- ${c4}`${c3}:.
EOF
        ;;

        "ShastraOS"*)
            set_colors 6
            read -rd '' ascii_data <<'EOF'
${c1}                          ..,;;,'.
                       ':oo.     ;o:
                     :o,           ol
                   .oo        ..';co:
                   ooo',;:looo;
               .;lddl
             cx   .xl     .c:'
            dd     xx     xx ,d;
           .xd     cx.    xx   dd.
            cx:    .xo    xx    ,x:
             'xl    xx    cx'    .xl
               xd,  xx    .xd     dx.
                .xo:xx     xx    .xx
                   'c      xx:.'lx:
                      ..,;cxxxo
             .';:codxxl   lxo
           cd.           'xo
           :o,         'ld
            .oc'...';lo
EOF
        ;;

        "Sasanqua"*)
            set_colors 5 1 5
            read -rd '' ascii_data <<'EOF'
${c1}

                     __,_
             _╕⌐≡µ,√*    º≡,
            ñ     "'       ░
           ╞)         _,   ▒     __
     _,,,_ _Ñ╜^≡µ   ≡'  1µ╕º^el    "%µ
     ∩'     K      Yµ&          1l     ╞)
  ▒     √"        ^Ü          1"     `1µ
  Γ    ║h                  _¿▒∞√;,     ^≡,
   K    ^u_              ⌐*      ╙¥     ╓Ñ
  ⌠        º≡u,,                  ║I    Å
  Ü     _∩"                       ║µ_¿╝"
   Yu_ ▒               ╙º≡_       ║l1µ
      ║l          ,        Y∞µ___≡ª  Γl
       ╓hⁿ╖I     1l         Ñ        ╓Ñ
       Ñ   ¥,___≡1l        ╓Ñ      ¿╕ª
       Ü         ╙L     ¿¿∩ª     ╓P
        ª≡,__      *ⁿ┤ⁿÑⁿ^µ     √ª
              ⁿ≡,,__√╝*    "ⁿⁿ*"
EOF
        ;;

        "Salient OS"* | "SalientOS"* | "salientos"*)
            set_colors 6 6 7 1
            read -rd '' ascii_data <<'EOF'
${c1}              00xxxx0
          00xxxxxx0
       0xxxxxxxxx         000000
     0xxxxxxxxxx        xxxxxxxxxx0
   0xxxxxxxxxxx0       xxxxxxxxxxxxx0
  0xxxxxxxxxxxx0      0xxxxxxxxxxxxxx0
 0xxxxxxxxxxxxx0      0xxxxxxxxxxxxxxx0
0xxxxxxxxxxxxxxx       xxxxxxxxxxxxxxxx0
xxxxxxxxxxxxxxxx0      0xxxxxxxxxxxxxxxx
xxxxxxxxxxxxxxxxx       0xxxxxxxxxxxxxxx
xxxxxxxxxxxxxxxxxx       xxxxxxxxxxxxxxx
xxxxxxxxxxxxxxxxxx0       xxxxxxxxxxxxxx
0xxxxxxxxxxxxxxxxxx0      0xxxxxxxxxxxx0
 0xxxxxxxxxxxxxxxxxx       xxxxxxxxxxx0
  0xxxxxxxxxxxxxxxxx       xxxxxxxxxx0
   0xxxxxxxxxxxxxxxx       xxxxxxxxx0
     0xxxxxxxxxxxx0       0xxxxxxx0
        0xxxxxxx0         xxxxxx0
                        0xxx00
                      x00
EOF
		;;

        "Scientific"*)
            set_colors 4 7 1
            read -rd '' ascii_data <<'EOF'
${c1}                 =/;;/-
                +:    //
               /;      /;
              -X        H.
.//;;;:;;-,   X=        :+   .-;:=;:;#;.
M-       ,=;;;#:,      ,:#;;:=,       ,@
:#           :#.=/++++/=.$=           #=
 ,#;         #/:+/;,,/++:+/         ;+.
   ,+/.    ,;@+,        ,#H;,    ,/+,
      ;+;;/= @.  ${c3}.H${c2}#${c3}#X   ${c1}-X :///+;
      ;+=;;;.@,  ${c2}.X${c3}M${c2}@$.  ${c1}=X.//;=#/.
   ,;:      :@#=        =$H:     .+#-
 ,#=         #;-///==///-//         =#,
;+           :#-;;;:;;;;-X-           +:
@-      .-;;;;M-        =M/;;;-.      -X
 :;;::;;-.    #-        :+    ,-;;-;:==
              ,X        H.
               ;/      #=
                //    +;
                 '////'
EOF
        ;;

        "Septor"*)
            set_colors 4 7 4
            read -rd '' ascii_data <<'EOF'
${c1}ssssssssssssssssssssssssssssssssssssssss
ssssssssssssssssssssssssssssssssssssssss
ssssssssssssssssssssssssssssssssssssssss
ssssssssssssssssssssssssssssssssssssssss
ssssssssss${c2};okOOOOOOOOOOOOOOko;${c1}ssssssssss
sssssssss${c2}oNWWWWWWWWWWWWWWWWWWNo${c1}sssssssss
ssssssss${c2}:WWWWWWWWWWWWWWWWWWWWWW:${c1}ssssssss
ssssssss${c2}lWWWWWk${c1}ssssssssss${c2}lddddd:${c1}ssssssss
ssssssss${c2}cWWWWWNKKKKKKKKKKKKOx:${c1}ssssssssss
${c3}yy${c1}sssssss${c2}OWWWWWWWWWWWWWWWWWWWWx${c1}sssssss${c3}yy
yyyyyyyyyy${c2}:kKNNNNNNNNNNNNWWWWWW:${c3}yyyyyyyy
yyyyyyyy${c2}sccccc;${c3}yyyyyyyyyy${c2}kWWWWW:${c3}yyyyyyyy
yyyyyyyy${c2}:WWWWWWNNNNNNNNNNWWWWWW;${c3}yyyyyyyy
yyyyyyyy${c2}.dWWWWWWWWWWWWWWWWWWWNd${c3}yyyyyyyyy
yyyyyyyyyy${c2}sdO0KKKKKKKKKKKK0Od;${c3}yyyyyyyyyy
yyyyyyyyyyyyyyyyyyyyyyyyyyyyyyyyyyyyyyyy
yyyyyyyyyyyyyyyyyyyyyyyyyyyyyyyyyyyyyyyy
yyyyyyyyyyyyyyyyyyyyyyyyyyyyyyyyyyyyyyyy
yyyyyyyyyyyyyyyyyyyyyyyyyyyyyyyyyyyyyyyy
yyyyyyyyyyyyyyyyyyyyyyyyyyyyyyyyyyyyyyyy
EOF
        ;;

        "Serene"*)
            set_colors 6 6
            read -rd '' ascii_data <<'EOF'
${c1}              __---''''''---__
          .                      .
        :                          :
      -                       _______----_-
     s               __----'''     __----
 __h_            _-'           _-'     h
 '-._''--.._    ;           _-'         y
  :  ''-._  '-._/        _-'             :
  y       ':_       _--''                y
  m    .--'' '-._.;'                     m
  m   :        :                         m
  y    '.._     '-__                     y
  :        '--._    '''----___           :
   y            '--._         ''-- _    y
    h                '--._          :  h
     s                  __';         vs
      -         __..--''             -
        :_..--''                   :
          .                     _ .
            `''---______---''-``
EOF
        ;;

        "SharkLinux"*)
            set_colors 4 7
            read -rd '' ascii_data <<'EOF'
${c1}                              `:shd/
                          `:yNMMMMs
                       `-smMMMMMMN.
                     .+dNMMMMMMMMs
                   .smNNMMMMMMMMm`
                 .sNNNNNNNMMMMMM/
               `omNNNNNNNMMMMMMm
              /dNNNNNNNNMMMMMMM+
            .yNNNNNNNNNMMMMMMMN`
           +mNNNNNNNNNMMMMMMMMh
         .hNNNNNNNNNNMMMMMMMMMs
        +mMNNNNNNNNMMMMMMMMMMMs
      .hNMMNNNNMMMMMMMMMMMMMMMd
    .oNNNNNNNNNNMMMMMMMMMMMMMMMo
 `:+syyssoo++++ooooossssssssssso:
EOF
        ;;

        "Siduction"*)
            set_colors 4 4
            read -rd '' ascii_data <<'EOF'
${c1}                _aass,
               jQh: =$w
               QWmwawQW
               )$QQQQ@(   ..
         _a_a.   ~??^  syDY?Sa,
       _mW>-<$c       jWmi  imm.
       ]QQwayQE       4QQmgwmQQ`
        ?WWQWP'       -9QQQQQ@'._aas,
 _a%is.        .adYYs,. -"?!` aQB*~^3$c
_Qh;.nm       .QWc. {QL      ]QQp;..vmQ/
"QQmmQ@       -QQQggmQP      ]QQWmggmQQ(
 -???"         "$WQQQY`  __,  ?QQQQQQW!
        _yZ!?q,   -   .yWY!!Sw, "???^
       .QQa_=qQ       mQm>..vmm
        $QQWQQP       $QQQgmQQ@
         "???"   _aa, -9WWQQWY`
               _mB>~)$a  -~~
               mQms_vmQ.
               ]WQQQQQP
                -?T??"
EOF
        ;;

        "slackware_small"*)
            set_colors 4 7 1
            read -rd '' ascii_data <<'EOF'
${c1}   ________
  /  ______|
  | |______
  \\______  \\
   ______| |
| |________/
|____________
EOF
        ;;

        "Slackware"*)
            set_colors 4 7 1
            read -rd '' ascii_data <<'EOF'
${c1}                  :::::::
            :::::::::::::::::::
         :::::::::::::::::::::::::
       ::::::::${c2}cllcccccllllllll${c1}::::::
    :::::::::${c2}lc               dc${c1}:::::::
   ::::::::${c2}cl   clllccllll    oc${c1}:::::::::
  :::::::::${c2}o   lc${c1}::::::::${c2}co   oc${c1}::::::::::
 ::::::::::${c2}o    cccclc${c1}:::::${c2}clcc${c1}::::::::::::
 :::::::::::${c2}lc        cclccclc${c1}:::::::::::::
::::::::::::::${c2}lcclcc          lc${c1}::::::::::::
::::::::::${c2}cclcc${c1}:::::${c2}lccclc     oc${c1}:::::::::::
::::::::::${c2}o    l${c1}::::::::::${c2}l    lc${c1}:::::::::::
 :::::${c2}cll${c1}:${c2}o     clcllcccll     o${c1}:::::::::::
 :::::${c2}occ${c1}:${c2}o                  clc${c1}:::::::::::
  ::::${c2}ocl${c1}:${c2}ccslclccclclccclclc${c1}:::::::::::::
   :::${c2}oclcccccccccccccllllllllllllll${c1}:::::
    ::${c2}lcc1lcccccccccccccccccccccccco${c1}::::
      ::::::::::::::::::::::::::::::::
        ::::::::::::::::::::::::::::
           ::::::::::::::::::::::
                ::::::::::::
EOF
        ;;

        "SliTaz"*)
            set_colors 3 3
            read -rd '' ascii_data <<'EOF'
${c1}        @    @(               @
      @@   @@                  @    @/
     @@   @@                   @@   @@
    @@  %@@                     @@   @@
   @@  %@@@       @@@@@.       @@@@  @@
  @@@    @@@@    @@@@@@@    &@@@    @@@
   @@@@@@@ %@@@@@@@@@@@@ &@@@% @@@@@@@/
       ,@@@@@@@@@@@@@@@@@@@@@@@@@
  .@@@@@@@@@@@@@@@@@@@@@@@@@@@@@@@@@/
@@@@@@.  @@@@@@@@@@@@@@@@@@@@@  /@@@@@@
@@    @@@@@  @@@@@@@@@@@@,  @@@@@   @@@
@@ @@@@.    @@@@@@@@@@@@@%    #@@@@ @@.
@@ ,@@      @@@@@@@@@@@@@      @@@  @@
@   @@.     @@@@@@@@@@@@@     @@@  *@
@    @@     @@@@@@@@@@@@      @@   @
      @      @@@@@@@@@.     #@
       @      ,@@@@@       @
EOF
        ;;

        "SmartOS"*)
            set_colors 6 7
            read -rd '' ascii_data <<'EOF'
${c1}yyyyyyyyyyyyyyyyyyyyyyyyyyyyyyyyyyy
yyyyyyyyyyyyyyyyyyyyyyyyyyyyyyyyyyy
yyyys             oyyyyyyyyyyyyyyyy
yyyys  yyyyyyyyy  oyyyyyyyyyyyyyyyy
yyyys  yyyyyyyyy  oyyyyyyyyyyyyyyyy
yyyys  yyyyyyyyy  oyyyyyyyyyyyyyyyy
yyyys  yyyyyyyyy  oyyyyyyyyyyyyyyyy
yyyys  yyyyyyyyyyyyyyyyyyyyyyyyyyyy
yyyyy                         syyyy
yyyyyyyyyyyyyyyyyyyyyyyyyyyy  syyyy
yyyyyyyyyyyyyyyy  syyyyyyyyy  syyyy
yyyyyyyyyyyyyyyy  oyyyyyyyyy  syyyy
yyyyyyyyyyyyyyyy  oyyyyyyyyy  syyyy
yyyyyyyyyyyyyyyy  syyyyyyyyy  syyyy
yyyyyyyyyyyyyyyy              yyyyy
yyyyyyyyyyyyyyyyyyyyyyyyyyyyyyyyyyy
yyyyyyyyyyyyyyyyyyyyyyyyyyyyyyyyyyy
EOF
        ;;

        "SkiffOS"*)
            set_colors 4 7
            read -rd '' ascii_data <<'EOF'
${c2}
             ,@@@@@@@@@@@w,_
  ${c2}====~~~,,.${c2}A@@@@@@@@@@@@@@@@@W,_
  ${c1}`||||||||||||||L{${c2}"@$@@@@@@@@B"
   ${c1}`|||||||||||||||||||||L{${c2}"$D
     ${c2}@@@@@@@@@@@@@@@@@@@@@${c1}_||||}==,
      ${c2}*@@@@@@@@@@@@@@@@@@@@@@@@@p${c1}||||==,
        ${c1}`'||LLL{{""${c2}@$B@@@@@@@@@@@@@@@p${c1}||
            ${c1}`~=|||||||||||L"${c2}$@@@@@@@@@@@
                   ${c1}````'"""""""${c2}'""""""""
EOF
        ;;

        "Solus"*)
            set_colors 4 7 1
            read -rd '' ascii_data <<'EOF'
${c2}            -```````````
          `-+/------------.`
       .---:mNo---------------.
     .-----yMMMy:---------------.
   `------oMMMMMm/----------------`
  .------/MMMMMMMN+----------------.
 .------/NMMMMMMMMm-+/--------------.
`------/NMMMMMMMMMN-:mh/-------------`
.-----/NMMMMMMMMMMM:-+MMd//oso/:-----.
-----/NMMMMMMMMMMMM+--mMMMh::smMmyo:--
----+NMMMMMMMMMMMMMo--yMMMMNo-:yMMMMd/.
.--oMMMMMMMMMMMMMMMy--yMMMMMMh:-yMMMy-`
`-sMMMMMMMMMMMMMMMMh--dMMMMMMMd:/Ny+y.
`-/+osyhhdmmNNMMMMMm-/MMMMMMMmh+/ohm+
  .------------:://+-/++++++${c1}oshddys:
   -hhhhyyyyyyyyyyyhhhhddddhysssso-
    `:ossssssyysssssssssssssssso:`
      `:+ssssssssssssssssssss+-
         `-/+ssssssssssso+/-`
              `.-----..`
EOF
        ;;

        "Sulin"*)
            set_colors 4 7 1
            read -rd '' ascii_data <<'EOF'
${c2}
                         /\          /\
                        ( \\\\        // )
                         \ \\\\      // /
                          \_\\\\||||//_/
                           \/ _  _ \
                          \/|(O)(O)|
                         \/ |      |
     ___________________\/  \      /
    //                //     |____|
   //                ||     /      \
  //|                \|     \ 0  0 /
 // \       )         V    / \____/
//   \     /        (     /
      \   /_________|  |_/
      /  /\   /     |  ||
     /  / /  /      \  ||
     | |  | |        | ||
     | |  | |        | ||
     |_|  |_|        |_||
     \_\  \_\        \_\\
EOF
        ;;

        "Source Mage"* | "Source_Mage"*)
            set_colors 4 7 1
            read -rd '' ascii_data <<'EOF'
${c2}       :ymNMNho.
.+sdmNMMMMMMMMMMy`
.-::/yMMMMMMMMMMMm-
      sMMMMMMMMMMMm/
     /NMMMMMMMMMMMMMm:
    .MMMMMMMMMMMMMMMMM:
    `MMMMMMMMMMMMMMMMMN.
     NMMMMMMMMMMMMMMMMMd
     mMMMMMMMMMMMMMMMMMMo
     hhMMMMMMMMMMMMMMMMMM.
     .`/MMMMMMMMMMMMMMMMMs
        :mMMMMMMMMMMMMMMMN`
         `sMMMMMMMMMMMMMMM+
           /NMMMMMMMMMMMMMN`
             oMMMMMMMMMMMMM+
          ./sd.-hMMMMMMMMmmN`
      ./+oyyyh- `MMMMMMMMMmNh
                 sMMMMMMMMMmmo
                 `NMMMMMMMMMd:
                  -dMMMMMMMMMo
                    -shmNMMms.
EOF
        ;;

        "Sparky"*)
            set_colors 1 7
            read -rd '' ascii_data <<'EOF'
${c1}
           .            `-:-`
          .o`       .-///-`
         `oo`    .:/++:.
         os+`  -/+++:` ``.........```
        /ys+`./+++/-.-::::::----......``
       `syyo`++o+--::::-::/+++/-``
       -yyy+.+o+`:/:-:sdmmmmmmmmdy+-`
::-`   :yyy/-oo.-+/`ymho++++++oyhdmdy/`
`/yy+-`.syyo`+o..o--h..osyhhddhs+//osyy/`
  -ydhs+-oyy/.+o.-: ` `  :/::+ydhy+```-os-
   .sdddy::syo--/:.     `.:dy+-ohhho    ./:
     :yddds/:+oo+//:-`- /+ +hy+.shhy:     ``
      `:ydmmdysooooooo-.ss`/yss--oyyo
        `./ossyyyyo+:-/oo:.osso- .oys
       ``..-------::////.-oooo/   :so
    `...----::::::::--.`/oooo:    .o:
           ```````     ++o+:`     `:`
                     ./+/-`        `
                   `-:-.
                   ``
EOF
        ;;

        "Star"*)
            set_colors 7
            read -rd '' ascii_data <<'EOF'
${c1}                   ./
                  `yy-
                 `y.`y`
    ``           s-  .y            `
    +h//:..`    +/    /o    ``..:/so
     /o``.-::/:/+      o/://::-.`+o`
      :s`     `.        .`     `s/
       .y.                    .s-
        `y-                  :s`
      .-//.                  /+:.
   .:/:.                       .:/:.
-+o:.                             .:+:.
-///++///:::`              .-::::///+so-
       ``..o/              d-....```
           s.     `/.      d
           h    .+o-+o-    h.
           h  -o/`   `/o:  s:
          -s/o:`       `:o/+/
          /s-             -yo
EOF
        ;;

        "SteamOS"*)
            set_colors 5 7
            read -rd '' ascii_data <<'EOF'
${c1}              .,,,,.
        .,'onNMMMMMNNnn',.
     .'oNMANKMMMMMMMMMMMNNn'.
   .'ANMMMMMMMXKNNWWWPFFWNNMNn.
  ;NNMMMMMMMMMMNWW'' ,.., 'WMMM,
 ;NMMMMV+##+VNWWW' .+;'':+, 'WMW,
,VNNWP+${c2}######${c1}+WW,  ${c2}+:    ${c1}:+, +MMM,
'${c2}+#############,   +.    ,+' ${c1}+NMMM
${c2}  '*#########*'     '*,,*' ${c1}.+NMMMM.
${c2}     `'*###*'          ,.,;###${c1}+WNM,
${c2}         .,;;,      .;##########${c1}+W
${c2},',.         ';  ,+##############'
 '###+. :,. .,; ,###############'
  '####.. `'' .,###############'
    '#####+++################'
      '*##################*'
         ''*##########*''
              ''''''
EOF
        ;;

        "sunos_small" | "solaris_small")
            set_colors 3 7
            read -rd '' ascii_data <<'EOF'
${c1}       .   .;   .
   .   :;  ::  ;:   .
   .;. ..      .. .;.
..  ..             ..  ..
 .;,                 ,;.
EOF
        ;;

        "SunOS" | "Solaris")
            set_colors 3 7
            read -rd '' ascii_data <<'EOF'
${c1}                 `-     `
          `--    `+-    .:
           .+:  `++:  -/+-     .
    `.::`  -++/``:::`./+/  `.-/.
      `++/-`.`          ` /++:`
  ``   ./:`                .: `..`.-
``./+/:-                     -+++:-
    -/+`                      :.
EOF
        ;;

        "openSUSE Leap"* | "openSUSE_Leap"*)
            set_colors 2 7
            read -rd '' ascii_data <<'EOF'
${c2}                 `-++:`
               ./oooooo/-
            `:oooooooooooo:.
          -+oooooooooooooooo+-`
       ./oooooooooooooooooooooo/-
      :oooooooooooooooooooooooooo:
    `  `-+oooooooooooooooooooo/-   `
 `:oo/-   .:ooooooooooooooo+:`  `-+oo/.
`/oooooo:.   -/oooooooooo/.   ./oooooo/.
  `:+ooooo+-`  `:+oooo+-   `:oooooo+:`
     .:oooooo/.   .::`   -+oooooo/.
        -/oooooo:.    ./oooooo+-
          `:+ooooo+-:+oooooo:`
             ./oooooooooo/.
                -/oooo+:`
                  `:/.
EOF
        ;;

        "t2"*)
            set_colors 7 4
            read -rd '' ascii_data <<'EOF'
${c2}
TTTTTTTTTT
    tt   ${c1}222${c2}
    tt  ${c1}2   2${c2}
    tt     ${c1}2${c2}
    tt    ${c1}2${c2}
    tt  ${c1}22222${c2}
EOF
        ;;

        "openSUSE Tumbleweed"* | "openSUSE_Tumbleweed"*)
            set_colors 2 7
            read -rd '' ascii_data <<'EOF'
${c2}                                     ......
     .,cdxxxoc,.               .:kKMMMNWMMMNk:.
    cKMMN0OOOKWMMXo. ;        ;0MWk:.      .:OMMk.
  ;WMK;.       .lKMMNM,     :NMK,             .OMW;
 cMW;            'WMMMN   ,XMK,                 oMM'
.MMc               ..;l. xMN:                    KM0
'MM.                   'NMO                      oMM
.MM,                 .kMMl                       xMN
 KM0               .kMM0. .dl:,..               .WMd
 .XM0.           ,OMMK,    OMMMK.              .XMK
   oWMO:.    .;xNMMk,       NNNMKl.          .xWMx
     :ONMMNXMMMKx;          .  ,xNMWKkxllox0NMWk,
         .....                    .:dOOXXKOxl,
EOF
        ;;

        "opensuse_small" | "suse_small"*)
            set_colors 2 7
            read -rd '' ascii_data <<'EOF'
${c1}  _______
__|   __ \\
     / .\\ \\
     \\__/ |
   _______|
   \\_______
__________/
EOF
        ;;

        "openSUSE"* | "open SUSE"* | "SUSE"*)
            set_colors 2 7
            read -rd '' ascii_data <<'EOF'
${c2}           .;ldkO0000Okdl;.
       .;d00xl:^''''''^:ok00d;.
     .d00l'                'o00d.
   .d0Kd'${c1}  Okxol:;,.          ${c2}:O0d.
  .OK${c1}KKK0kOKKKKKKKKKKOxo:,      ${c2}lKO.
 ,0K${c1}KKKKKKKKKKKKKKK0P^${c2},,,${c1}^dx:${c2}    ;00,
.OK${c1}KKKKKKKKKKKKKKKk'${c2}.oOPPb.${c1}'0k.${c2}   cKO.
:KK${c1}KKKKKKKKKKKKKKK: ${c2}kKx..dd ${c1}lKd${c2}   'OK:
dKK${c1}KKKKKKKKKOx0KKKd ${c2}^0KKKO' ${c1}kKKc${c2}   dKd
dKK${c1}KKKKKKKKKK;.;oOKx,..${c2}^${c1}..;kKKK0.${c2}  dKd
:KK${c1}KKKKKKKKKK0o;...^cdxxOK0O/^^'  ${c2}.0K:
 kKK${c1}KKKKKKKKKKKKK0x;,,......,;od  ${c2}lKk
 '0K${c1}KKKKKKKKKKKKKKKKKKKK00KKOo^  ${c2}c00'
  'kK${c1}KKOxddxkOO00000Okxoc;''   ${c2}.dKk'
    l0Ko.                    .c00l'
     'l0Kk:.              .;xK0l'
        'lkK0xl:;,,,,;:ldO0kl'
            '^:ldxkkkkxdl:^'
EOF
        ;;
        "parch"* | "Parch"* | "PARCH"*)
            set_colors 4 6
            read -rd '' ascii_data <<'EOF'

   ${c1} ,#/*%*
  ${c1} #. ..,..,*,,
        ${c1} ,/,,...  ,.                  (/   ...
         ${c1} ,/,........   .,.      ./(/%/ .*      #*
         ${c1} .**,.....             ...,%&.           .,
          ${c1} ,%,....                .,                ,
          ${c1} ,&,...                .,,                &. .
          ${c1} (%,...               ..,&                *.
         ${c1} *&*..... &,,,,,,,#&   ..,&/               *.  /
        ${c1} *&*,..... &***%&&**,&  ...,&*              /   /
       ${c1} *&,....    &,**,,,**,#    ..,&/                .
      ${c1} (/,...      &***%%%(,       ..,%(               #
     ${c1} %*...        #,,,%             ..*%        .    *
    ${c1} %,..                              .,%     .     /
   ${c1} %,.                                 ..,,.      .%
  ${c1} /,.                             ${c1} ..#     .%
 ${c1} .,.           ${c2}    @@@@@#        ${c1} ./   ./.
 ${c1} ,..          ${c2}    #&%.%%@         ${c1} .#%&*
${c1} .,..          ${c2}    @//(*(@,        ${c1} ..
 ${c1} ,..        ${c2}    #@      /@@,      ${c1}
 ${c1} ...       ${c2}    &@         @@@     ${c1}
 ${c1} ,,.      ${c2}    (#         .@@#,     ${c1} ,
  ${c1} /,..   ${c2}    *****@%     #****/    ${c1} .
   ${c1} ((*....${c2}    /***%    %***   ${c1} .,.*
    ${c1} /&&&**,.., ${c2}*   **,*,,. ${c1} ...,(&%*
      ${c1} %&&&#*(**,,,,,,,,,,,,,,,*//(&&&&#
        ${c1} /, .,.......     .,,***/(/,,/
          ${c1} ./*/#*,,***,,***///(#%%*.

EOF
        ;;

        "SwagArch"*)
            set_colors 4 7 1
            read -rd '' ascii_data <<'EOF'
${c2}        .;ldkOKXXNNNNXXK0Oxoc,.
   ,lkXMMNK0OkkxkkOKWMMMMMMMMMM;
 'K0xo  ..,;:c:.     `'lKMMMMM0
     .lONMMMMMM'         `lNMk'
${c2}    ;WMMMMMMMMMO.              ${c1}....::...
${c2}    OMMMMMMMMMMMMKl.       ${c1}.,;;;;;ccccccc,
${c2}    `0MMMMMMMMMMMMMM0:         ${c1}.. .ccccccc.
${c2}      'kWMMMMMMMMMMMMMNo.   ${c1}.,:'  .ccccccc.
${c2}        `c0MMMMMMMMMMMMMN,${c1},:c;    :cccccc:
${c2} ckl.      `lXMMMMMMMMMX${c1}occcc:.. ;ccccccc.
${c2}dMMMMXd,     `OMMMMMMWk${c1}ccc;:''` ,ccccccc:
${c2}XMMMMMMMWKkxxOWMMMMMNo${c1}ccc;     .cccccccc.
${c2} `':ldxO0KXXXXXK0Okdo${c1}cccc.     :cccccccc.
                    :ccc:'     `cccccccc:,
                                   ''
EOF
        ;;

        "Tails"*)
            set_colors 5 7
            read -rd '' ascii_data <<'EOF'
${c1}      ``
  ./yhNh
syy/Nshh         `:o/
N:dsNshh  █   `ohNMMd
N-/+Nshh      `yMMMMd
N-yhMshh       yMMMMd
N-s:hshh  █    yMMMMd so//.
N-oyNsyh       yMMMMd d  Mms.
N:hohhhd:.     yMMMMd  syMMM+
Nsyh+-..+y+-   yMMMMd   :mMM+
+hy-      -ss/`yMMMM     `+d+
  :sy/.     ./yNMMMMm      ``
    .+ys- `:+hNMMMMMMy/`
      `hNmmMMMMMMMMMMMMdo.
       dMMMMMMMMMMMMMMMMMNh:
       +hMMMMMMMMMMMMMMMMMmy.
         -oNMMMMMMMMMMmy+.`
           `:yNMMMds/.`
              .//`
EOF
        ;;

        "TorizonCore"*)
            set_colors fg 3 4 8 5
            read -rd '' ascii_data <<'EOF'
${c2}                          `.::-.
                       `-://////:-.
                     `:////////////:.
                `.-.`  `-:///////-.     `
             `.://///:.`  `-::-.     `-://:.`
           .:///////////:.        `-:////////:.`
           `.://///////:-`       .:////////////:`
    `.-/:-`   `.:///:-`    ${c3}`-+o/.${c2}  `.://////-.     `.`
 `.:///////:-`   `.`    ${c3}`-+sssssso/.${c2}  `.--.     `-:///:-`
-/////////////:       ${c3}`+sssssssssssso-${c2}       `-://///////:-`
  .-///////:.`    ``    ${c3}-/sssssssso/.${c2}    `   .:///////////-.
     .-::.`    `-://:-.    ${c3}-/sso/.${c2}    `.:/:-.  `.://///-.
            `-:////////:-.    ${c3}`${c2}    `.:////////-.  `.-.
${c1}o-${c2}          -:///////////:`       .:////////////:`        ${c1}-o${c2}
${c1}hdho-${c2}         `-://///:.`    `..`   `-://////:.`       ${c1}-ohdh${c2}
${c1}/ydddho-${c2}         `--.`    `.:////:.`   `-::.`       ${c1}-ohdddy/${c2}
  ${c1}./ydddho:`${c2}           `.://////////:.          ${c1}`:ohdddy/.${c2}
`    ${c1}`/shddho:`${c2}        `.://////////:.       ${c1}`:ohddds/`${c2}    `
::-`    ${c1}`/shddhs:`${c2}        `.:////:.`      ${c1}`:shddhs/`${c2}    `-::
:///:-`    ${c1}`:shddhs/`${c2}        `..`      ${c1}`/shddhs:`${c2}    `-:///-
 `.:///:-`    ${c1}`:ohddhs/`${c2}            ${c1}`/shddho:`${c2}    `-:///:.`
    `.:///:-.     ${c1}-ohdddy/.${c2}      ${c1}./ydddho-${c2}     .-:///-.`
       `.:///:-.     ${c1}-+hdddy+//+ydddh+-${c2}     .-://:-.
          `.-///:-.     ${c1}-+yddddddy+-${c2}     .-://:-.
              .-://:-.     ${c1}./++/.${c2}     .-///:-.
                 .-:///:.`        `.:///:-`
                    `-:///:.````.:///:-`
                       `-:////////:-`
                          `-::::-`
EOF
        ;;

        "Trisquel"*)
            set_colors 4 6
            read -rd '' ascii_data <<'EOF'
${c1}                         ,o$$$o.
                      ,o$$Y"""Y$$b
    ,o$$$$$$o.       ,$$'   ,   Y$$b
 ,o$$$$$$$$$$$$o.    :$      b   Y$$.
,$$"'      "Y$$$$o.   'b.   ,b  d$$$
$$'  .d$$$$b  '$$$$o   'Y$$$Y  d$$$'
$$'  q'    'b  '$$$$$o._   _.o$$$$'
.$$,_    _,d$  ,$$$$$$$$$$$$${c2}$$$$Y'
${c1} '$$$$aaa$$$' .$$$$$$${c2}$$$$$$$$'
${c1}     """"     ${c2}d$$$$"'
             d$$$'   .d$$b.
             $$$$  .$"   'a$.
             $$$$  $b      $$.
             '$$$. '$b,,.  $$$
              '$$$.       .$$'
               'a$$$o._.o$$a'
                  'a$$$$a'
EOF
        ;;

        "Twister"*)
            set_colors 2 1 4 5 7
            read -rd '' ascii_data <<'EOF'
${c3}.......................${c4}.......${c5}.,:ccllllcc:.${c4}...
${c3}.......................${c5}.,;cldxkO0KXNNNWNNNX0x:
${c3}.................${c5}.,:ldkOOKK0OkkkkkOKWMMMMMMMNo
${c3}.............${c5},;coxO0Oxo::'${c4}.........${c5},oXMMMMMM0'
${c3}.........${c5},:ldkOOkc;'${c3}...${c4}.............${c5};OMMMMW0:${c4}.
${c3}.......${c5};ldkOxol:'${c3}......${c4}............${c5},dNMMX0''${c4}..
${c3}....${c5};:oxkxl:'${c3}..........${c4}..........${c5},lOWWXx:.,'${c4}..
${c3}..${c5},ldxkkd:'${c3}............${c5}.:c${c4}....${c5}':lkNMNOc,cdl'${c4}..
${c3}.${c5};oxxkkkc'${c3}.........${c5}.:clc;'.';lkKNNKk;;ck00l${c4}...
${c5}.lxxxkkkxoooooddxkOOko'..cok0KOd':::o0NXd;'${c4}...
${c3}.${c5}:odxxkkOOOOOOOkdoi'..:ddxdoc:::od0NWW0c'${c4}.....
${c3}...${c5}':;gggggg;::''.......::::x0XWMMMNO.::'${c4}.....
${c3}..............${c5};......,;od0KNWMWNK0O:::do'${c4}.....
${c3}...............${c5}'cclgggggggxdll":::'XKoo,${c4}......
${c3}.................${c5}',,,,,,,::::;ooNWMWOc'${c4}.......
${c3}..................${c5},:loxxxO0KXNNXK0ko:'${c4}........
${c3}..................${c5}';::;oTcoggcoF":::'${c4}.........
${c3}..................${c5}':o,.:::::::::,p'${c4}...........
${c3}..................${c5};'ccdxkOOOdxlf'${c4}.............
${c3}.................${c5},l;;XgggggXP:'${c4}...............
${c3}................${c5};lco;::::::'${c4}..................
${c3}..............${c5}.';ggggol'`${c4}.....................
${c3}.............${c5}':oo:''${c3}...${c4}.......................
EOF
        ;;

        "Ubuntu Cinnamon"* | "Ubuntu-Cinnamon"*)
            set_colors 1 7
            read -rd '' ascii_data <<'EOF'
${c1}            .-/+oooooooo+/-.
        `:+oooooooooooooooooo+:`
      -+oooooooooooooooooooooooo+-
    .ooooooooooooooooooo${c2}:ohNd${c1}oooooo.
   /oooooooooooo${c2}:/+oo++:/ohNd${c1}ooooooo/
  +oooooooooo${c2}:osNdhyyhdNNh+:+${c1}oooooooo+
 /ooooooooo${c2}/dN/${c1}ooooooooo${c2}/sNNo${c1}ooooooooo/
.ooooooooo${c2}oMd:${c1}oooooooooooo${c2}:yMy${c1}ooooooooo.
+ooooo${c2}:+o/Md${c1}oooooo${c2}:sm/${c1}oo/ooo${c2}yMo${c1}oooooooo+
ooo${c2}:sdMdosMo${c1}ooooo${c2}oNMd${c1}//${c2}dMd+${c1}o${c2}:so${c1}ooooooooo
oooo${c2}+ymdosMo${c1}ooo${c2}+mMm${c1}+/${c2}hMMMMMh+hs${c1}ooooooooo
+oooooo${c2}:${c1}:${c2}/Nm:${c1}/${c2}hMNo${c1}:y${c2}MMMMMMMMMM+${c1}oooooooo+
.ooooooooo${c2}/NNMNy${c1}:o${c2}NMMMMMMMMMMo${c1}ooooooooo.
/oooooooooo${c2}:yh:${c1}+m${c2}MMMMMMMMMMd/${c1}ooooooooo/
  +oooooooooo${c2}+${c1}/h${c2}mMMMMMMNds//o${c1}oooooooo+
   /oooooooooooo${c2}+:////:o/ymMd${c1}ooooooo/
    .oooooooooooooooooooo${c2}/sdh${c1}oooooo.
      -+oooooooooooooooooooooooo+-
        `:+oooooooooooooooooo+:`
            .-/+oooooooo+/-.
EOF
        ;;

        "Ubuntu Budgie"* | "Ubuntu-Budgie"*)
            set_colors 4 7 1
            read -rd '' ascii_data <<'EOF'
${c2}           ./oydmMMMMMMmdyo/.
        :smMMMMMMMMMMMhs+:++yhs:
     `omMMMMMMMMMMMN+`        `odo`
    /NMMMMMMMMMMMMN-            `sN/
  `hMMMMmhhmMMMMMMh               sMh`
 .mMmo-     /yMMMMm`              `MMm.
 mN/       yMMMMMMMd-              MMMm
oN-        oMMMMMMMMMms+//+o+:    :MMMMo
m/          +NMMMMMMMMMMMMMMMMm. :NMMMMm
M`           .NMMMMMMMMMMMMMMMNodMMMMMMM
M-            sMMMMMMMMMMMMMMMMMMMMMMMMM
mm`           mMMMMMMMMMNdhhdNMMMMMMMMMm
oMm/        .dMMMMMMMMh:      :dMMMMMMMo
 mMMNyo/:/sdMMMMMMMMM+          sMMMMMm
 .mMMMMMMMMMMMMMMMMMs           `NMMMm.
  `hMMMMMMMMMMM.oo+.            `MMMh`
    /NMMMMMMMMMo                sMN/
     `omMMMMMMMMy.            :dmo`
        :smMMMMMMMh+-`   `.:ohs:
           ./oydmMMMMMMdhyo/.
EOF
        ;;

        "Ubuntu-GNOME"*)
            set_colors 4 5 7 6
            read -rd '' ascii_data <<'EOF'
${c3}          ./o.
        .oooooooo
      .oooo```soooo
    .oooo`     `soooo
   .ooo`   ${c4}.o.${c3}   `\/ooo.
   :ooo   ${c4}:oooo.${c3}   `\/ooo.
    sooo    ${c4}`ooooo${c3}    \/oooo
     \/ooo    ${c4}`soooo${c3}    `ooooo
      `soooo    ${c4}`\/ooo${c3}    `soooo
${c4}./oo    ${c3}`\/ooo    ${c4}`/oooo.${c3}   `/ooo
${c4}`\/ooo.   ${c3}`/oooo.   ${c4}`/oooo.${c3}   ``
${c4}  `\/ooo.    ${c3}/oooo     ${c4}/ooo`
${c4}     `ooooo    ${c3}``    ${c4}.oooo
${c4}       `soooo.     .oooo`
         `\/oooooooooo`
            ``\/oo``
EOF
        ;;

        "Ubuntu Kylin"* | "Ubuntu-Kylin"*)
            set_colors 1 7 3
            read -rd '' ascii_data <<'EOF'
${c1}            .__=liiiiiii=__,
        ._=liiliii|i|i|iiilii=_.
      _=iiiii|ii|i|ii|i|inwwwzii=,
    .=liiii|ii|ii|wwww|i${c2}3QWWWW${c1}ziii=,
   =lii|i|ii|i|${c2}QQQWWWWWm]QWWQD${c1}||iiii=
  =lii|iiivw${c2}Qm${c1}>3${c2}WWWWWQWQQwwQw${c1}cii|i|ii=
 =lii|ii|n${c2}QWWWQ${c1}|)i${c2}|i${c1}%i|]${c2}TQWWWWm${c1}|ii|i|i=
.li|i|i|m${c2}WWWQV${c1}|ii${c2}wmD${c1}|iiii|${c2}TWWWWm${c1}|i|iiii,
=iii${c2}www|$WQWk${c1}|i${c2}aWWWD${c1}|i|i|ii]${c2}QQWQk${c1}|ii|i|=
iii${c2}QWWWQz$WW${c1}|i${c2}jQQWQm${c1}w|ii${c2}wW${c1}k|${c2}TTTTY${c1}i|i|iii
iiI${c2}QWQWWtyQQ${c1}|i|${c2}$WWWWWQWk${c1}||i|i|ii||i|ii|i
<|i|${c2}TTT|mQQWz${c1}|i${c2}3D${c1}]C|${c2}nD$W${c1}|ii${c2}vWWWWk${c1}||ii|i>
-|ii|i|i${c2}WWWQw${c1}|${c2}Tt${c1}|i3${c2}T${c1}|${c2}T${c1}|i|${c2}nQWQWDk${c1}|ii|ii`
 <|i|iii|${c2}VWQWWQ${c1}|i|i|||ii${c2}wmWWQWD${c1}||ii|ii+
  <|ii|i|i]${c2}$W@${c1}tv${c2}QQQWQQQWWTTHT${c1}1|iii|i|>
   <|i|ii|ii||v${c2}QWWWQWWW@vmWWWm${c1}|i|i|i>
    -<|i|ii|ii|i|${c2}TTTTTT${c1}|]${c2}QQWWWC${c1}|ii>`
      -<|i|ii|i|ii|i|i|ii3${c2}TTT${c1}t|i>`
         ~<|ii|ii|iiiii|i|||i>~
            -~~<|ii|i||i>~~`
EOF
        ;;


        "Ubuntu Touch"*)
            set_colors 3 7
            read -rd '' ascii_data <<'EOF'
${c1}
     ###############
   ##               ##
  ##  ${c2}##${c1}         ${c2}##${c1}  ##
  ##  ${c2}##${c1}  ${c2}#${c1}   ${c2}#${c1}  ${c2}##${c1}  ##
  ##       ${c2}###${c1}       ##
   ##               ##
     ###############
EOF
        ;;

        "Ubuntu MATE"* | "Ubuntu-MATE"*)
            set_colors 2 7
            read -rd '' ascii_data <<'EOF'
${c1}            .:/+oossssoo+/:.`
        `:+ssssssssssssssssss+:`
      -+sssssssssssssss${c2}y${c1}ssssssss+-
    .osssssssssssss${c2}yy${c1}ss${c2}mMmh${c1}ssssssso.
   /sssssssss${c2}ydmNNNmmd${c1}s${c2}mMMMMNdy${c1}sssss/
 `+ssssssss${c2}hNNdy${c1}sssssss${c2}mMMMMNdy${c1}ssssss+`
 +sssssss${c2}yNNh${c1}ss${c2}hmNNNNm${c1}s${c2}mMmh${c1}s${c2}ydy${c1}sssssss+
-sssss${c2}y${c1}ss${c2}Nm${c1}ss${c2}hNNh${c1}ssssss${c2}y${c1}s${c2}hh${c1}ss${c2}mMy${c1}sssssss-
+ssss${c2}yMNdy${c1}ss${c2}hMd${c1}ssssssssss${c2}hMd${c1}ss${c2}NN${c1}sssssss+
sssss${c2}yMMMMMmh${c1}sssssssssssss${c2}NM${c1}ss${c2}dMy${c1}sssssss
sssss${c2}yMMMMMmhy${c1}ssssssssssss${c2}NM${c1}ss${c2}dMy${c1}sssssss
+ssss${c2}yMNdy${c1}ss${c2}hMd${c1}ssssssssss${c2}hMd${c1}ss${c2}NN${c1}sssssss+
-sssss${c2}y${c1}ss${c2}Nm${c1}ss${c2}hNNh${c1}ssssssss${c2}dh${c1}ss${c2}mMy${c1}sssssss-
 +sssssss${c2}yNNh${c1}ss${c2}hmNNNNm${c1}s${c2}mNmh${c1}s${c2}ymy${c1}sssssss+
  +ssssssss${c2}hNNdy${c1}sssssss${c2}mMMMMmhy${c1}ssssss+
   /sssssssss${c2}ydmNNNNmd${c1}s${c2}mMMMMNdh${c1}sssss/
    .osssssssssssss${c2}yy${c1}ss${c2}mMmdy${c1}sssssso.
      -+sssssssssssssss${c2}y${c1}ssssssss+-
        `:+ssssssssssssssssss+:`
            .:/+oossssoo+/:.

EOF
        ;;

        "ubuntu_old02")
            set_colors 1 7 3
            read -rd '' ascii_data <<'EOF'
${c1}                         ./+o+-
${c2}                 yyyyy- ${c1}-yyyyyy+
${c2}              ${c2}://+//////${c1}-yyyyyyo
${c3}          .++ ${c2}.:/++++++/-${c1}.+sss/`
${c3}        .:++o:  ${c2}/++++++++/:--:/-
${c3}       o:+o+:++.${c2}`..```.-/oo+++++/
${c3}      .:+o:+o/.${c2}          `+sssoo+/
${c2} .++/+:${c3}+oo+o:`${c2}             /sssooo.
${c2}/+++//+:${c3}`oo+o${c2}               /::--:.
${c2}+/+o+++${c3}`o++o${c1}               ++////.
${c2} .++.o+${c3}++oo+:`${c1}             /dddhhh.
${c3}      .+.o+oo:.${c1}          `oddhhhh+
${c3}       +.++o+o`${c1}`-````.:ohdhhhhh+
${c3}        `:o+++ ${c1}`ohhhhhhhhyo++os:
${c3}          .o:${c1}`.syhhhhhhh/${c3}.oo++o`
${c1}              /osyyyyyyo${c3}++ooo+++/
${c1}                  ````` ${c3}+oo+++o:
${c3}                         `oo++.
EOF
        ;;

        "Ubuntu Studio"* | "Ubuntu-Studio")
            set_colors 6 7
            read -rd '' ascii_data <<'EOF'
${c1}              ..-::::::-.`
         `.:+++++++++++${c2}ooo${c1}++:.`
       ./+++++++++++++${c2}sMMMNdyo${c1}+/.
     .++++++++++++++++${c2}oyhmMMMMms${c1}++.
   `/+++++++++${c2}osyhddddhys${c1}+${c2}osdMMMh${c1}++/`
  `+++++++++${c2}ydMMMMNNNMMMMNds${c1}+${c2}oyyo${c1}++++`
  +++++++++${c2}dMMNhso${c1}++++${c2}oydNMMmo${c1}++++++++`
 :+${c2}odmy${c1}+++${c2}ooysoohmNMMNmyoohMMNs${c1}+++++++:
 ++${c2}dMMm${c1}+${c2}oNMd${c1}++${c2}yMMMmhhmMMNs+yMMNo${c1}+++++++
`++${c2}NMMy${c1}+${c2}hMMd${c1}+${c2}oMMMs${c1}++++${c2}sMMN${c1}++${c2}NMMs${c1}+++++++.
`++${c2}NMMy${c1}+${c2}hMMd${c1}+${c2}oMMMo${c1}++++${c2}sMMN${c1}++${c2}mMMs${c1}+++++++.
 ++${c2}dMMd${c1}+${c2}oNMm${c1}++${c2}yMMNdhhdMMMs${c1}+y${c2}MMNo${c1}+++++++
 :+${c2}odmy${c1}++${c2}oo${c1}+${c2}ss${c1}+${c2}ohNMMMMmho${c1}+${c2}yMMMs${c1}+++++++:
  +++++++++${c2}hMMmhs+ooo+oshNMMms${c1}++++++++
  `++++++++${c2}oymMMMMNmmNMMMMmy+oys${c1}+++++`
   `/+++++++++${c2}oyhdmmmmdhso+sdMMMs${c1}++/
     ./+++++++++++++++${c2}oyhdNMMMms${c1}++.
       ./+++++++++++++${c2}hMMMNdyo${c1}+/.
         `.:+++++++++++${c2}sso${c1}++:.
              ..-::::::-..
EOF
        ;;

        "Ubuntu Sway"* | "Ubuntu-Sway")
            set_colors 6 7
            read -rd '' ascii_data <<'EOF'
${c1}            .-/+oossssoo+\-.
        ´:+ssssssssssssssssss+:`
      -+ssssssssssssssssss${c2}yy${c1}ssss+-
    .ossssssssssssssssss${c2}dMMMNyy${c1}ssso.
   /sssssssssss${c2}hdmmNNmmyNMMMMh${c1}ssssss\
  +sssssssss${c2}hm${c1}ydMMMMMMMNdd${c2}ddy${c1}ssssssss+
 /ssssssss${c2}hN${c1}MM${c2}M${c1}yh${c2}hyyyyhmNM${c1}MM${c2}Nh${c1}ssssssss\
.ssssssss${c2}dM${c1}MM${c2}Nh${c1}ssssssssss${c2}hN${c1}MM${c2}Md${c1}ssssssss.
+sss${c2}yyyyyN${c1}MM${c2}Ny${c1}ssssssssssss${c2}yN${c1}MM${c2}My${c1}sssssss+
ossy${c2}NMMMNy${c1}MM${c2}h${c1}ssssssssssssss${c2}hm${c1}mm${c2}h${c1}ssssssso
ossy${c2}NMMMNy${c1}MM${c2}h${c1}sssssssssssssshmmmh${c1}ssssssso
+sss${c2}yyyyyN${c1}MM${c2}Ny${c1}ssssssssssss${c2}yN${c1}MM${c2}My${c1}sssssss+
.ssssssss${c2}dM${c1}MM${c2}Nh${c1}ssssssssss${c2}hN${c1}MM${c2}Md${c1}ssssssss.
 \ssssssss${c2}hN${c1}MM${c2}M${c1}yh${c2}hyyyyhdNM${c1}M${c2}MNh${c1}ssssssss/
  +sssssssss${c2}dm${c1}ydMMMMMMMMdd${c2}ddy${c1}ssssssss+
   \sssssssssss${c2}hdmNNNNmyNMMMMh${c1}ssssss/
    .ossssssssssssssssss${c2}dMMMNyy${c1}ssso.
      -+sssssssssssssssss${c2}yy${c1}sss+-
        `:+ssssssssssssssssss+:`
            .-\+oossssoo+/-.
EOF
        ;;

        "ubuntu_small")
            set_colors 1
            read -rd '' ascii_data <<'EOF'
${c1}       ..;,; .,;,.
    .,lool: .ooooo,
   ;oo;:    .coool.
 ....         ''' ,l;
:oooo,            'oo.
looooc            :oo'
 '::'             ,oo:
   ,.,       .... co,
    lo:;.   :oooo; .
     ':ooo; cooooc
        '''  ''''
EOF
        ;;

        "Ubuntu_old"* | "i3buntu"*)
            set_colors 1 7 3
            read -rd '' ascii_data <<'EOF'
${c1}            .-/+oossssoo+\-.
        ´:+ssssssssssssssssss+:`
      -+ssssssssssssssssssyyssss+-
    .ossssssssssssssssss${c2}dMMMNy${c1}sssso.
   /sssssssssss${c2}hdmmNNmmyNMMMMh${c1}ssssss\
  +sssssssss${c2}hm${c1}yd${c2}MMMMMMMNddddy${c1}ssssssss+
 /ssssssss${c2}hNMMM${c1}yh${c2}hyyyyhmNMMMNh${c1}ssssssss\
.ssssssss${c2}dMMMNh${c1}ssssssssss${c2}hNMMMd${c1}ssssssss.
+ssss${c2}hhhyNMMNy${c1}ssssssssssss${c2}yNMMMy${c1}sssssss+
oss${c2}yNMMMNyMMh${c1}ssssssssssssss${c2}hmmmh${c1}ssssssso
oss${c2}yNMMMNyMMh${c1}sssssssssssssshmmmh${c1}ssssssso
+ssss${c2}hhhyNMMNy${c1}ssssssssssss${c2}yNMMMy${c1}sssssss+
.ssssssss${c2}dMMMNh${c1}ssssssssss${c2}hNMMMd${c1}ssssssss.
 \ssssssss${c2}hNMMM${c1}yh${c2}hyyyyhdNMMMNh${c1}ssssssss/
  +sssssssss${c2}dm${c1}yd${c2}MMMMMMMMddddy${c1}ssssssss+
   \sssssssssss${c2}hdmNNNNmyNMMMMh${c1}ssssss/
    .ossssssssssssssssss${c2}dMMMNy${c1}sssso.
      -+sssssssssssssssss${c2}yyy${c1}ssss+-
        `:+ssssssssssssssssss+:`
            .-\+oossssoo+/-.
EOF
        ;;
        
        "Floflis"*)
            set_colors 1 7 3
            read -rd '' ascii_data <<'EOF'
\e[96m              ,▄▄▄▌▓▓███▓▓▌▄▄▄,             
         ,▄▒▓███████████████████▓▄▄         
       ▄▓███████████████████████████▌       
      ▓███████████████████████████████      
   ,  ╙▓████████████████████████████▀   ▄   
  ╓█▓▄   ╙▀▓████████████████████▀▀`  ,▄██▓  
 ╓█████▌▄,    '▀▀▀▀▓▓▓▓▓▓▀▀Å╙`    ▄▄▓█████▌ 
 ██████████▓▌▄  ,             ▄▓███████████▄
╢████████████▓  ║████▓▓███▌  ╣█████████████▓
▓█████████████  ▐█████████▀  ▓██████████████
▓█████████████  ▐█████████▄  ███████████████
▀████████████▌  ║█████████▌  ▀█████████████▌
 ████████████M  ▓██████████  ▐█████████████⌐
 ▀██████████▌  ▐███████████▌  ▀███████████▌ 
   ╙▓█████▓   ▓██████████████▄  ▀███████▀   
     ╝▓██▀  ╓▓████████████████▓   ▀▓██▀     
          ,▄████████████████████▌,          
          ╝▀████████████████████▓▀'         
             `╙▀▀▓▓███████▓▀▀╩'             
EOF
        ;;

        "Ubuntu"*)
            set_colors 1
            read -rd '' ascii_data <<'EOF'
${c1}                             ....
              .',:clooo:  .:looooo:.
           .;looooooooc  .oooooooooo'
        .;looooool:,''.  :ooooooooooc
       ;looool;.         'oooooooooo,
      ;clool'             .cooooooc.  ,,
         ...                ......  .:oo,
  .;clol:,.                        .loooo'
 :ooooooooo,                        'ooool
'ooooooooooo.                        loooo.
'ooooooooool                         coooo.
 ,loooooooc.                        .loooo.
   .,;;;'.                          ;ooooc
       ...                         ,ooool.
    .cooooc.              ..',,'.  .cooo.
      ;ooooo:.           ;oooooooc.  :l.
       .coooooc,..      coooooooooo.
         .:ooooooolc:. .ooooooooooo'
           .':loooooo;  ,oooooooooc
               ..';::c'  .;loooo:'
                             .
EOF
        ;;

        "Ultramarine Linux"* | "ultramarine"*)
            set_colors 4 7
            read -rd '' ascii_data <<'EOF'
${c1}            .cd0NNNNNNNXOdc.
        .:xKNNNNNNNNNNNNNNNNKd;.
      ,dXNNNNNNNNNNNNNNNNNNNNNNNd,
    'ONNNNNNNNNNNNNNNNNNNNNNNNNNNNO'
  .xNNNNNNNNNNNNNNNNNNNNNNNNNNNNNNNNk.
 .0NNNNNNNNNNNNNNNNNNNNNNNNNNNNNNNNNN0.
.0NNNNNNNNNNNNNNNNNNNNNNNNNNNNNNNNNNNN0.
dNNNNNNNNNNNNWWWWWWWWNNNNNNNNNNNNNNNNNNd
NNNNNNNNNNNNNW${c2}MMMMMMMM${c1}WWNNNNNNNNNNNNNNNN
NNNNNNNNNNNNNNW${c2}MMMMMMMMM${c1}WWNNNNNNNNNNNNNN
NNNNNNNNNNNNNNW${c2}MMMMMMMMMMMM${c1}WNNNNNNNNNNNN
NNNNNNNNNNWWW${c2}MMMMMMMMMMMMMMMM${c1}WWWNNNNNNNX
oNWWWW${c2}MMMMMMMMMMMMMMMMMMMMMMMMMMMM${c1}WWWNNo
 OW${c2}MMMMMMMMMMMMMMMMMMMMMMMMMMMMMMMMMM${c1}WO
 .OW${c2}MMMMMMMMMMMMMMMMMMMMMMMMMMMMMMMM${c1}WO.
   lNW${c2}MMMMMMMMMMMMMMMMMMMMMMMMMMMM${c1}WNl
    .dNW${c2}MMMMMMMMMMMMMMMMMMMMMMMM${c1}WNd.
      .cKW${c2}MMMMMMMMMMMMMMMMMMMM${c1}WKc.
         'oOXWWW${c2}MMMMMMMM${c1}WWWXOl.
             ;lkXNNNNNNXkl'
EOF
        ;;


        "Univalent"*)
            set_colors 6 6
            read -rd '' ascii_data <<'EOF'
${c1}
   UUUUUUU                   UUUUUUU
   UUUUUUU                   UUUUUUU
   UUUUUUU         A         UUUUUUU
   UUUUUUU        A|A        UUUUUUU
   UUUUUUU       A | A       UUUUUUU
   UUUUUUU      A  |  A      UUUUUUU
   UUUUUUU     A|  |  |A     UUUUUUU
   UUUUUUU    A |  |  | A    UUUUUUU
   UUUUUUU    A |  |  | A    UUUUUUU
   UUUUUUU    A |  |  | A    UUUUUUU
   UUUUUUU    A |  |  | A    UUUUUUU
   UUUUUUU    A |  |  | A    UUUUUUU
   UUUUUUU    A |  |  | A    UUUUUUU
    UUUUUUU   A |  |  | A   UUUUUUU
     UUUUUUU  A |  |  | A  UUUUUUU
       UUUUUUUAAAAAAAAAAAUUUUUUU
          UUUUUUUUUUUUUUUUUUU
             UUUUUUUUUUUUU
EOF
        ;;

        "Uos"*)
            set_colors 1 7 3
            read -rd '' ascii_data << 'EOF'
${c1}
                        .......
                    ..............
                ......................
             .............................
  uuuuuu    uuuuuu     ooooooooooo       ssssssssss
  u::::u    u::::u   oo:::::::::::oo   ss::::::::::s
  u::::u    u::::u  o:::::::::::::::oss:::::::::::::s
  u::::u    u::::u  o:::::ooooo:::::os::::::ssss:::::s
  u::::u    u::::u  o::::o     o::::o s:::::s  ssssss
  u::::u    u::::u  o::::o     o::::o   s::::::s
  u::::u    u::::u  o::::o     o::::o      s::::::s
  u:::::uuuu:::::u  o::::o     o::::ossssss   s:::::s
  u:::::::::::::::uuo:::::ooooo:::::os:::::ssss::::::s
  u:::::::::::::::uo:::::::::::::::os::::::::::::::s
  uu::::::::uu:::u oo:::::::::::oo  s:::::::::::ss
      uuuuuuuu  uuuu   ooooooooooo     sssssssssss
            .............................
                .....................
                    .............
                        ......
EOF
        ;;

        "Univention"*)
            set_colors 1 7
            read -rd '' ascii_data <<'EOF'
${c1}         ./osssssssssssssssssssssso+-
       `ohhhhhhhhhhhhhhhhhhhhhhhhhhhhy:
       shhhhhhhhhhhhhhhhhhhhhhhhhhhhhhh-
   `-//${c2}sssss${c1}/hhhhhhhhhhhhhh+${c2}s${c1}.hhhhhhhhh+
 .ohhhy${c2}sssss${c1}.hhhhhhhhhhhhhh.${c2}sss${c1}+hhhhhhh+
.yhhhhy${c2}sssss${c1}.hhhhhhhhhhhhhh.${c2}ssss${c1}:hhhhhh+
+hhhhhy${c2}sssss${c1}.hhhhhhhhhhhhhh.${c2}sssss${c1}yhhhhh+
+hhhhhy${c2}sssss${c1}.hhhhhhhhhhhhhh.${c2}sssss${c1}yhhhhh+
+hhhhhy${c2}sssss${c1}.hhhhhhhhhhhhhh.${c2}sssss${c1}yhhhhh+
+hhhhhy${c2}sssss${c1}.hhhhhhhhhhhhhh.${c2}sssss${c1}yhhhhh+
+hhhhhy${c2}sssss${c1}.hhhhhhhhhhhhhh.${c2}sssss${c1}yhhhhh+
+hhhhhy${c2}sssss${c1}.hhhhhhhhhhhhhh.${c2}sssss${c1}yhhhhh+
+hhhhhy${c2}sssss${c1}.hhhhhhhhhhhhhh.${c2}sssss${c1}yhhhhh+
+hhhhhy${c2}ssssss${c1}+yhhhhhhhhhhy/${c2}ssssss${c1}yhhhhh+
+hhhhhh:${c2}sssssss${c1}:hhhhhhh+${c2}.ssssssss${c1}yhhhhy.
+hhhhhhh+`${c2}ssssssssssssssss${c1}hh${c2}sssss${c1}yhhho`
+hhhhhhhhhs+${c2}ssssssssssss${c1}+hh+${c2}sssss${c1}/:-`
-hhhhhhhhhhhhhhhhhhhhhhhhhhhhhhho
 :yhhhhhhhhhhhhhhhhhhhhhhhhhhhh+`
   -+ossssssssssssssssssssss+:`
EOF
        ;;

        "uwuntu"*)
            set_colors 225 206 52
            read -rd '' ascii_data <<'EOF'
${c1}                                  &&
                               &&&&&&&&
   ,                  *&&&&&&  &&&&&&&&(
    &%%%%&&&&     &&&&&&&&&&&&  ,&&&&&
     %%${c2}%%%%&&${c1}&&&   ,&&&&&&&&&&&&&,   %&&&$&&&%%$%%%.
     &%%%${c2}%&&&&&${c1}&&#   &,       &&&&&&${c2}&&&&&&&%%%${c1}%%
      &%%&&${c2}&&&&${c1}&&&(               &&&${c2}&&&&&&%${c1}%%%
       &&&&&${c2}&&&${c1}&%                  *&&${c2}&&&&&${c1}&&%
    &&&/  &&&&${c3}\${c1}&                    ,${c3}/${c1}*.**
 %&&&&&&&&  &&&${c3}⟩${c1}.,                *.${c3}⟨${c1}
 %&&&&&&&&  &&${c3}/${c1}..      ${c3}/    \${c1}      ..${c3}\${c1}(&&&&&&
   #&&&#%%%%.%%%(      ${c3}\_/\_/${c1}      (%%%.%%%%/
        /%%%%%%%&&*              ,&&&%%%%%%&
           &&&&&&&&           &&&&&&&&&&&
            (&&&&&    &&&&&&&&&&&
            ${c2}%%${c1}  &   &&&&&&&&&&&&  &&&&&&&
           ${c2}%%%${c1}        #&&&&&&#   &&&&&&&&&
 ${c2}%%%%%     %%${c1}                     #&&&&&(
${c2}&%.      %%%${c1}
  ${c2}%%%%%%%
EOF
        ;;

        "UrukOS"*)
            set_colors 12 12 7 12 4
            read -rd '' ascii_data <<'EOF'
${c3}          :${c4}::::::::::::::    ${c5}.
         ${c3}=#${c4}*============.   ${c5}:#:         
        ${c3}=##%${c4}+----------.   ${c5}.###:        
       ${c3}=####.              ${c5}.####:       
      ${c3}=####.                ${c5}.####:      
     ${c3}=###*.   .=${c4}--------.     ${c5}####:     
    ${c3}=####.   .*#+${c4}======-       ${c5}####:    
   ${c3}=###*.   .*###+${c4}====-         ${c5}####:   
  ${c3}=###*.   .*#####+${c4}==-           ${c5}####:  
 ${c3}=###*.   .*#######+${c4}:             ${c5}####: 
 ${c3}=###*.   .*#######+${c4}:             ${c5}####: 
  ${c3}=###*.   .*#####+${c4}==-           ${c5}####:  
   ${c3}=###*.   .*###+${c4}====-         ${c5}####:   
    ${c3}=####.   .*#+${c4}======-       ${c5}####:    
     ${c3}=###*.   .=${c4}--------.    ${c5}.####:     
      ${c3}=####.                ${c5}.####:      
       ${c3}=####.              ${c5}.####:       
        ${c3}=###+${c4}--------------${c5}####:        
         ${c3}=#+${c4}=================-${c5}:         
          ${c3}:${c4}::::::::::::::::::.        
          
EOF
        ;;

        "Venom"*)
            set_colors 8 4
            read -rd '' ascii_data <<'EOF'
${c1}   :::::::          :::::::
   mMMMMMMm        dMMMMMMm
   /MMMMMMMo      +MMMMMMM/
    yMMMMMMN      mMMMMMMy
     NMMMMMMs    oMMMMMMm
     +MMMMMMN:   NMMMMMM+
      hMMMMMMy  sMMMMMMy
      :NMMMMMM::NMMMMMN:
       oMMMMMMyyMMMMMM+
        dMMMMMMMMMMMMh
        /MMMMMMMMMMMN:
         sMMMMMMMMMMo
          mMMMMMMMMd
          +MMMMMMMN:
            ::::::
EOF
        ;;

        "void_small")
            set_colors 2 8
            read -rd '' ascii_data <<'EOF'
${c1}    _______
 _ \\______ -
| \\  ___  \\ |
| | /   \ | |
| | \___/ | |
| \\______ \\_|
 -_______\\
EOF
        ;;

        "Void"*)
            set_colors 8 2 7
            read -rd '' ascii_data <<'EOF'
${c1}                        ..........
                   .::::::::::::::::::..
               ..:::::::::::::::::::::::::.
                '::::::::::::::::::::::::::::.
                  ':::::''      '':::::::::::::.
${c3}         ..         ${c1}'                '':::::::::.
${c3}        .||.                            ${c1}':::::::::
${c3}       .|||||.                            ${c1}'::::::::
${c3}      .|||||||:                             ${c1}::::::::
${c3}      |||||||:          ${c1}.::::::::.           ::::::::
${c2} ######${c3}||||||'   ${c2}##^ v##########v${c1}::. ${c2}#####  #############v
${c2}  ######${c3}||||| ${c2}##^ v####${c1}::::::${c2}####v${c1}::${c2}#####  #####${c1}:::::${c2}#####
${c2}   ######${c3}||${c2}##^   #####${c1}::::::${c2}#####${c1}::${c2}#####  #####${c1}:::::${c2}######
${c2}    ######^${c3}||    ${c2}#####${c1}:::::${c2}####^${c1}::${c2}#####  #####${c1}:::::${c2}#####^
${c2}     ##^${c3}|||||    ${c2}^###########^${c1}:::${c2}#####  ##############^
${c3}      |||||||:          ${c1}'::::::::'          .::::::::
${c3}      '|||||||:                            ${c1}.::::::::'
${c3}       '|||||||:.                           ${c1}'::::::
${c3}        '||||||||:.                           ${c1}':::
${c3}         ':|||||||||.                .          ${c1}'
${c3}           '|||||||||||:...    ...:||||.
${c3}             ':||||||||||||||||||||||||||.
${c3}                ':|||||||||||||||||||||||''
${c3}                   '':||||||||||||||:''
${c3}                          ''''''
EOF
        ;;

        "VNux"*)
            set_colors 11 8 15 1 7
            read -rd '' ascii_data <<'EOF'
${c1}              `
           ^[XOx~.
        ^_nwdbbkp0ti'
        <vJCZw0LQ0Uj>
${c2}          _j>!vC1,,
     ${c4},${c2}   ,CY${c3}O${c2}t${c3}O${c2}1(l;"
`${c4}~-{r(1I${c2} ^${c1}/zmwJuc:${c2}I^
'${c4}?)|${c1}U${c4}/}-${c2} ^${c3}f${c1}OCLLOw${c3}_${c2},;
 ,${c4}i,``. ${c2}",${c3}k%ooW@$d"${c2}I,'
  '    ;^${c3}u$$$$$$$$^<${c2}:^
   ` .>>${c3}($$${c5}$@@@@$$${c3}$nl${c2}[::
    `!}?${c3}B$${c5}%&WMMW&%$${c3}$1}-${c2}}":
    ^?j${c3}Z$${c5}WMMWWWWMMW$${c3}ofc${c2};;`
    <~x&${c3}$${c5}&MWWWWWWWWp${c3}-${c5}l>[<
${c1} 'ljmwn${c2}~tk8${c5}MWWWWM8O${c2}X${c1}r${c2}+]nC${c1}[
!JZqwwdX${c2}:^C8${c5}#MMMM@${c2}X${c1}Odpdpq0<
<wwwwmmpO${c2}1${c3}0@%%%%8${c2}d${c1}nqmwmqqqJl
?QOZmqqqpb${c2}t[run/?!${c1}0pwqqQj-,
 ^:l<{nUUv>      ^x00J("
                   ^"
EOF

        ;;

        "VzLinux"*)
            set_colors 1 7 3
            read -rd '' ascii_data <<'EOF'
${c2}                 ${c1}.::::::::.${c2}
    `/////`      ${c1}:zzzzzzzz${c2}        ://///-
     VVVVVu`         ${c1}-zzz`${c2}       /VVVVV.
     `dVVVVV        ${c1}.zzz`${c2}       :VVVVV:
      `VVVVVo       ${c1}zzz${c2}        -VVVVV/
       .VVVVV\     ${c1}zzz/${c2}       .VVVVV+
        -VVVVV:   ${c1}zzzzzzzzz${c2}  .dVVVVs
         \VVVVV-  ${c1}`````````${c2}  VVVVVV
          +VVVVV.           sVVVVu`
           oVVVVd`         +VVVVd`
            VVVVVV        /VVVVV.
            `uVVVVs      -VVVVV-
             `dVVVV+    .VVVVV/
              .VVVVV\  `dVVVV+
               -VVVVV-`uVVVVo
                :VVVVVVVVVVV
                 \VVVVVVVVu
                  oVVVVVVd`
                   sVVVVV.
                    ----.
EOF
        ;;

        "yiffOS"*)
            set_colors 93 92
            read -rd '' ascii_data <<'EOF'
${c1}            NK
             NxKXW
             WOlcoXW
             0olccloxNW
             XxllllllloxOKNW
             Nklllllllllllodk0XWW
            N0dllllllllllllllodxOKNW
          WKxlllllllllllllllllllooxOKN
        WKdllllllllllllllooooooooooooo
       Nxllllllllllllllloooooooooo${c2}oooo
${c1}     XXNOolllllllllllloooooooooo${c2}oooooo
${c1}   WX0xolllllllllllooooooooooo${c2}oooooooo
${c1} XWN0xolllllllllloooooooo${c2}ooooooooooooo
${c1}   Kkdolllllllooooddddd${c2}doooooooooooddo
${c1}        K00XNW${c2}      WX0xdooooooddddddd
                       WXOxdoooooodddd
                          WXOxdddddddd
                                NX0ddd
                                  WN0d
EOF
        ;;

        "semc"*)
            set_colors 2 8 1
            read -rd '' ascii_data <<'EOF'
${c1}            /\
     ______/  \
    /      |()| ${c2}E M C
${c1}   |   (-- |  |
    \   \  |  |
.----)   | |__|
|_______/ / ${c3}"${c1}  \
              ${c3}"
            "
EOF

        ;;

       "Vanilla"*)
            set_colors 11 15
            read -rd '' ascii_data <<'EOF'
${c1}

                  .OO.
                 .OOOO.
                .OO${c2}II${c1}OO.
               IOOO${c2}II${c1}OOOI
              .OOOO${c2}II${c1}OOOO.
  ............IOOOO${c2}II${c1}OOOOI............
 OOOOOOOOOOOOOOOOOO${c2}II${c1}OOOOOOOOOOOOOOOOOO
  OOOO${c2}II${c1}OOOOOOOOOOO${c2}II${c1}OOOOOOOOOOO${c2}II${c1}OOOO
   OOOOO${c2}III${c1}OOOOOOOO${c2}II${c1}OOOOOOOO${c2}III${c1}OOOOO
    OOOOOOO${c2}IIII${c1}OO${c2}I....I${c1}OO${c2}IIII${c1}OOOOOOO
     OOOOOOOOOO${c2}II..  ..II${c1}OOOOOOOOOO
       OOOOOOO${c2}II.      .II${c1}OOOOOOO
        OOOOOO${c2}II:......:II${c1}OOOOOO
       OOOOOOOOO${c2}IIIIIIII${c1}OOOOOOOOO
      OOOOOO${c2}II${c1}OOOOOOOOOOOO${c2}II${c1}OOOOOO
     OOOO${c2}II${c1}OOOOOOOI   IOOOOOO${c2}II${c1}OOOO
    IOO${c2}II${c1}OOOOOOOO:     :OOOOOOOO${c2}II${c1}OOI
   IOOOOOOOOOOII         IIOOOOOOOOOOI

EOF
        ;;


        "Obarun"*)
            set_colors 6 6 7 1
            read -rd '' ascii_data <<'EOF'
${c1}                    ,;::::;
                ;cooolc;,
             ,coool;
           ,loool,
          loooo;
        :ooool
       cooooc            ,:ccc;
      looooc           :oooooool
     cooooo          ;oooooooooo,
    :ooooo;         :ooooooooooo
    oooooo          oooooooooooc
   :oooooo         :ooooooooool
   loooooo         ;oooooooool
   looooooc        .coooooooc
   cooooooo:           ,;co;
   ,ooooooool;       ,:loc
    cooooooooooooloooooc
     ;ooooooooooooool;
       ;looooooolc;
EOF
        ;;

        *"wii-linux-ngx"*|*"whiite-linux"*|\
        *"gc-linux"*)
            set_colors 6 7
            read -rd '' ascii_data <<'EOF'
${c1}'''''''            `~;:`            -''''''   ~kQ@@g\      ,EQ@@g/
h@@@@@@'          o@@@@@9`         `@@@@@@D  `@@@@@@@=     @@@@@@@?
'@@@@@@X         o@@@@@@@D         v@@@@@@:   R@@@@@@,     D@@@@@@_
 t@@@@@@'       _@@@@@@@@@;       `Q@@@@@U     ;fmo/-       ;fmo/-
 `Q@@@@@m       d@@@@@@@@@N       7@@@@@@'
  L@@@@@@'     :@@@@@&@@@@@|     `Q@@@@@Z     :]]]]]v      :]]]]]v
   Q@@@@@X     R@@@@Q`g@@@@Q     f@@@@@Q-     z@@@@@Q      v@@@@@Q
   r@@@@@@~   ;@@@@@/ ;@@@@@L   `@@@@@@/      z@@@@@Q      v@@@@@Q
    d@@@@@q   M@@@@#   H@@@@Q   ]@@@@@Q       z@@@@@Q      v@@@@@Q
    ,@@@@@@, >@@@@@;   _@@@@@c `@@@@@@>       z@@@@@Q      v@@@@@Q
     X@@@@@U Q@@@@R     Z@@@@Q`{@@@@@N        z@@@@@Q      v@@@@@Q
     .@@@@@@S@@@@@:     -@@@@@e@@@@@@:        z@@@@@Q      v@@@@@Q
      {@@@@@@@@@@U       t@@@@@@@@@@e         z@@@@@Q      v@@@@@Q
      `Q@@@@@@@@@'       `Q@@@@@@@@@-         z@@@@@Q      v@@@@@Q
       :@@@@@@@@|         ;@@@@@@@@=          z@@@@@Q      v@@@@@Q
        '2#@@Q6:           ,eQ@@QZ~           /QQQQQg      \QQQQQN
EOF
        ;;

        *"[Windows 11]"*|*"on Windows 11"*|\
        "Windows 11"* |"windows11")
            set_colors 4 6
            read -rd '' ascii_data <<'EOF'
${c1}
################  ################
################  ################
################  ################
################  ################
################  ################
################  ################
################  ################

################  ################
################  ################
################  ################
################  ################
################  ################
################  ################
################  ################
EOF
        ;;

        *"[Windows 10]"*|*"on Windows 10"*|"Windows 8"*|\
        "Windows 10"* |"windows10"|"windows8")
            set_colors 6 7
            read -rd '' ascii_data <<'EOF'
${c1}                                ..,
                    ....,,:;+ccllll
      ...,,+:;  cllllllllllllllllll
,cclllllllllll  lllllllllllllllllll
llllllllllllll  lllllllllllllllllll
llllllllllllll  lllllllllllllllllll
llllllllllllll  lllllllllllllllllll
llllllllllllll  lllllllllllllllllll
llllllllllllll  lllllllllllllllllll

llllllllllllll  lllllllllllllllllll
llllllllllllll  lllllllllllllllllll
llllllllllllll  lllllllllllllllllll
llllllllllllll  lllllllllllllllllll
llllllllllllll  lllllllllllllllllll
`'ccllllllllll  lllllllllllllllllll
       `' \\*::  :ccllllllllllllllll
                       ````''*::cll
                                 ``
EOF
        ;;

        "Windows"*)
            set_colors 1 2 4 3
            read -rd '' ascii_data <<'EOF'
${c1}        ,.=:!!t3Z3z.,
       :tt:::tt333EE3
${c1}       Et:::ztt33EEEL${c2} @Ee.,      ..,
${c1}      ;tt:::tt333EE7${c2} ;EEEEEEttttt33#
${c1}     :Et:::zt333EEQ.${c2} $EEEEEttttt33QL
${c1}     it::::tt333EEF${c2} @EEEEEEttttt33F
${c1}    ;3=*^```"*4EEV${c2} :EEEEEEttttt33@.
${c3}    ,.=::::!t=., ${c1}`${c2} @EEEEEEtttz33QF
${c3}   ;::::::::zt33)${c2}   "4EEEtttji3P*
${c3}  :t::::::::tt33.${c4}:Z3z..${c2}  ``${c4} ,..g.
${c3}  i::::::::zt33F${c4} AEEEtttt::::ztF
${c3} ;:::::::::t33V${c4} ;EEEttttt::::t3
${c3} E::::::::zt33L${c4} @EEEtttt::::z3F
${c3}{3=*^```"*4E3)${c4} ;EEEtttt:::::tZ`
${c3}             `${c4} :EEEEtttt::::z7
                 "VEzjt:;;z>*`
EOF
        ;;

        "Xubuntu"*)
            set_colors 4 7 1
            read -rd '' ascii_data <<'EOF'
${c1}           `.:/ossyyyysso/:.
        `.yyyyyyyyyyyyyyyyyyyy.`
      `yyyyyyyyyyyyyyyyyyyyyyyyyy`
    `yyyyyyyyyyyyyyyyyyyy${c2}::${c1}yyyyyyyy`
   .yyyyyyyyyyy${c2}/+:${c1}yyyyyyy${c2}ds${c1}yyy${c2}+y${c1}yyyy.
  yyyyyyy${c2}:o/${c1}yy${c2}dMMM+${c1}yyyyy${c2}/M+${c1}y${c2}:hM+${c1}yyyyyy
 yyyyyyy${c2}+MMMy${c1}y${c2}mMMMh${c1}yyyyy${c2}yM::mM+${c1}yyyyyyyy
`yyyyyyy${c2}+MMMMysMMMd${c1}yyyyy${c2}dh:mN+${c1}yyyyyyyyy`
yyyyyyyy${c2}:NMMMMmMMMMmmdhyy+/y:${c1}yyyyyyyyyyy
yyyyyyyy${c2}+MMMMMMMMMMMMMMMMMMNho:${c1}yyyyyyyyy
yyyyyyyy${c2}mMMMMMMMMMMMMMMMMMMMMMMy${c1}yyyyyyyy
yyyyyyy${c2}+MMMMMMMMMMMMMMMMMMMMMMMM/${c1}yyyyyyy
`yyyyyy${c2}sMMMMMMMMMMMMMMMMMMMMMMmo${c1}yyyyyyy`
 yyyyyy${c2}oMMMMMMMMMMMMMMMMMMMmy+${c1}yyyyyyyyy
  yyyyy${c2}:mMMMMMMMMMMMMMMNho/${c1}yyyyyyyyyyy
   .yyyy${c2}:yNMMMMMMMNdyo:${c1}yyyyyyyyyyyyy.
    `yyyyyy${c2}:/++/::${c1}yyyyyyyyyyyyyyyyy`
      `yyyyyyyyyyyyyyyyyyyyyyyyyy`
        `.yyyyyyyyyyyyyyyyyyyy.`
           `.:/oosyyyysso/:.`
EOF
        ;;

        "Soda"*)
            set_colors 1 7
            read -rd '' ascii_data <<'EOF'
${c2}                 @&&&&${c1}        *'*,
               ${c2}@@@@@@@&&&${c1}  **     '*,
              ${c2}@@@@@@@@@@@&&&&
            @&@@@@@@@@@@@@@@@&&&
           ${c1}******${c2}@@@@@@@@@@@@@@@&&&&
         ${c1}************${c2}@@@@@@@@@@@@@@
       ${c1}*****************${c2}@@@@@@@@@
      ${c1}**********************${c2}@@@
    @@@@@${c1}********************
   ${c2}@@@@@@@@@${c1}***************
 ${c2}@@@@@@@@@@@@@@@${c1}*********
 ${c2}@@@@@@@@@@@@@@@@@@${c1}****
    ${c2}@@@@@@@@@@@@@@@@@@
        @@@@@@@@@@@@
           @@@@@@@
EOF
        ;;

        "KrassOS"* | "Krass"*)
            set_colors 4 7
            read -rd '' ascii_data <<'EOF'
${c1}                  ${c2}**@@@@@@@@@@@*
             ${c2},@@@@%${c1}(((((((((((((${c2}%@@@@,
          ${c2}#@@&${c1}(((((((((((((((((((((((${c2}&@@%
        ${c2}@@&${c1}(((((((((((((((((((((((((((((${c2}@@@
      ${c2}@@&${c1}(((((((((((((((((((((((((((((((((${c2}&@@
    ${c2}.@@${c1}(((((((((((((((((((((((((((((((((((((${c2}@@.
    ${c2}@@${c1}(((((((((((((((((((((((((((((((((((((((${c2}@@
   ${c2}@@#${c1}(((((((((((((((((((((((((((((${c2}%@@@@@@@#${c1}(#${c2}@@
  ${c2}.@@${c1}((((((((((((((((${c2}#%@@@@@@@@@&%#${c1}((((${c2}%@&${c1}((((${c2}@@.
  ${c2}.@@${c1}(((((((/(${c2}&@@@@@@%${c1}(/((((((((((((((${c2}@@/${c1}(((((${c2}@@.
  ${c2}.@@${c1}(///////////////////////////////${c2}@${c1}(///////${c2}@@
   ${c2}%@#${c1}/////////////////////////////(${c2}#${c1}////////${c2}%@%
   ${c2} @@${c1}(///////////////////////////${c2}%${c1}/////////(${c2}@@
     ${c2}@@#${c1}***********************************${c2}%@@
      ${c2}*@@${c1}********************************${c2}/@@/
        ${c2},@@#${c1}***************************${c2}%@@*
           ${c2}@@@&${c1}********************${c2}/@@@@
               ${c2}&@@@@&${c1}(//***//(${c2}&@@@@&
${c1}                  ${c2}**@@@@@@@@@@@*
EOF
        ;;

        "IRIX"*)
            set_colors 4 7
            read -rd '' ascii_data <<'EOF'
${c1}           ./ohmNd/  +dNmho/-
     `:+ydNMMMMMMMM.-MMMMMMMMMdyo:.
   `hMMMMMMNhs/sMMM-:MMM+/shNMMMMMMh`
   -NMMMMMmo-` /MMM-/MMM- `-omMMMMMN.
 `.`-+hNMMMMMNhyMMM-/MMMshmMMMMMmy+...`
+mMNds:-:sdNMMMMMMMyyMMMMMMMNdo:.:sdMMm+
dMMMMMMmy+.-/ymNMMMMMMMMNmy/-.+hmMMMMMMd
oMMMMmMMMMNds:.+MMMmmMMN/.-odNMMMMmMMMM+
.MMMM-/ymMMMMMmNMMy..hMMNmMMMMMmy/-MMMM.
 hMMM/ `/dMMMMMMMN////NMMMMMMMd/. /MMMh
 /MMMdhmMMMmyyMMMMMMMMMMMMhymMMMmhdMMM:
 `mMMMMNho//sdMMMMM//NMMMMms//ohNMMMMd
  `/so/:+ymMMMNMMMM` mMMMMMMMmh+::+o/`
     `yNMMNho-yMMMM` NMMMm.+hNMMNh`
     -MMMMd:  oMMMM. NMMMh  :hMMMM-
      -yNMMMmooMMMM- NMMMyomMMMNy-
        .omMMMMMMMM-`NMMMMMMMmo.
          `:hMMMMMM. NMMMMMh/`
             .odNm+  /dNms.
EOF
        ;;

        "Zorin"*)
            set_colors 4 6
            read -rd '' ascii_data <<'EOF'
${c1}        `osssssssssssssssssssso`
       .osssssssssssssssssssssso.
      .+oooooooooooooooooooooooo+.


  `::::::::::::::::::::::.         .:`
 `+ssssssssssssssssss+:.`     `.:+ssso`
.ossssssssssssssso/.       `-+ossssssso.
ssssssssssssso/-`      `-/osssssssssssss
.ossssssso/-`      .-/ossssssssssssssso.
 `+sss+:.      `.:+ssssssssssssssssss+`
  `:.         .::::::::::::::::::::::`


      .+oooooooooooooooooooooooo+.
       -osssssssssssssssssssssso-
        `osssssssssssssssssssso`
EOF
        ;;

        *)
            case $kernel_name in
                *"BSD")
                    set_colors 1 7 4 3 6
                    read -rd '' ascii_data <<'EOF'
${c1}             ,        ,
            /(        )`
            \ \___   / |
            /- _  `-/  '
           (${c2}/\/ \ ${c1}\   /\
           ${c2}/ /   | `    ${c1}\
           ${c3}O O   ${c2}) ${c1}/    |
           ${c2}`-^--'${c1}`<     '
          (_.)  _  )   /
           `.___/`    /
             `-----' /
${c4}<----.     __ / __   \
${c4}<----|====${c1}O)))${c4}==${c1}) \) /${c4}====|
<----'    ${c1}`--' `.__,' \
             |        |
              \       /       /\
         ${c5}______${c1}( (_  / \______/
       ${c5},'  ,-----'   |
       `--{__________)
EOF
                ;;

                "Darwin")
                    set_colors 2 3 1 1 5 4
                    read -rd '' ascii_data <<'EOF'
${c1}                    c.'
                 ,xNMM.
               .OMMMMo
               lMMM"
     .;loddo:.  .olloddol;.
   cKMMMMMMMMMMNWMMMMMMMMMM0:
${c2} .KMMMMMMMMMMMMMMMMMMMMMMMWd.
 XMMMMMMMMMMMMMMMMMMMMMMMX.
${c3};MMMMMMMMMMMMMMMMMMMMMMMM:
:MMMMMMMMMMMMMMMMMMMMMMMM:
${c4}.MMMMMMMMMMMMMMMMMMMMMMMMX.
 kMMMMMMMMMMMMMMMMMMMMMMMMWd.
 ${c5}'XMMMMMMMMMMMMMMMMMMMMMMMMMMk
  'XMMMMMMMMMMMMMMMMMMMMMMMMK.
    ${c6}kMMMMMMMMMMMMMMMMMMMMMMd
     ;KMMMMMMMWXXWMMMMMMMk.
       "cooc*"    "*coo'"
EOF
                ;;

                "GNU"*)
                    set_colors fg 7
                    read -rd '' ascii_data <<'EOF'
${c1}    _-`````-,           ,- '- .
  .'   .- - |          | - -.  `.
 /.'  /                     `.   \
:/   :      _...   ..._      ``   :
::   :     /._ .`:'_.._\.    ||   :
::    `._ ./  ,`  :    \ . _.''   .
`:.      /   |  -.  \-. \\_      /
  \:._ _/  .'   .@)  \@) ` `\ ,.'
     _/,--'       .- .\,-.`--`.
       ,'/''     (( \ `  )
        /'/'  \    `-'  (
         '/''  `._,-----'
          ''/'    .,---'
           ''/'      ;:
             ''/''  ''/
               ''/''/''
                 '/'/'
                  `;
EOF
                ;;


                "Linux")
                    set_colors fg 8 3
                    read -rd '' ascii_data <<'EOF'
${c2}        #####
${c2}       #######
${c2}       ##${c1}O${c2}#${c1}O${c2}##
${c2}       #${c3}#####${c2}#
${c2}     ##${c1}##${c3}###${c1}##${c2}##
${c2}    #${c1}##########${c2}##
${c2}   #${c1}############${c2}##
${c2}   #${c1}############${c2}###
${c3}  ##${c2}#${c1}###########${c2}##${c3}#
${c3}######${c2}#${c1}#######${c2}#${c3}######
${c3}#######${c2}#${c1}#####${c2}#${c3}#######
${c3}  #####${c2}#######${c3}#####
EOF
                ;;

                "Profelis SambaBOX"* | "SambaBOX"*)
                    set_colors 3 6
                    read -rd '' ascii_data <<'EOF'
${c1}
                    #
               *////#####
           /////////#########(
      .((((((/////    ,####(#(((((
  /#######(((*             (#(((((((((.
//((#(#(#,        ((##(        ,((((((//
//////        #(##########(       //////
//////    ((#(#(#(#(##########(/////////
/////(    (((((((#########(##((((((/////
/(((#(                             ((((/
####(#                             ((###
#########(((/////////(((((((((,    (#(#(
########(   /////////(((((((*      #####
####///,        *////(((         (((((((
.///////////                .//(((((((((
     ///////////,       *(/////((((*
         ,/(((((((((##########/.
             .((((((#######
                  ((##*
EOF
                ;;

                "SunOS")
                    set_colors 3 7
                    read -rd '' ascii_data <<'EOF'
${c1}                 `-     `
          `--    `+-    .:
           .+:  `++:  -/+-     .
    `.::`  -++/``:::`./+/  `.-/.
      `++/-`.`          ` /++:`
  ``   ./:`                .: `..`.-
``./+/:-                     -+++:-
    -/+`                      :.
EOF
                ;;
            esac
        ;;
    esac

    # Overwrite distro colors if '$ascii_colors' doesn't
    # equal 'distro'.
    [[ ${ascii_colors[0]} != distro ]] && {
        color_text=off
        set_colors "${ascii_colors[@]}"
    }
}

main() {
    cache_uname
    get_os
    get_cache_dir

    # Load default config.
    eval "$config"

    get_args "$@"
    [[ $verbose != on ]] && exec 2>/dev/null
    get_simple "$@"
    get_distro
    get_bold
    get_distro_ascii

    # check if the output is a interactive terminal
    [[ $stdout == auto ]] && {
        [[ -t 1 ]] && stdout=off || stdout=on
    }

    [[ $stdout == on ]] && stdout

    # Minix doesn't support these sequences.
    [[ $TERM != minix && $stdout != on ]] && {
        # If the script exits for any reason, unhide the cursor.
        trap 'printf "\e[?25h\e[?7h"' EXIT

        # Hide the cursor and disable line wrap.
        printf '\e[?25l\e[?7l'
    }

    image_backend
    old_functions
    print_info
    dynamic_prompt

    # w3m-img: Draw the image a second time to fix
    # rendering issues in specific terminal emulators.
    [[ $image_backend == *w3m* ]] && display_image
    [[ $image_backend == *ueberzug* ]] && display_image

    # Add neofetch info to verbose output.
    err "Neofetch command: $0 $*"
    err "Neofetch version: $version"

    [[ $verbose == on ]] && printf '%b\033[m' "$err" >&2

    # If `--loop` was used, constantly redraw the image.
    while [[ $image_loop == on && $image_backend == w3m ]]; do
        display_image
        sleep 1
    done

    return 0
}

get_ascii_distro_name() {
    get_distro
    echo "$ascii_distro"
}

get_print_ascii() {
    cache_uname
    get_os
    get_distro
    get_bold
    get_distro_ascii
    echo "$ascii_data"
}

main "$@"<|MERGE_RESOLUTION|>--- conflicted
+++ resolved
@@ -1184,16 +1184,14 @@
             elif [[ -d /system/app/ && -d /system/priv-app ]]; then
                 distro="Android $(getprop ro.build.version.release)"
 
-<<<<<<< HEAD
             elif [[ -f /etc/vzlinux-release ]]; then
                 distro='VzLinux'
-=======
+
             # Chrome OS doesn't conform to the /etc/*-release standard.
             # While the file is a series of variables they can't be sourced
             # by the shell since the values aren't quoted.
             elif grep -q CHROMEOS /etc/lsb-release; then
                 distro='Chrome OS'
->>>>>>> 93639996
 
             elif type -p guix >/dev/null; then
                 case $distro_shorthand in
@@ -1268,15 +1266,9 @@
                 cros_version=$(grep -oE 'CHROMEOS_RELEASE_CHROME_MILESTONE=([0-9]+)' /etc/lsb-release | cut -d= -f2)
                 [[ $distro != *Chrome* ]] &&
                     case $distro_shorthand in
-<<<<<<< HEAD
-                        on)   distro="Chrome OS $distro" ;;
+                        on)   distro="Chrome OS $cros_version" ;;
                         tiny) distro="Chrome OS" ;;
-                        *)    distro="Chrome OS $distro" ;;
-=======
-                        on)   distro+=" [Chrome OS $cros_version]" ;;
-                        tiny) distro="Chrome OS $cros_version" ;;
-                        *)    distro+="Chrome OS $cros_version" ;;
->>>>>>> 93639996
+                        *)    distro="Chrome OS $cros_version $distro" ;;
                     esac
             fi
 
