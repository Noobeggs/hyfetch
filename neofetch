--- conflicted
+++ resolved
@@ -1335,11 +1335,7 @@
 
     # Get OS architecture.
     case $os in
-<<<<<<< HEAD
-        Solaris|AIX|Haiku|IRIX|FreeMiNT|BSD)
-=======
-        Solaris|illumos|AIX|Haiku|IRIX|FreeMiNT)
->>>>>>> c3beb219
+        Solaris|illumos|AIX|Haiku|IRIX|FreeMiNT|BSD)
             machine_arch=$(uname -p)
         ;;
 
@@ -1622,23 +1618,23 @@
 get_title() {
     user=${USER:-$(id -un || printf %s "${HOME/*\/}")}
 
-<<<<<<< HEAD
     case $title_fqdn in
-        on) hostname=$(hostname -f) ;;
+        on)
+            case $os in
+                illumos|Solaris)
+                    hostname=$(hostname)
+                    domainname=$(domainname)
+                    [[ -n "$domainname" ]] && hostname+=".$domainname"
+                ;;
+                *)
+                    hostname=$(hostname -f) 
+                ;;
+            esac
+        ;;
         *)
             hostname=${HOSTNAME:-$(hostname)}
             hostname=${hostname%.*}
         ;;
-=======
-    case $os-$title_fqdn in
-        illumos-on|Solaris-on)
-            hostname=$(hostname)
-            domainname=$(domainname)
-            [[ -n "$domainname" ]] && hostname+=".$domainname"
-            ;;
-        *-on) hostname=$(hostname -f) ;;
-        *)  hostname=${HOSTNAME:-$(hostname)} ;;
->>>>>>> c3beb219
     esac
 
     title=${title_color}${bold}${user}${at_color}@${title_color}${bold}${hostname}
