#!/usr/bin/env bash
# vim: noai:ts=4:sw=4:expandtab
# shellcheck source=/dev/null
# shellcheck disable=2009 disable=2153 disable=2154 disable=2243 disable=2244
#
# Neofetch: A command-line system information tool written in bash 3.2+.
# https://github.com/dylanaraps/neofetch
#
# The MIT License (MIT)
#
# Copyright (c) 2015-2021 Dylan Araps
#
# Permission is hereby granted, free of charge, to any person obtaining a copy
# of this software and associated documentation files (the "Software"), to deal
# in the Software without restriction, including without limitation the rights
# to use, copy, modify, merge, publish, distribute, sublicense, and/or sell
# copies of the Software, and to permit persons to whom the Software is
# furnished to do so, subject to the following conditions:
#
# The above copyright notice and this permission notice shall be included in all
# copies or substantial portions of the Software.
#
# THE SOFTWARE IS PROVIDED "AS IS", WITHOUT WARRANTY OF ANY KIND, EXPRESS OR
# IMPLIED, INCLUDING BUT NOT LIMITED TO THE WARRANTIES OF MERCHANTABILITY,
# FITNESS FOR A PARTICULAR PURPOSE AND NONINFRINGEMENT. IN NO EVENT SHALL THE
# AUTHORS OR COPYRIGHT HOLDERS BE LIABLE FOR ANY CLAIM, DAMAGES OR OTHER
# LIABILITY, WHETHER IN AN ACTION OF CONTRACT, TORT OR OTHERWISE, ARISING FROM,
# OUT OF OR IN CONNECTION WITH THE SOFTWARE OR THE USE OR OTHER DEALINGS IN THE
# SOFTWARE.

version=7.2.0

# Fallback to a value of '5' for shells which support bash
# but do not set the 'BASH_' shell variables (osh).
bash_version=${BASH_VERSINFO[0]:-5}
shopt -s eval_unsafe_arith &>/dev/null

sys_locale=${LANG:-C}
XDG_CONFIG_HOME=${XDG_CONFIG_HOME:-${HOME}/.config}
PATH=$PATH:/usr/xpg4/bin:/usr/sbin:/sbin:/usr/etc:/usr/libexec
reset='\e[0m'
shopt -s nocasematch extglob

# Speed up script by not using unicode.
LC_ALL=C
LANG=C

# Fix issues with gsettings.
[[ -z $GIO_EXTRA_MODULES ]] && export GIO_EXTRA_MODULES=/usr/lib/x86_64-linux-gnu/gio/modules/

# Neofetch default config.
read -rd '' config <<'EOF'
# See this wiki page for more info:
# https://github.com/dylanaraps/neofetch/wiki/Customizing-Info
print_info() {
    info title
    info underline

    info "OS" distro
    info "Host" model
    info "Kernel" kernel
    info "Uptime" uptime
    info "Packages" packages
    info "Shell" shell
    info "Resolution" resolution
    info "DE" de
    info "WM" wm
    info "WM Theme" wm_theme
    info "Theme" theme
    info "Icons" icons
    info "Cursor" cursor
    info "Terminal" term
    info "Terminal Font" term_font
    info "CPU" cpu
    info "GPU" gpu
    info "Memory" memory
    info "Network" network

    # info "GPU Driver" gpu_driver  # Linux/macOS only
    # info "Disk" disk
    # info "Battery" battery
    # info "Power Adapter" power_adapter # macOS only
    # info "Font" font
    # info "Song" song
    # [[ "$player" ]] && prin "Music Player" "$player"
    # info "Local IP" local_ip
    # info "Public IP" public_ip
    # info "Users" users
    # info "Locale" locale  # This only works on glibc systems.

    info cols
}

# Title


# Hide/Show Fully qualified domain name.
#
# Default:  'off'
# Values:   'on', 'off'
# Flag:     --title_fqdn
title_fqdn="off"


# Kernel


# Shorten the output of the kernel function.
#
# Default:  'on'
# Values:   'on', 'off'
# Flag:     --kernel_shorthand
# Supports: Everything except *BSDs (except PacBSD and PC-BSD)
#
# Example:
# on:  '4.8.9-1-ARCH'
# off: 'Linux 4.8.9-1-ARCH'
kernel_shorthand="on"


# Distro


# Shorten the output of the distro function
#
# Default:  'off'
# Values:   'on', 'tiny', 'off'
# Flag:     --distro_shorthand
# Supports: Everything except Windows and Haiku
distro_shorthand="off"

# Show/Hide OS Architecture.
# Show 'x86_64', 'x86' and etc in 'Distro:' output.
#
# Default: 'on'
# Values:  'on', 'off'
# Flag:    --os_arch
#
# Example:
# on:  'Arch Linux x86_64'
# off: 'Arch Linux'
os_arch="on"


# Uptime


# Shorten the output of the uptime function
#
# Default: 'on'
# Values:  'on', 'tiny', 'off'
# Flag:    --uptime_shorthand
#
# Example:
# on:   '2 days, 10 hours, 3 mins'
# tiny: '2d 10h 3m'
# off:  '2 days, 10 hours, 3 minutes'
uptime_shorthand="on"


# Memory


# Show memory percentage in output.
#
# Default: 'off'
# Values:  'on', 'off'
# Flag:    --memory_percent
#
# Example:
# on:   '1801MiB / 7881MiB (22%)'
# off:  '1801MiB / 7881MiB'
memory_percent="off"

# Change memory output unit.
#
# Default: 'mib'
# Values:  'kib', 'mib', 'gib'
# Flag:    --memory_unit
#
# Example:
# kib  '1020928KiB / 7117824KiB'
# mib  '1042MiB / 6951MiB'
# gib: ' 0.98GiB / 6.79GiB'
memory_unit="mib"


# Packages


# Show/Hide Package Manager names.
#
# Default: 'tiny'
# Values:  'on', 'tiny' 'off'
# Flag:    --package_managers
#
# Example:
# on:   '998 (pacman), 8 (flatpak), 4 (snap)'
# tiny: '908 (pacman, flatpak, snap)'
# off:  '908'
package_managers="on"


# Shell


# Show the path to $SHELL
#
# Default: 'off'
# Values:  'on', 'off'
# Flag:    --shell_path
#
# Example:
# on:  '/bin/bash'
# off: 'bash'
shell_path="off"

# Show $SHELL version
#
# Default: 'on'
# Values:  'on', 'off'
# Flag:    --shell_version
#
# Example:
# on:  'bash 4.4.5'
# off: 'bash'
shell_version="on"


# CPU


# CPU speed type
#
# Default: 'bios_limit'
# Values: 'scaling_cur_freq', 'scaling_min_freq', 'scaling_max_freq', 'bios_limit'.
# Flag:    --speed_type
# Supports: Linux with 'cpufreq'
# NOTE: Any file in '/sys/devices/system/cpu/cpu0/cpufreq' can be used as a value.
speed_type="bios_limit"

# CPU speed shorthand
#
# Default: 'off'
# Values: 'on', 'off'.
# Flag:    --speed_shorthand
# NOTE: This flag is not supported in systems with CPU speed less than 1 GHz
#
# Example:
# on:    'i7-6500U (4) @ 3.1GHz'
# off:   'i7-6500U (4) @ 3.100GHz'
speed_shorthand="off"

# Enable/Disable CPU brand in output.
#
# Default: 'on'
# Values:  'on', 'off'
# Flag:    --cpu_brand
#
# Example:
# on:   'Intel i7-6500U'
# off:  'i7-6500U (4)'
cpu_brand="on"

# CPU Speed
# Hide/Show CPU speed.
#
# Default: 'on'
# Values:  'on', 'off'
# Flag:    --cpu_speed
#
# Example:
# on:  'Intel i7-6500U (4) @ 3.1GHz'
# off: 'Intel i7-6500U (4)'
cpu_speed="on"

# CPU Cores
# Display CPU cores in output
#
# Default: 'logical'
# Values:  'logical', 'physical', 'off'
# Flag:    --cpu_cores
# Support: 'physical' doesn't work on BSD.
#
# Example:
# logical:  'Intel i7-6500U (4) @ 3.1GHz' (All virtual cores)
# physical: 'Intel i7-6500U (2) @ 3.1GHz' (All physical cores)
# off:      'Intel i7-6500U @ 3.1GHz'
cpu_cores="logical"

# CPU Temperature
# Hide/Show CPU temperature.
# Note the temperature is added to the regular CPU function.
#
# Default: 'off'
# Values:  'C', 'F', 'off'
# Flag:    --cpu_temp
# Supports: Linux, BSD
# NOTE: For FreeBSD and NetBSD-based systems, you'll need to enable
#       coretemp kernel module. This only supports newer Intel processors.
#
# Example:
# C:   'Intel i7-6500U (4) @ 3.1GHz [27.2°C]'
# F:   'Intel i7-6500U (4) @ 3.1GHz [82.0°F]'
# off: 'Intel i7-6500U (4) @ 3.1GHz'
cpu_temp="off"


# GPU


# Enable/Disable GPU Brand
#
# Default: 'on'
# Values:  'on', 'off'
# Flag:    --gpu_brand
#
# Example:
# on:  'AMD HD 7950'
# off: 'HD 7950'
gpu_brand="on"

# Which GPU to display
#
# Default: 'all'
# Values:  'all', 'dedicated', 'integrated'
# Flag:    --gpu_type
# Supports: Linux
#
# Example:
# all:
#   GPU1: AMD HD 7950
#   GPU2: Intel Integrated Graphics
#
# dedicated:
#   GPU1: AMD HD 7950
#
# integrated:
#   GPU1: Intel Integrated Graphics
gpu_type="all"


# Resolution


# Display refresh rate next to each monitor
# Default: 'off'
# Values:  'on', 'off'
# Flag:    --refresh_rate
# Supports: Doesn't work on Windows.
#
# Example:
# on:  '1920x1080 @ 60Hz'
# off: '1920x1080'
refresh_rate="off"


# Gtk Theme / Icons / Font


# Shorten output of GTK Theme / Icons / Font
#
# Default: 'off'
# Values:  'on', 'off'
# Flag:    --gtk_shorthand
#
# Example:
# on:  'Numix, Adwaita'
# off: 'Numix [GTK2], Adwaita [GTK3]'
gtk_shorthand="off"


# Enable/Disable gtk2 Theme / Icons / Font
#
# Default: 'on'
# Values:  'on', 'off'
# Flag:    --gtk2
#
# Example:
# on:  'Numix [GTK2], Adwaita [GTK3]'
# off: 'Adwaita [GTK3]'
gtk2="on"

# Enable/Disable gtk3 Theme / Icons / Font
#
# Default: 'on'
# Values:  'on', 'off'
# Flag:    --gtk3
#
# Example:
# on:  'Numix [GTK2], Adwaita [GTK3]'
# off: 'Numix [GTK2]'
gtk3="on"

# Enable/Disable Qt Theme / Icons / Font
#
# Default: 'on'
# Values:  'on', 'off'
# Flag:    --qt
#
# Example:
# on:  'Breeze [Qt], Arc [GTK3]'
# off: 'Arc [GTK3]'
qt="on"

# IP Address


# Website to ping for the public IP
#
# Default: 'http://ident.me'
# Values:  'url'
# Flag:    --ip_host
public_ip_host="http://ident.me"

# Public IP timeout.
#
# Default: '2'
# Values:  'int'
# Flag:    --ip_timeout
public_ip_timeout=2

# Local IP interface
#
# Default: 'auto' (interface of default route)
# Values:  'auto', 'en0', 'en1'
# Flag:    --ip_interface
local_ip_interface=('auto')


# Desktop Environment


# Show Desktop Environment version
#
# Default: 'on'
# Values:  'on', 'off'
# Flag:    --de_version
de_version="on"


# Disk


# Which disks to display.
# The values can be any /dev/sdXX, mount point or directory.
# NOTE: By default we only show the disk info for '/'.
#
# Default: '/'
# Values:  '/', '/dev/sdXX', '/path/to/drive'.
# Flag:    --disk_show
#
# Example:
# disk_show=('/' '/dev/sdb1'):
#      'Disk (/): 74G / 118G (66%)'
#      'Disk (/mnt/Videos): 823G / 893G (93%)'
#
# disk_show=('/'):
#      'Disk (/): 74G / 118G (66%)'
#
disk_show=('/')

# Disk subtitle.
# What to append to the Disk subtitle.
#
# Default: 'mount'
# Values:  'mount', 'name', 'dir', 'none'
# Flag:    --disk_subtitle
#
# Example:
# name:   'Disk (/dev/sda1): 74G / 118G (66%)'
#         'Disk (/dev/sdb2): 74G / 118G (66%)'
#
# mount:  'Disk (/): 74G / 118G (66%)'
#         'Disk (/mnt/Local Disk): 74G / 118G (66%)'
#         'Disk (/mnt/Videos): 74G / 118G (66%)'
#
# dir:    'Disk (/): 74G / 118G (66%)'
#         'Disk (Local Disk): 74G / 118G (66%)'
#         'Disk (Videos): 74G / 118G (66%)'
#
# none:   'Disk: 74G / 118G (66%)'
#         'Disk: 74G / 118G (66%)'
#         'Disk: 74G / 118G (66%)'
disk_subtitle="mount"

# Disk percent.
# Show/Hide disk percent.
#
# Default: 'on'
# Values:  'on', 'off'
# Flag:    --disk_percent
#
# Example:
# on:  'Disk (/): 74G / 118G (66%)'
# off: 'Disk (/): 74G / 118G'
disk_percent="on"


# Song


# Manually specify a music player.
#
# Default: 'auto'
# Values:  'auto', 'player-name'
# Flag:    --music_player
#
# Available values for 'player-name':
#
# amarok
# audacious
# banshee
# bluemindo
# clementine
# cmus
# deadbeef
# deepin-music
# dragon
# elisa
# exaile
# gnome-music
# gmusicbrowser
# gogglesmm
# guayadeque
# io.elementary.music
# iTunes
# Music
# juk
# lollypop
# MellowPlayer
# mocp
# mopidy
# mpd
# muine
# netease-cloud-music
# olivia
# playerctl
# pogo
# pragha
# qmmp
# quodlibet
# rhythmbox
# sayonara
# smplayer
# spotify
# strawberry
# tauonmb
# tomahawk
# vlc
# xmms2d
# xnoise
# yarock
music_player="auto"

# Format to display song information.
#
# Default: '%artist% - %album% - %title%'
# Values:  '%artist%', '%album%', '%title%'
# Flag:    --song_format
#
# Example:
# default: 'Song: Jet - Get Born - Sgt Major'
song_format="%artist% - %album% - %title%"

# Print the Artist, Album and Title on separate lines
#
# Default: 'off'
# Values:  'on', 'off'
# Flag:    --song_shorthand
#
# Example:
# on:  'Artist: The Fratellis'
#      'Album: Costello Music'
#      'Song: Chelsea Dagger'
#
# off: 'Song: The Fratellis - Costello Music - Chelsea Dagger'
song_shorthand="off"

# 'mpc' arguments (specify a host, password etc).
#
# Default:  ''
# Example: mpc_args=(-h HOST -P PASSWORD)
mpc_args=()


# Text Colors


# Text Colors
#
# Default:  'distro'
# Values:   'distro', 'num' 'num' 'num' 'num' 'num' 'num'
# Flag:     --colors
#
# Each number represents a different part of the text in
# this order: 'title', '@', 'underline', 'subtitle', 'colon', 'info'
#
# Example:
# colors=(distro)      - Text is colored based on Distro colors.
# colors=(4 6 1 8 8 6) - Text is colored in the order above.
colors=(distro)


# Text Options


# Toggle bold text
#
# Default:  'on'
# Values:   'on', 'off'
# Flag:     --bold
bold="on"

# Enable/Disable Underline
#
# Default:  'on'
# Values:   'on', 'off'
# Flag:     --underline
underline_enabled="on"

# Underline character
#
# Default:  '-'
# Values:   'string'
# Flag:     --underline_char
underline_char="-"


# Info Separator
# Replace the default separator with the specified string.
#
# Default:  ':'
# Flag:     --separator
#
# Example:
# separator="->":   'Shell-> bash'
# separator=" =":   'WM = dwm'
separator=":"


# Color Blocks


# Color block range
# The range of colors to print.
#
# Default:  '0', '15'
# Values:   'num'
# Flag:     --block_range
#
# Example:
#
# Display colors 0-7 in the blocks.  (8 colors)
# neofetch --block_range 0 7
#
# Display colors 0-15 in the blocks. (16 colors)
# neofetch --block_range 0 15
block_range=(0 15)

# Toggle color blocks
#
# Default:  'on'
# Values:   'on', 'off'
# Flag:     --color_blocks
color_blocks="on"

# Color block width in spaces
#
# Default:  '3'
# Values:   'num'
# Flag:     --block_width
block_width=3

# Color block height in lines
#
# Default:  '1'
# Values:   'num'
# Flag:     --block_height
block_height=1

# Color Alignment
#
# Default: 'auto'
# Values: 'auto', 'num'
# Flag: --col_offset
#
# Number specifies how far from the left side of the terminal (in spaces) to
# begin printing the columns, in case you want to e.g. center them under your
# text.
# Example:
# col_offset="auto" - Default behavior of neofetch
# col_offset=7      - Leave 7 spaces then print the colors
col_offset="auto"

# Progress Bars


# Bar characters
#
# Default:  '-', '='
# Values:   'string', 'string'
# Flag:     --bar_char
#
# Example:
# neofetch --bar_char 'elapsed' 'total'
# neofetch --bar_char '-' '='
bar_char_elapsed="-"
bar_char_total="="

# Toggle Bar border
#
# Default:  'on'
# Values:   'on', 'off'
# Flag:     --bar_border
bar_border="on"

# Progress bar length in spaces
# Number of chars long to make the progress bars.
#
# Default:  '15'
# Values:   'num'
# Flag:     --bar_length
bar_length=15

# Progress bar colors
# When set to distro, uses your distro's logo colors.
#
# Default:  'distro', 'distro'
# Values:   'distro', 'num'
# Flag:     --bar_colors
#
# Example:
# neofetch --bar_colors 3 4
# neofetch --bar_colors distro 5
bar_color_elapsed="distro"
bar_color_total="distro"


# Info display
# Display a bar with the info.
#
# Default: 'off'
# Values:  'bar', 'infobar', 'barinfo', 'off'
# Flags:   --memory_display
#          --battery_display
#          --disk_display
#
# Example:
# bar:     '[---=======]'
# infobar: 'info [---=======]'
# barinfo: '[---=======] info'
# off:     'info'
memory_display="off"
battery_display="off"
disk_display="off"


# Backend Settings


# Image backend.
#
# Default:  'ascii'
# Values:   'ascii', 'caca', 'catimg', 'chafa', 'jp2a', 'iterm2', 'off',
#           'pot', 'termpix', 'pixterm', 'tycat', 'w3m', 'kitty', 'ueberzug',
#           'viu'

# Flag:     --backend
image_backend="ascii"

# Image Source
#
# Which image or ascii file to display.
#
# Default:  'auto'
# Values:   'auto', 'ascii', 'wallpaper', '/path/to/img', '/path/to/ascii', '/path/to/dir/'
#           'command output (neofetch --ascii "$(fortune | cowsay -W 30)")'
# Flag:     --source
#
# NOTE: 'auto' will pick the best image source for whatever image backend is used.
#       In ascii mode, distro ascii art will be used and in an image mode, your
#       wallpaper will be used.
image_source="auto"


# Ascii Options


# Ascii distro
# Which distro's ascii art to display.
#
# Default: 'auto'
# Values:  'auto', 'distro_name'
# Flag:    --ascii_distro
#
# NOTE: AIX, AlmaLinux, Alpine, Alter, Amazon, AmogOS, Anarchy, Android, Antergos, antiX, AOSC OS,
# AOSC OS/Retro, Aperio GNU/Linux, Apricity, Arch, ArchBox, Archcraft, ARCHlabs, ArchMerge,
# ArchStrike, ArcoLinux, Artix, Arya, Asahi, AsteroidOS, Bedrock, BigLinux, Bitrig, BlackArch, BLAG,
# BlankOn, BlueLight, Bodhi, bonsai, BSD, BunsenLabs, Cachy OS, Calculate, CalinixOS, Carbs, CBL-
# Mariner, CelOS, Center, CentOS, Chakra, ChaletOS, Chapeau, Chrom, Cleanjaro, Clear Linux OS,
# ClearOS, Clover, Condres, Container Linux by CoreOS, CRUX, Crystal Linux, Cucumber, CutefishOS,
# CyberOS, dahlia, DarkOs, Darwin, Debian, Deepin, DesaOS, Devuan, DracOS, DragonFly, Drauger,
# Elementary, Elive, EncryptOS, EndeavourOS, Endless, EuroLinux, Exherbo, Fedora, Feren, Finnix,
# FreeBSD, FreeMiNT, Frugalware, Funtoo, GalliumOS, Garuda, Gentoo, glaucus, gNewSense, GNOME, GNU,
# GoboLinux, GrapheneOS, Grombyang, Guix, Haiku, Hash, Huayra, HydroOS, Hyperbola, iglunix,
# instantOS, IRIX, Itc, januslinux, Kaisen, Kali, KaOS, KDE, Kibojoe, Kogaion, Korora, KSLinux,
# Kubuntu, LangitKetujuh, LaxerOS, LEDE, LibreELEC, Linspire, Linux, Linux Lite, Linux Mint, Linux
# Mint Old, Live Raizo, LMDE, Lubuntu, Lunar, mac, Mageia, MagpieOS, Mandriva, Manjaro, MassOS,
# Maui, Mer, Minix, MIRACLE LINUX, MX, Namib, Neptune, NetBSD, Netrunner, Nitrux, NixOS, NomadBSD,
# Nurunner, NuTyX, Obarun, OBRevenge, Open Source Media Center, OpenBSD, openEuler, OpenIndiana,
# openmamba, OpenMandriva, OpenStage, openSUSE, openSUSE Leap, openSUSE Tumbleweed, OpenWrt,
# OPNsense, Oracle, orchid, OS Elbrus, PacBSD, Parabola, Pardus, Parrot, Parsix, PCBSD, PCLinuxOS,
# pearOS, Pengwin, Pentoo, Peppermint, Pisi, PNM Linux, Pop!_OS, Porteus, PostMarketOS, Profelis
# SambaBOX, Proxmox, PuffOS, Puppy, PureOS, Q4OS, Qubes, Qubyt, Quibian, Radix, Raspbian, Reborn OS,
# Red Star, Redcore, Redhat, Refracted Devuan, Regata, Regolith, rocky, Rosa, Sabayon, sabotage,
# Sailfish, SalentOS, Scientific, semc, Septor, Serene, SharkLinux, ShastraOS, Siduction, SkiffOS,
# Slackware, SliTaz, SmartOS, Soda, Solus, Source Mage, Sparky, Star, SteamOS, Sulin, SunOS,
# SwagArch, t2, Tails, TeArch, Trisquel, Ubuntu, Ubuntu Budgie, Ubuntu Cinnamon, Ubuntu Kylin,
# Ubuntu MATE, Ubuntu Studio, Ubuntu Sway, Ubuntu Touch, Ubuntu-GNOME, Ultramarine Linux, Univalent,
# Univention, Uos, uwuntu, Venom, VNux, Void, wii-linux-ngx, Windows, Windows 10, Windows 11,
# XFerience, Xubuntu, yiffOS, Zorin have ascii logos.
#
# NOTE: arch, dragonfly, Fedora, LangitKetujuh, nixos, redhat, ubuntu have 'old' logo variants, use
# {distro}_old to use them.
#
# NOTE: alpine, android, aoscosretro, arch, arcolinux, artix, CalinixOS, centos, cleanjaro, crux,
# debian, dragonfly, elementary, fedora, freebsd, gentoo, guix, haiku, hyperbola, linuxlite,
# linuxmint, mac, mageia, manjaro, mx, netbsd, nixos, openbsd, opensuse, orchid, parabola, popos,
# postmarketos, pureos, Raspbian, rocky, slackware, sunos, ubuntu, void have 'small' logo variants,
# use {distro}_small to use them.
ascii_distro="auto"

# Ascii Colors
#
# Default:  'distro'
# Values:   'distro', 'num' 'num' 'num' 'num' 'num' 'num'
# Flag:     --ascii_colors
#
# Example:
# ascii_colors=(distro)      - Ascii is colored based on Distro colors.
# ascii_colors=(4 6 1 8 8 6) - Ascii is colored using these colors.
ascii_colors=(distro)

# Bold ascii logo
# Whether or not to bold the ascii logo.
#
# Default: 'on'
# Values:  'on', 'off'
# Flag:    --ascii_bold
ascii_bold="on"


# Image Options


# Image loop
# Setting this to on will make neofetch redraw the image constantly until
# Ctrl+C is pressed. This fixes display issues in some terminal emulators.
#
# Default:  'off'
# Values:   'on', 'off'
# Flag:     --loop
image_loop="off"

# Thumbnail directory
#
# Default: '~/.cache/thumbnails/neofetch'
# Values:  'dir'
thumbnail_dir="${XDG_CACHE_HOME:-${HOME}/.cache}/thumbnails/neofetch"

# Crop mode
#
# Default:  'normal'
# Values:   'normal', 'fit', 'fill'
# Flag:     --crop_mode
#
# See this wiki page to learn about the fit and fill options.
# https://github.com/dylanaraps/neofetch/wiki/What-is-Waifu-Crop%3F
crop_mode="normal"

# Crop offset
# Note: Only affects 'normal' crop mode.
#
# Default:  'center'
# Values:   'northwest', 'north', 'northeast', 'west', 'center'
#           'east', 'southwest', 'south', 'southeast'
# Flag:     --crop_offset
crop_offset="center"

# Image size
# The image is half the terminal width by default.
#
# Default: 'auto'
# Values:  'auto', '00px', '00%', 'none'
# Flags:   --image_size
#          --size
image_size="auto"

# Catimg block size.
# Control the resolution of catimg.
#
# Default: '2'
# Values:  '1', '2'
# Flags:   --catimg_size
catimg_size="2"

# Gap between image and text
#
# Default: '3'
# Values:  'num', '-num'
# Flag:    --gap
gap=3

# Image offsets
# Only works with the w3m backend.
#
# Default: '0'
# Values:  'px'
# Flags:   --xoffset
#          --yoffset
yoffset=0
xoffset=0

# Image background color
# Only works with the w3m backend.
#
# Default: ''
# Values:  'color', 'blue'
# Flag:    --bg_color
background_color=


# Misc Options

# Stdout mode
# Turn off all colors and disables image backend (ASCII/Image).
# Useful for piping into another command.
# Default: 'off'
# Values: 'on', 'off'
stdout="off"
EOF

# DETECT INFORMATION

get_os() {
    # $kernel_name is set in a function called cache_uname and is
    # just the output of "uname -s".
    case $kernel_name in
        Darwin)   os=$darwin_name ;;
        SunOS)    os=Solaris ;;
        Haiku)    os=Haiku ;;
        MINIX)    os=MINIX ;;
        AIX)      os=AIX ;;
        IRIX*)    os=IRIX ;;
        FreeMiNT) os=FreeMiNT ;;

        Linux|GNU*)
            os=Linux
        ;;

        *BSD|DragonFly|Bitrig)
            os=BSD
        ;;

        CYGWIN*|MSYS*|MINGW*)
            os=Windows
        ;;

        *)
            printf '%s\n' "Unknown OS detected: '$kernel_name', aborting..." >&2
            printf '%s\n' "Open an issue on GitHub to add support for your OS." >&2
            exit 1
        ;;
    esac
}

get_distro() {
    [[ $distro ]] && return

    case $os in
        Linux|BSD|MINIX)
            if [[ -f /bedrock/etc/bedrock-release && -z $BEDROCK_RESTRICT ]]; then
                case $distro_shorthand in
                    on|tiny) distro="Bedrock Linux" ;;
                    *) distro=$(< /bedrock/etc/bedrock-release)
                esac

            elif [[ -f /etc/redstar-release ]]; then
                case $distro_shorthand in
                    on|tiny) distro="Red Star OS" ;;
                    *) distro="Red Star OS $(awk -F'[^0-9*]' '$0=$2' /etc/redstar-release)"
                esac

            elif [[ -f /etc/KrassOS.version ]]; then
                case $distro_shorthand in
                    on|tiny) distro="KrassOS" ;;
                    *) distro="KrassOS $(awk '/release/{print $2}' /etc/KrassOS.version)"
                esac


            elif [[ -f /etc/armbian-release ]]; then
                . /etc/armbian-release
                distro="Armbian $DISTRIBUTION_CODENAME (${VERSION:-})"

            elif [[ -f /etc/manjaro-release ]]; then
                case $distro_shorthand in
                    on|tiny) distro="Manjaro Linux" ;;
                    *) distro="Manjaro Linux $(lsb_release -src)"
                esac

            elif [[ -f /etc/siduction-version ]]; then
                case $distro_shorthand in
                    on|tiny) distro=Siduction ;;
                    *) distro="Siduction ($(lsb_release -sic))"
                esac

            elif [[ -f /etc/q4os_version ]]; then
                case $distro_shorthand in
                    on|tiny) distro="Q4OS" ;;
                    *) distro="Q4OS $(cat /etc/q4os_version)"
                esac

            elif [[ -f /etc/mcst_version ]]; then
                case $distro_shorthand in
                    on|tiny) distro="OS Elbrus" ;;
                    *) distro="OS Elbrus $(< /etc/mcst_version)"
                esac

            elif [[ -f /etc/NIXOS ]]; then
                case $distro_shorthand in
                    on) distro="NixOS $(nixos-version | awk '{print substr($1,0,5),$2}')" ;;
                    tiny) distro="NixOS" ;;
                    *) distro="NixOS $(nixos-version)" ;;
                esac
				
            elif [[ -f /etc/linspire-version ]]; then
                case $distro_shorthand in
                    on|tiny) distro="Linspire" ;;
                    *) distro="Linspire $(awk '/Version/ {print $2}' /etc/linspire-version)"
                esac
				
            elif [[ -f /etc/lindowsos-version ]]; then
                case $distro_shorthand in
                    on|tiny) distro="LindowsOS" ;;
                    *) distro="$(awk '/Version/ {print $2,$3}' /etc/lindowsos-version)"
                esac
				
            elif type -p pveversion >/dev/null; then
                case $distro_shorthand in
                    on|tiny) distro="Proxmox VE" ;;
                    *)
                        distro=$(pveversion)
                        distro=${distro#pve-manager/}
                        distro="Proxmox VE ${distro%/*}"
                esac

            elif type -p twistver >/dev/null; then
                if [[ -f /etc/armbian-release ]]; then
                    . /etc/armbian-release
                    case $distro_shorthand in
                        on)   distro="$( twistver ) (Armbian ${VERSION})" ;;
                        tiny) distro="$( twistver ) (Armbian)" ;;
                        off)  distro="$( twistver ) (Armbian ${VERSION} ${DISTRIBUTION_CODENAME})" ;;
                    esac
                else
                    . /etc/os-release
                    case $distro_shorthand in
                        on)   distro="$( twistver ) ($NAME ${VERSION_ID})" ;;
                        tiny) distro="$( twistver ) ($NAME)" ;;
                        off)  distro="$( twistver ) (${PRETTY_NAME}})" ;;
                    esac
                fi

            elif type -p lsb_release >/dev/null; then
                case $distro_shorthand in
                    on)   lsb_flags=-si ;;
                    tiny) lsb_flags=-si ;;
                    *)    lsb_flags=-sd ;;
                esac
                distro=$(lsb_release "$lsb_flags")

            elif [[ -f /etc/os-release || \
                    -f /usr/lib/os-release || \
                    -f /etc/openwrt_release || \
                    -f /etc/lsb-release ]]; then

                # Source the os-release file
                for file in /etc/lsb-release    /etc/os-release \
                            /usr/lib/os-release /etc/openwrt_release; do
                    source "$file" && break
                done

                # Format the distro name.
                case $distro_shorthand in
                    on)   distro="${NAME:-${DISTRIB_ID}} ${VERSION_ID:-${DISTRIB_RELEASE}}" ;;
                    tiny) distro="${NAME:-${DISTRIB_ID:-${TAILS_PRODUCT_NAME}}}" ;;
                    off)  distro="${PRETTY_NAME:-${DISTRIB_DESCRIPTION}} ${UBUNTU_CODENAME}" ;;
                esac

                # Workaround for NomadBSD.
                [[ $distro = "FreeBSD"* ]] && [[ -f /usr/bin/nomadbsd-sysinfo ]] && distro=NomadBSD

            elif [[ -f /etc/GoboLinuxVersion ]]; then
                case $distro_shorthand in
                    on|tiny) distro=GoboLinux ;;
                    *) distro="GoboLinux $(< /etc/GoboLinuxVersion)"
                esac

            elif [[ -f /etc/SDE-VERSION ]]; then
                distro="$(< /etc/SDE-VERSION)"
                case $distro_shorthand in
                    on|tiny) distro="${distro% *}" ;;
                esac

            elif type -p crux >/dev/null; then
                distro=$(crux)
                case $distro_shorthand in
                    on)   distro=${distro//version} ;;
                    tiny) distro=${distro//version*}
                esac

            elif type -p tazpkg >/dev/null; then
                distro="SliTaz $(< /etc/slitaz-release)"

            elif type -p kpt >/dev/null && \
                 type -p kpm >/dev/null; then
                distro=KSLinux

            elif [[ -d /system/app/ && -d /system/priv-app ]]; then
                distro="Android $(getprop ro.build.version.release)"

            # Chrome OS doesn't conform to the /etc/*-release standard.
            # While the file is a series of variables they can't be sourced
            # by the shell since the values aren't quoted.
            elif [[ -f /etc/lsb-release && $(< /etc/lsb-release) == *CHROMEOS* ]]; then
                distro='Chrome OS'
		
	    elif [[ -f /etc/vzlinux-release ]]; then
                distro='VzLinux'

            elif type -p guix >/dev/null; then
                case $distro_shorthand in
                    on|tiny) distro="Guix System" ;;
                    *) distro="Guix System $(guix -V | awk 'NR==1{printf $4}')"
                esac

            # Display whether using '-current' or '-release' on OpenBSD.
            elif [[ $kernel_name = OpenBSD ]] ; then
                read -ra kernel_info <<< "$(sysctl -n kern.version)"
                distro=${kernel_info[*]:0:2}

            elif [[ -f /etc/VERSION ]]; then
                # Source the DSM VERSION file
                source /etc/VERSION
                distro="Synology DSM ${productversion}-${buildnumber} Update ${smallfixnumber}"

            else
                for release_file in /etc/*-release; do
                    distro+=$(< "$release_file")
                done

                if [[ -z $distro ]]; then
                    case $distro_shorthand in
                        on|tiny) distro=$kernel_name ;;
                        *) distro="$kernel_name $kernel_version" ;;
                    esac

                    distro=${distro/DragonFly/DragonFlyBSD}

                    # Workarounds for some BSD based distros.
                    [[ -f /etc/pcbsd-lang ]]       && distro=PCBSD
                    [[ -f /etc/trueos-lang ]]      && distro=TrueOS
                    [[ -f /etc/pacbsd-release ]]   && distro=PacBSD
                    [[ -f /etc/hbsd-update.conf ]] && distro=HardenedBSD

                    # /etc/pacbsd-release is an empty file
                    [[ -f "/etc/pacbsd-release" ]] && distro="PacBSD"

                    # For OPNsense
                    if [[ -f "/usr/local/opnsense/version/opnsense" ]]; then
                        case "$distro_shorthand" in
                            "on" | "tiny") distro="OPNsense" ;;
                            *)
                                distro=$(<"/usr/local/opnsense/version/opnsense")
                                distro="OPNsense ${distro%-*}"
                        esac
                    fi
                fi
            fi

            if [[ $(< /proc/version) == *Microsoft* || $kernel_version == *Microsoft* ]]; then
                windows_version=$(wmic.exe os get Version)
                windows_version=$(trim "${windows_version/Version}")

                case $distro_shorthand in
                    on)   distro+=" [Windows $windows_version]" ;;
                    tiny) distro="Windows ${windows_version::2}" ;;
                    *)    distro+=" on Windows $windows_version" ;;
                esac

            elif [[ $(< /proc/version) == *chrome-bot* || -f /dev/cros_ec ]]; then
                [[ $distro != *Chrome* ]] &&
                    case $distro_shorthand in
                        on)   distro+=" [Chrome OS]" ;;
                        tiny) distro="Chrome OS" ;;
                        *)    distro+=" on Chrome OS" ;;
                    esac
                    distro=${distro## on }
            fi

            distro=$(trim_quotes "$distro")
            distro=${distro/NAME=}

            if [[ -f /usr/bin/system-image-cli ]]; then
            	local ut_ota
                ut_ota=$(system-image-cli -i | awk '/version tag:/ { print $3 }');
                distro="Ubuntu Touch $ut_ota";

                # There's a weird UT bug where the HOSTNAME is set to android.
                HOSTNAME=$(hostname);
            fi

            # Get Ubuntu flavor.
            if [[ $distro == "Ubuntu"* ]]; then
                case $XDG_CONFIG_DIRS in
                    *"studio"*)   distro=${distro/Ubuntu/Ubuntu Studio} ;;
                    *"plasma"*)   distro=${distro/Ubuntu/Kubuntu} ;;
                    *"mate"*)     distro=${distro/Ubuntu/Ubuntu MATE} ;;
                    *"xubuntu"*)  distro=${distro/Ubuntu/Xubuntu} ;;
                    *"Lubuntu"*)  distro=${distro/Ubuntu/Lubuntu} ;;
                    *"budgie"*)   distro=${distro/Ubuntu/Ubuntu Budgie} ;;
                    *"cinnamon"*) distro=${distro/Ubuntu/Ubuntu Cinnamon} ;;
                    *"ubuntusway"*) distro=${distro/Ubuntu/Ubuntu Sway} ;;
                    *"ukui"*)     distro=${distro/Ubuntu/Ubuntu Kylin} ;;
                esac
            fi
        ;;

        "Mac OS X"|"macOS")
            case $osx_version in
                10.4*)  codename="Mac OS X Tiger" ;;
                10.5*)  codename="Mac OS X Leopard" ;;
                10.6*)  codename="Mac OS X Snow Leopard" ;;
                10.7*)  codename="Mac OS X Lion" ;;
                10.8*)  codename="OS X Mountain Lion" ;;
                10.9*)  codename="OS X Mavericks" ;;
                10.10*) codename="OS X Yosemite" ;;
                10.11*) codename="OS X El Capitan" ;;
                10.12*) codename="macOS Sierra" ;;
                10.13*) codename="macOS High Sierra" ;;
                10.14*) codename="macOS Mojave" ;;
                10.15*) codename="macOS Catalina" ;;
                10.16*) codename="macOS Big Sur" ;;
                11.*)  codename="macOS Big Sur" ;;
                12.*)  codename="macOS Monterey" ;;
                13.*)  codename="macOS Ventura" ;;
                *)      codename=macOS ;;
            esac

            distro="$codename $osx_version $osx_build"

            case $distro_shorthand in
                on) distro=${distro/ ${osx_build}} ;;

                tiny)
                    case $osx_version in
                        10.[4-7]*)            distro=${distro/${codename}/Mac OS X} ;;
                        10.[8-9]*|10.1[0-1]*) distro=${distro/${codename}/OS X} ;;
                        10.1[2-6]*|11.0*)     distro=${distro/${codename}/macOS} ;;
                    esac
                    distro=${distro/ ${osx_build}}
                ;;
            esac
        ;;

        "iPhone OS")
            distro="iOS $osx_version"

            # "uname -m" doesn't print architecture on iOS.
            os_arch=off
        ;;

        Windows)
            distro=$(wmic os get Caption)
            distro=${distro/Caption}
            distro=${distro/Microsoft }
        ;;

        Solaris)
            case $distro_shorthand in
                on|tiny) distro=$(awk 'NR==1 {print $1,$3}' /etc/release) ;;
                *)       distro=$(awk 'NR==1 {print $1,$2,$3}' /etc/release) ;;
            esac
            distro=${distro/\(*}
        ;;

        Haiku)
            distro=Haiku
        ;;

        AIX)
            distro="AIX $(oslevel)"
        ;;

        IRIX)
            distro="IRIX ${kernel_version}"
        ;;

        FreeMiNT)
            distro=FreeMiNT
        ;;
    esac

    distro=${distro//Enterprise Server}

    [[ $distro ]] || distro="$os (Unknown)"

    # Get OS architecture.
    case $os-$kernel_name in
        Solaris-*|AIX-*|Haiku-*|IRIX-*|FreeMiNT-*|BSD-FreeBSD)
            machine_arch=$(uname -p)
        ;;

        *)  machine_arch=$kernel_machine ;;
    esac

    [[ $os_arch == on ]] && \
        distro+=" $machine_arch"

    [[ ${ascii_distro:-auto} == auto ]] && \
        ascii_distro=$(trim "$distro")
}

get_model() {
    case $os in
        Linux)
            if [[ -d /android/system/ || -d /system/app/ ]]; then
                model="$(getprop ro.product.brand) $(getprop ro.product.model)"

            elif [[ -f /sys/devices/virtual/dmi/id/board_vendor ||
                    -f /sys/devices/virtual/dmi/id/board_name ]]; then
                model=$(< /sys/devices/virtual/dmi/id/board_vendor)
                model+=" $(< /sys/devices/virtual/dmi/id/board_name)"

            elif [[ -f /sys/devices/virtual/dmi/id/product_name ||
                    -f /sys/devices/virtual/dmi/id/product_version ]]; then
                model=$(< /sys/devices/virtual/dmi/id/product_name)
                model+=" $(< /sys/devices/virtual/dmi/id/product_version)"

            elif [[ -f /sys/firmware/devicetree/base/model ]]; then
                model=$(< /sys/firmware/devicetree/base/model)

            elif [[ -f /tmp/sysinfo/model ]]; then
                model=$(< /tmp/sysinfo/model)
            fi
        ;;

        "Mac OS X"|"macOS")
            if [[ $(kextstat | grep -F -e "FakeSMC" -e "VirtualSMC" -e "Lilu") != "" ]]; then
                model="Hackintosh (SMBIOS: $(sysctl -n hw.model))"
            else
                if [[ $osx_version == 10.[4-5]* ]]; then
                    model="$(system_profiler SPHardwareDataType | grep Machine\ Name:)"
                    model=${model/Machine\ Name\:/}

                    model="$model ($(sysctl -n hw.model))"
                else
                    model=$(sysctl -n hw.model)
                fi

                case $model in
                    Mac14,7):               "MacBook Pro (13-inch, M2, 2022)" ;;
                    MacBookPro18,[3-4]):    "MacBook Pro (14-inch, 2021)" ;;
                    MacBookPro18,[1-2]):    "MacBook Pro (16-inch, 2021)" ;;
                    MacBookPro17,1):        "MacBook Pro (13-inch, M1, 2020)" ;;
                    MacBookPro16,4):        "MacBook Pro (16-inch, 2019)" ;;
                    MacBookPro16,3):        "MacBook Pro (13-inch, 2020, Two Thunderbolt 3 ports)" ;;
                    MacBookPro16,2):        "MacBook Pro (13-inch, 2020, Four Thunderbolt 3 ports)" ;;
                    MacBookPro16,1):        "MacBook Pro (16-inch, 2019)" ;;
                    MacBookPro15,4):        "MacBook Pro (13-inch, 2019, Two Thunderbolt 3 ports)" ;;
                    MacBookPro15,3):        "MacBook Pro (15-inch, 2019)" ;;
                    MacBookPro15,2):        "MacBook Pro (13-inch, 2018/2019, Four Thunderbolt 3 ports)" ;;
                    MacBookPro15,1):        "MacBook Pro (15-inch, 2018/2019)" ;;
                    MacBookPro14,3):        "MacBook Pro (15-inch, 2017)" ;;
                    MacBookPro14,2):        "MacBook Pro (13-inch, 2017, Four Thunderbolt 3 ports)" ;;
                    MacBookPro14,1):        "MacBook Pro (13-inch, 2017, Two Thunderbolt 3 ports)" ;;
                    MacBookPro13,3):        "MacBook Pro (15-inch, 2016)" ;;
                    MacBookPro13,2):        "MacBook Pro (13-inch, 2016, Four Thunderbolt 3 ports)" ;;
                    MacBookPro13,1):        "MacBook Pro (13-inch, 2016, Two Thunderbolt 3 ports)" ;;
                    MacBookPro12,1):        "MacBook Pro (Retina, 13-inch, Early 2015)" ;;
                    MacBookPro11,[4-5]):    "MacBook Pro (Retina, 15-inch, Mid 2015)" ;;
                    MacBookPro11,[2-3]):    "MacBook Pro (Retina, 15-inch, Late 2013/Mid 2014)" ;;
                    MacBookPro11,1):        "MacBook Pro (Retina, 13-inch, Late 2013/Mid 2014)" ;;
                    MacBookPro10,2):        "MacBook Pro (Retina, 13-inch, Late 2012/Early 2013)" ;;
                    MacBookPro10,1):        "MacBook Pro (Retina, 15-inch, Mid 2012/Early 2013)" ;;
                    MacBookPro9,2):         "MacBook Pro (13-inch, Mid 2012)" ;;
                    MacBookPro9,1):         "MacBook Pro (15-inch, Mid 2012)" ;;
                    MacBookPro8,3):         "MacBook Pro (17-inch, 2011)" ;;
                    MacBookPro8,2):         "MacBook Pro (15-inch, 2011)" ;;
                    MacBookPro8,1):         "MacBook Pro (13-inch, 2011)" ;;
                    MacBookPro7,1):         "MacBook Pro (13-inch, Mid 2010)" ;;
                    MacBookPro6,2):         "MacBook Pro (15-inch, Mid 2010)" ;;
                    MacBookPro6,1):         "MacBook Pro (17-inch, Mid 2010)" ;;
                    MacBookPro5,5):         "MacBook Pro (13-inch, Mid 2009)" ;;
                    MacBookPro5,3):         "MacBook Pro (15-inch, Mid 2009)" ;;
                    MacBookPro5,2):         "MacBook Pro (17-inch, Mid/Early 2009)" ;;
                    MacBookPro5,1):         "MacBook Pro (15-inch, Late 2008)" ;;
                    MacBookPro4,1):         "MacBook Pro (17/15-inch, Early 2008)" ;;
                    Mac14,2):               "MacBook Air (M2, 2022)" ;;
                    MacBookAir10,1):        "MacBook Air (M1, 2020)" ;;
                    MacBookAir9,1):         "MacBook Air (Retina, 13-inch, 2020)" ;;
                    MacBookAir8,2):         "MacBook Air (Retina, 13-inch, 2019)" ;;
                    MacBookAir8,1):         "MacBook Air (Retina, 13-inch, 2018)" ;;
                    MacBookAir7,2):         "MacBook Air (13-inch, Early 2015/2017)" ;;
                    MacBookAir7,1):         "MacBook Air (11-inch, Early 2015)" ;;
                    MacBookAir6,2):         "MacBook Air (13-inch, Mid 2013/Early 2014)" ;;
                    MacBookAir6,1):         "MacBook Air (11-inch, Mid 2013/Early 2014)" ;;
                    MacBookAir5,2):         "MacBook Air (13-inch, Mid 2012)" ;;
                    MacBookAir5,1):         "MacBook Air (11-inch, Mid 2012)" ;;
                    MacBookAir4,2):         "MacBook Air (13-inch, Mid 2011)" ;;
                    MacBookAir4,1):         "MacBook Air (11-inch, Mid 2011)" ;;
                    MacBookAir3,2):         "MacBook Air (13-inch, Late 2010)" ;;
                    MacBookAir3,1):         "MacBook Air (11-inch, Late 2010)" ;;
                    MacBookAir2,1):         "MacBook Air (Mid 2009)" ;;
                    MacBook10,1):           "MacBook (Retina, 12-inch, 2017)" ;;
                    MacBook9,1):            "MacBook (Retina, 12-inch, Early 2016)" ;;
                    MacBook8,1):            "MacBook (Retina, 12-inch, Early 2015)" ;;
                    MacBook7,1):            "MacBook (13-inch, Mid 2010)" ;;
                    MacBook6,1):            "MacBook (13-inch, Late 2009)" ;;
                    MacBook5,2):            "MacBook (13-inch, Early/Mid 2009)" ;;
                    Mac13,1):               "Mac Studio (2022, Two USB-C front ports)" ;;
                    Mac13,2):               "Mac Studio (2022, Two Thunderbolt 4 front ports)" ;;
                    Macmini9,1):            "Mac mini (M1, 2020)" ;;
                    Macmini8,1):            "Mac mini (2018)" ;;
                    Macmini7,1):            "Mac mini (Mid 2014)" ;;
                    Macmini6,[1-2]):        "Mac mini (Late 2012)" ;;
                    Macmini5,[1-2]):        "Mac mini (Mid 2011)" ;;
                    Macmini4,1):            "Mac mini (Mid 2010)" ;;
                    Macmini3,1):            "Mac mini (Early/Late 2009)" ;;
                    MacPro7,1):             "Mac Pro (2019)" ;;
                    MacPro6,1):             "Mac Pro (Late 2013)" ;;
                    MacPro5,1):             "Mac Pro (Mid 2010 - Mid 2012)" ;;
                    MacPro4,1):             "Mac Pro (Early 2009)" ;;
                    iMac21,[1-2]):          "iMac (24-inch, M1, 2021)" ;;
                    iMac20,[1-2]):          "iMac (Retina 5K, 27-inch, 2020)" ;;
                    iMac19,[1-2]):          "iMac (Retina 4K, 21.5-inch, 2019)" ;;
                    iMacPro1,1):            "iMac Pro (2017)" ;;
                    iMac18,3):              "iMac (Retina 5K, 27-inch, 2017)" ;;
                    iMac18,2):              "iMac (Retina 4K, 21.5-inch, 2017)" ;;
                    iMac18,1):              "iMac (21.5-inch, 2017)" ;;
                    iMac17,1):              "iMac (Retina 5K, 27-inch, Late 2015)" ;;
                    iMac16,2):              "iMac (Retina 4K, 21.5-inch, Late 2015)" ;;
                    iMac16,1):              "iMac (21.5-inch, Late 2015)" ;;
                    iMac15,1):              "iMac (Retina 5K, 27-inch, Late 2014 - Mid 2015)" ;;
                    iMac14,4):              "iMac (21.5-inch, Mid 2014)" ;;
                    iMac14,2):              "iMac (27-inch, Late 2013)" ;;
                    iMac14,1):              "iMac (21.5-inch, Late 2013)" ;;
                    iMac13,2):              "iMac (27-inch, Late 2012)" ;;
                    iMac13,1):              "iMac (21.5-inch, Late 2012)" ;;
                    iMac12,2):              "iMac (27-inch, Mid 2011)" ;;
                    iMac12,1):              "iMac (21.5-inch, Mid 2011)" ;;
                    iMac11,3):              "iMac (27-inch, Mid 2010)" ;;
                    iMac11,2):              "iMac (21.5-inch, Mid 2010)" ;;
                    iMac10,1):              "iMac (27/21.5-inch, Late 2009)" ;;
                    iMac9,1):               "iMac (24/20-inch, Early 2009)" ;;
                    *):                     "$model" ;;
                esac

                model=$_
            fi
        ;;

        "iPhone OS")
            case $kernel_machine in
                iPad1,1):            "iPad" ;;
                iPad2,[1-4]):        "iPad 2" ;;
                iPad3,[1-3]):        "iPad 3" ;;
                iPad3,[4-6]):        "iPad 4" ;;
                iPad6,1[1-2]):       "iPad 5" ;;
                iPad7,[5-6]):        "iPad 6" ;;
                iPad7,1[1-2]):       "iPad 7" ;;
                iPad11,[6-7]):       "iPad 8" ;;
                iPad12,[1-2]):       "iPad 9" ;;
                iPad4,[1-3]):        "iPad Air" ;;
                iPad5,[3-4]):        "iPad Air 2" ;;
                iPad11,[3-4]):       "iPad Air 3" ;;
                iPad13,[1-2]):       "iPad Air 4";;
                iPad6,[7-8]):        "iPad Pro (12.9 Inch)" ;;
                iPad6,[3-4]):        "iPad Pro (9.7 Inch)" ;;
                iPad7,[1-2]):        "iPad Pro 2 (12.9 Inch)" ;;
                iPad7,[3-4]):        "iPad Pro (10.5 Inch)" ;;
                iPad8,[1-4]):        "iPad Pro (11 Inch)" ;;
                iPad8,[5-8]):        "iPad Pro 3 (12.9 Inch)" ;;
                iPad8,9 | iPad8,10): "iPad Pro 4 (11 Inch)" ;;
                iPad8,1[1-2]):       "iPad Pro 4 (12.9 Inch)" ;;
                iPad13,[4-7]):       "iPad Pro 5 (11 Inch)" ;;
                iPad13,8 | iPad13,11): "iPad Pro 5 (12.9 Inch)" ;;
                iPad2,[5-7]):        "iPad mini" ;;
                iPad4,[4-6]):        "iPad mini 2" ;;
                iPad4,[7-9]):        "iPad mini 3" ;;
                iPad5,[1-2]):        "iPad mini 4" ;;
                iPad11,[1-2]):       "iPad mini 5" ;;
                iPad14,[1-2]):       "iPad mini 6" ;;

                iPhone1,1):     "iPhone" ;;
                iPhone1,2):     "iPhone 3G" ;;
                iPhone2,1):     "iPhone 3GS" ;;
                iPhone3,[1-3]): "iPhone 4" ;;
                iPhone4,1):     "iPhone 4S" ;;
                iPhone5,[1-2]): "iPhone 5" ;;
                iPhone5,[3-4]): "iPhone 5c" ;;
                iPhone6,[1-2]): "iPhone 5s" ;;
                iPhone7,2):     "iPhone 6" ;;
                iPhone7,1):     "iPhone 6 Plus" ;;
                iPhone8,1):     "iPhone 6s" ;;
                iPhone8,2):     "iPhone 6s Plus" ;;
                iPhone8,4):     "iPhone SE" ;;
                iPhone9,[13]):  "iPhone 7" ;;
                iPhone9,[24]):  "iPhone 7 Plus" ;;
                iPhone10,[14]): "iPhone 8" ;;
                iPhone10,[25]): "iPhone 8 Plus" ;;
                iPhone10,[36]): "iPhone X" ;;
                iPhone11,2):    "iPhone XS" ;;
                iPhone11,[46]): "iPhone XS Max" ;;
                iPhone11,8):    "iPhone XR" ;;
                iPhone12,1):    "iPhone 11" ;;
                iPhone12,3):    "iPhone 11 Pro" ;;
                iPhone12,5):    "iPhone 11 Pro Max" ;;
                iPhone12,8):    "iPhone SE 2020" ;;
                iPhone13,1):    "iPhone 12 Mini" ;;
                iPhone13,2):    "iPhone 12" ;;
                iPhone13,3):    "iPhone 12 Pro" ;;
                iPhone13,4):    "iPhone 12 Pro Max" ;;
                iPhone14,2):    "iPhone 13 Pro" ;;
                iPhone14,3):    "iPhone 13 Pro Max" ;;
                iPhone14,4):    "iPhone 13 Mini" ;;
                iPhone14,5):    "iPhone 13" ;;

                iPod1,1): "iPod touch" ;;
                ipod2,1): "iPod touch 2G" ;;
                ipod3,1): "iPod touch 3G" ;;
                ipod4,1): "iPod touch 4G" ;;
                ipod5,1): "iPod touch 5G" ;;
                ipod7,1): "iPod touch 6G" ;;
                iPod9,1): "iPod touch 7G" ;;
            esac

            model=$_
        ;;

        BSD|MINIX)
            if [[ $kernel_name = "FreeBSD" ]]; then
                model=$(kenv smbios.system.version)
            else
                model=$(sysctl -n hw.vendor hw.product)
            fi
        ;;

        Windows)
            model=$(wmic computersystem get manufacturer,model)
            model=${model/Manufacturer}
            model=${model/Model}
        ;;

        Solaris)
            model=$(prtconf -b | awk -F':' '/banner-name/ {printf $2}')
        ;;

        AIX)
            model=$(/usr/bin/uname -M)
        ;;

        FreeMiNT)
            model=$(sysctl -n hw.model)
            model=${model/ (_MCH *)}
        ;;
    esac

    # Remove dummy OEM info.
    model=${model//To be filled by O.E.M.}
    model=${model//To Be Filled*}
    model=${model//OEM*}
    model=${model//Not Applicable}
    model=${model//System Product Name}
    model=${model//System Version}
    model=${model//Undefined}
    model=${model//Default string}
    model=${model//Not Specified}
    model=${model//Type1ProductConfigId}
    model=${model//INVALID}
    model=${model//All Series}
    model=${model//�}

    case $model in
        "Standard PC"*) model="KVM/QEMU (${model})" ;;
        OpenBSD*)       model="vmm ($model)" ;;
    esac
}

get_title() {
    user=${USER:-$(id -un || printf %s "${HOME/*\/}")}

    case $title_fqdn in
        on) hostname=$(hostname -f) ;;
        *)  hostname=$(hostname | cut -d. -f1);;
    esac

    title=${title_color}${bold}${user}${at_color}@${title_color}${bold}${hostname}
    length=$((${#user} + ${#hostname} + 1))
}

get_kernel() {
    # Since these OS are integrated systems, it's better to skip this function altogether
    [[ $os =~ (AIX|IRIX) ]] && return

    # Haiku uses 'uname -v' and not - 'uname -r'.
    [[ $os == Haiku ]] && {
        kernel=$(uname -v)
        return
    }

    # In Windows 'uname' may return the info of GNUenv thus use wmic for OS kernel.
    [[ $os == Windows ]] && {
        kernel=$(wmic os get Version)
        kernel=${kernel/Version}
        return
    }

    case $kernel_shorthand in
        on)  kernel=$kernel_version ;;
        off) kernel="$kernel_name $kernel_version" ;;
    esac

    # Hide kernel info if it's identical to the distro info.
    [[ $os =~ (BSD|MINIX) && $distro == *"$kernel_name"* ]] &&
        case $distro_shorthand in
            on|tiny) kernel=$kernel_version ;;
            *)       unset kernel ;;
        esac
}

get_uptime() {
    # Get uptime in seconds.
    case $os in
        Linux|Windows|MINIX)
            if [[ -r /proc/uptime ]]; then
                s=$(< /proc/uptime)
                s=${s/.*}
            else
                boot=$(date -d"$(uptime -s)" +%s)
                now=$(date +%s)
                s=$((now - boot))
            fi
        ;;

        "Mac OS X"|"macOS"|"iPhone OS"|BSD|FreeMiNT)
            boot=$(sysctl -n kern.boottime)
            boot=${boot/\{ sec = }
            boot=${boot/,*}

            # Get current date in seconds.
            now=$(date +%s)
            s=$((now - boot))
        ;;

        Solaris)
            s=$(kstat -p unix:0:system_misc:snaptime | awk '{print $2}')
            s=${s/.*}
        ;;

        AIX|IRIX)
            t=$(LC_ALL=POSIX ps -o etime= -p 1)

            [[ $t == *-*   ]] && { d=${t%%-*}; t=${t#*-}; }
            [[ $t == *:*:* ]] && { h=${t%%:*}; t=${t#*:}; }

            h=${h#0}
            t=${t#0}

            s=$((${d:-0}*86400 + ${h:-0}*3600 + ${t%%:*}*60 + ${t#*:}))
        ;;

        Haiku)
            s=$(($(system_time) / 1000000))
        ;;
    esac

    d="$((s / 60 / 60 / 24)) days"
    h="$((s / 60 / 60 % 24)) hours"
    m="$((s / 60 % 60)) minutes"

    # Remove plural if < 2.
    ((${d/ *} == 1)) && d=${d/s}
    ((${h/ *} == 1)) && h=${h/s}
    ((${m/ *} == 1)) && m=${m/s}

    # Hide empty fields.
    ((${d/ *} == 0)) && unset d
    ((${h/ *} == 0)) && unset h
    ((${m/ *} == 0)) && unset m

    # Add "(!)" if more than 100 days
    ((${d/ *} > 100)) && d="${d}(!)"

    uptime=${d:+$d, }${h:+$h, }$m
    uptime=${uptime%', '}
    uptime=${uptime:-$s seconds}

    # Make the output of uptime smaller.
    case $uptime_shorthand in
        on)
            uptime=${uptime/ minutes/ mins}
            uptime=${uptime/ minute/ min}
            uptime=${uptime/ seconds/ secs}
        ;;

        tiny)
            uptime=${uptime/ days/d}
            uptime=${uptime/ day/d}
            uptime=${uptime/ hours/h}
            uptime=${uptime/ hour/h}
            uptime=${uptime/ minutes/m}
            uptime=${uptime/ minute/m}
            uptime=${uptime/ seconds/s}
            uptime=${uptime//,}
        ;;
    esac
}

get_packages() {
    # to adjust the number of pkgs per pkg manager
    pkgs_h=0

    # has: Check if package manager installed.
    # dir: Count files or dirs in a glob.
    # pac: If packages > 0, log package manager name.
    # tot: Count lines in command output.
    has() { type -p "$1" >/dev/null && manager=$1; }
    # globbing is intentional here
    # shellcheck disable=SC2206
    dir() { pkgs=($@); ((packages+=${#pkgs[@]})); pac "$((${#pkgs[@]}-pkgs_h))"; }
    pac() { (($1 > 0)) && { managers+=("$1 (${manager})"); manager_string+="${manager}, "; }; }
    tot() {
        IFS=$'\n' read -d "" -ra pkgs <<< "$("$@")";
        ((packages+=${#pkgs[@]}));
        pac "$((${#pkgs[@]}-pkgs_h))";
    }

    # Redefine tot() and dir() for Bedrock Linux.
    [[ -f /bedrock/etc/bedrock-release && $PATH == */bedrock/cross/* ]] && {
        br_strata=$(brl list)
        tot() {
            IFS=$'\n' read -d "" -ra pkgs <<< "$(for s in ${br_strata}; do strat -r "$s" "$@"; done)"
            ((packages+="${#pkgs[@]}"))
            pac "$((${#pkgs[@]}-pkgs_h))";
        }
        dir() {
            local pkgs=()
            # globbing is intentional here
            # shellcheck disable=SC2206
            for s in ${br_strata}; do pkgs+=(/bedrock/strata/$s/$@); done
            ((packages+=${#pkgs[@]}))
            pac "$((${#pkgs[@]}-pkgs_h))"
        }
    }

    case $os in
        Linux|BSD|"iPhone OS"|Solaris)
            # Package Manager Programs.
            has kiss       && tot kiss l
            has cpt-list   && tot cpt-list
            has pacman-key && tot pacman -Qq --color never
            has click      && tot click list
            has dpkg       && tot dpkg-query -f '.\n' -W
            has xbps-query && tot xbps-query -l
            has apk        && tot apk info
            has opkg       && tot opkg list-installed
            has pacman-g2  && tot pacman-g2 -Q
            has lvu        && tot lvu installed
            has tce-status && tot tce-status -i
            has pkg_info   && tot pkg_info
            has pkgin      && tot pkgin list
            has tazpkg     && pkgs_h=6 tot tazpkg list && ((packages-=6))
            has sorcery    && tot gaze installed
            has alps       && tot alps showinstalled
            has butch      && tot butch list
            has swupd      && tot swupd bundle-list --quiet
            has pisi       && tot pisi li
            has pacstall   && tot pacstall -L
            has bulge      && tot bulge list
            has pm         && tot pm list packages

            # Using the dnf package cache is much faster than rpm.
            if has dnf && type -p sqlite3 >/dev/null && [[ -f /var/cache/dnf/packages.db ]]; then
                pac "$(sqlite3 /var/cache/dnf/packages.db "SELECT count(pkg) FROM installed")"
            else
                has rpm && tot rpm -qa
            fi

            # 'mine' conflicts with minesweeper games.
            [[ -f /etc/SDE-VERSION ]] &&
                has mine && tot mine -q

            # Counting files/dirs.
            # Variables need to be unquoted here. Only Bedrock Linux is affected.
            # $br_prefix is fixed and won't change based on user input so this is safe either way.
            # shellcheck disable=SC2086
            {
            shopt -s nullglob
            has brew    && dir "$(brew --cellar)/* $(brew --caskroom)/*"
            has emerge  && dir "/var/db/pkg/*/*"
            has Compile && dir "/Programs/*/"
            has eopkg   && dir "/var/lib/eopkg/package/*"
            has inary   && dir "/var/lib/inary/package/*"
            has tekel   && dir "/data/app/$USER/* /data/app/system/*"
            has crew    && dir "${CREW_PREFIX:-/usr/local}/etc/crew/meta/*.filelist"
            has pkgtool && dir "/var/log/packages/*"
            has scratch && dir "/var/lib/scratchpkg/index/*/.pkginfo"
            has kagami  && dir "/var/lib/kagami/pkgs/*"
            has cave    && dir "/var/db/paludis/repositories/cross-installed/*/data/*/ \
                               /var/db/paludis/repositories/installed/data/*/"
            has hardman && dir "/var/hpkg/packages/*"
	    shopt -u nullglob
            }

            # Other (Needs complex command)
            has kpm-pkg && ((packages+=$(kpm  --get-selections | grep -cv deinstall$)))

            has guix && {
                manager=guix-system && tot guix package -p /run/current-system/profile -I
                manager=guix-user   && tot guix package -I
                manager=guix-home   && tot guix package -p ~/.guix-home/profile -I
            }

            has nix-store && {
                nix-user-pkgs() {
                    nix-store -qR ~/.nix-profile
                    nix-store -qR /etc/profiles/per-user/"$USER"
                }
                manager=nix-system  && tot nix-store -qR /run/current-system/sw
                manager=nix-user    && tot nix-user-pkgs
                manager=nix-default && tot nix-store -qR /nix/var/nix/profiles/default
            }

            # pkginfo is also the name of a python package manager which is painfully slow.
            # TODO: Fix this somehow.
            has pkginfo && tot pkginfo -i

            case $os-$kernel_name in
                BSD-FreeBSD|BSD-DragonFly)
                    has pkg && tot pkg info </dev/null
                ;;

                BSD-*)
                    has pkg && dir /var/db/pkg/*

                    ((packages == 0)) &&
                        has pkg && tot pkg list
                ;;
            esac

            # List these last as they accompany regular package managers.
            has flatpak && tot flatpak list
            has spm     && tot spm list -i
            has puyo    && dir ~/.puyo/installed
            has cargo   && dir ~/.cargo/bin/*

            # Snap hangs if the command is run without the daemon running.
            # Only run snap if the daemon is also running.
            has snap && ps -e | grep -qFm 1 snapd >/dev/null && \
            pkgs_h=1 tot snap list && ((packages-=1))

            # This is the only standard location for appimages.
            # See: https://github.com/AppImage/AppImageKit/wiki
            manager=appimage && has appimaged && dir ~/.local/bin/*.[Aa]pp[Ii]mage
        ;;

        "Mac OS X"|"macOS"|MINIX)
            has port  && pkgs_h=1 tot port installed && ((packages-=1))
            has brew  && dir "$(brew --cellar)/* $(brew --caskroom)/*"
            has pkgin && tot pkgin list
            has dpkg  && tot dpkg-query -f '.\n' -W

            has nix-store && {
                nix-user-pkgs() {
                    nix-store -qR ~/.nix-profile
                    nix-store -qR /etc/profiles/per-user/"$USER"
                }
                manager=nix-system && tot nix-store -qR /run/current-system/sw
                manager=nix-user   && tot nix-user-pkgs
            }
        ;;

        AIX|FreeMiNT)
            has lslpp && ((packages+=$(lslpp -J -l -q | grep -cv '^#')))
            has rpm   && tot rpm -qa
        ;;

        Windows)
            case $kernel_name in
                CYGWIN*) has cygcheck && tot cygcheck -cd ;;
                MSYS*)   has pacman   && tot pacman -Qq --color never ;;
            esac

            ProgramData=$(cygpath --folder 0x0023 2>/dev/null)
            if [[ -z "$ProgramData" ]]; then
              mount=$(awk '/^C:\s/ {print $2}' /proc/mounts 2>/dev/null)
              ProgramData="${mount:-/cygdrive/c}/ProgramData"
            fi

            # Scoop environment throws errors if `tot scoop list` is used
            has scoop && {
              sdir=$(cygpath "$SCOOP" 2>/dev/null)
              sdir="${sdir:-$HOME/scoop}"
              pkgs_h=1 dir "$sdir"/apps/* && ((packages-=1))
              manager=scoop-global
              sdir=$(cygpath "$SCOOP_GLOBAL" 2>/dev/null)
              sdir="${sdir:-$ProgramData/scoop}"
              dir "$sdir"/apps/*
            }

            # Count chocolatey packages.
<<<<<<< HEAD
            # [[ -d /c/ProgramData/chocolatey/lib ]] && \
            #     dir /c/ProgramData/chocolatey/lib/*
            has choco && tot choco list --localonly

            # Count winget
            has winget && tot winget list
=======
            has choco && dir "$ProgramData"/chocolatey/lib/*
>>>>>>> 6b43063c
        ;;

        Haiku)
            has pkgman && dir /boot/system/package-links/*
            packages=${packages/pkgman/depot}
        ;;

        IRIX)
            manager=swpkg
            pkgs_h=3 tot versions -b && ((packages-=3))
        ;;
    esac

    if ((packages == 0)); then
        unset packages

    elif [[ $package_managers == on ]]; then
        printf -v packages '%s, ' "${managers[@]}"
        packages=${packages%,*}

    elif [[ $package_managers == tiny ]]; then
        packages+=" (${manager_string%,*})"
    fi

    packages=${packages/pacman-key/pacman}
}

get_shell() {
    case $shell_path in
        on)  shell="$SHELL " ;;
        off) shell="${SHELL##*/} " ;;
    esac

    [[ $shell_version != on ]] && return

    case ${shell_name:=${SHELL##*/}} in
        bash)
            [[ $BASH_VERSION ]] ||
                BASH_VERSION=$("$SHELL" -c "printf %s \"\$BASH_VERSION\"")

            shell+=${BASH_VERSION/-*}
        ;;

        sh|ash|dash|es) ;;

        *ksh)
            shell+=$("$SHELL" -c "printf %s \"\$KSH_VERSION\"")
            shell=${shell/ * KSH}
            shell=${shell/version}
        ;;

        osh)
            if [[ $OIL_VERSION ]]; then
                shell+=$OIL_VERSION
            else
                shell+=$("$SHELL" -c "printf %s \"\$OIL_VERSION\"")
            fi
        ;;

        tcsh)
            shell+=$("$SHELL" -c "printf %s \$tcsh")
        ;;

        yash)
            shell+=$("$SHELL" --version 2>&1)
            shell=${shell/ $shell_name}
            shell=${shell/ Yet another shell}
            shell=${shell/Copyright*}
        ;;

        nu)
            shell+=$("$SHELL" -c "version | get version")
            shell=${shell/ $shell_name}
        ;;


        *)
            shell+=$("$SHELL" --version 2>&1)
            shell=${shell/ $shell_name}
        ;;
    esac

    # Remove unwanted info.
    shell=${shell/, version}
    shell=${shell/xonsh\//xonsh }
    shell=${shell/options*}
    shell=${shell/\(*\)}
}

get_de() {
    # If function was run, stop here.
    ((de_run == 1)) && return

    case $os in
        "Mac OS X"|"macOS") de=Aqua ;;

        Windows)
            case $distro in
                *"Windows 10"*|*"Windows 11"*)
                    de=Fluent
                ;;

                *"Windows 8"*)
                    de=Metro
                ;;

                *)
                    de=Aero
                ;;
            esac
        ;;

        FreeMiNT)
            freemint_wm=(/proc/*)

            case ${freemint_wm[*]} in
                *thing*)  de=Thing ;;
                *jinnee*) de=Jinnee ;;
                *tera*)   de=Teradesk ;;
                *neod*)   de=NeoDesk ;;
                *zdesk*)  de=zDesk ;;
                *mdesk*)  de=mDesk ;;
            esac
        ;;

        *)
            ((wm_run != 1)) && get_wm

            # Temporary support for Regolith Linux
            if [[ $DESKTOP_SESSION == *regolith ]]; then
                de=Regolith

            elif [[ $XDG_CURRENT_DESKTOP ]]; then
                de=${XDG_CURRENT_DESKTOP/X\-}
                de=${de/Budgie:GNOME/Budgie}
                de=${de/:Unity7:ubuntu}

            elif [[ $DESKTOP_SESSION ]]; then
                de=${DESKTOP_SESSION##*/}
                de=${de/trinity/Trinity}

            elif [[ $GNOME_DESKTOP_SESSION_ID ]]; then
                de=GNOME

            elif [[ $MATE_DESKTOP_SESSION_ID ]]; then
                de=MATE

            elif [[ $TDE_FULL_SESSION ]]; then
                de=Trinity
            fi

            # When a window manager is started from a display manager
            # the desktop variables are sometimes also set to the
            # window manager name. This checks to see if WM == DE
            # and discards the DE value.
            [[ $de == "$wm" ]] && { unset -v de; return; }
        ;;
    esac

    # Fallback to using xprop.
    [[ $DISPLAY && -z $de ]] && type -p xprop &>/dev/null && \
        de=$(xprop -root | awk '/KDE_SESSION_VERSION|^_MUFFIN|xfce4|xfce5/')

    # Format strings.
    case $de in
        KDE_SESSION_VERSION*) de=KDE${de/* = } ;;
        *xfce4*)  de=Xfce4 ;;
        *xfce5*)  de=Xfce5 ;;
        *xfce*)   de=Xfce ;;
        *mate*)   de=MATE ;;
        *GNOME*)  de=GNOME ;;
        *MUFFIN*) de=Cinnamon ;;
    esac

    ((${KDE_SESSION_VERSION:-0} >= 4)) && de=${de/KDE/Plasma}

    if [[ $de_version == on && $de ]]; then
        case $de in
            Plasma*)
                       de_ver=$(plasmashell --version)
                       kf_ver=$(kf5-config --version)
                       qt_ver=${kf_ver/KDE*}
                       qt_ver=${qt_ver/Qt:}
                       qt_ver=$(trim "$qt_ver")
                       kf_ver=${kf_ver/kf5*}
                       kf_ver=${kf_ver/*:}
                       kf_ver=$(trim "$kf_ver")
            ;;
            MATE*)     de_ver=$(mate-session --version) ;;
            Xfce*)     de_ver=$(xfce4-session --version) ;;
            GNOME*)    de_ver=$(gnome-shell --version) ;;
            Cinnamon*) de_ver=$(cinnamon --version) ;;
            Deepin*)   de_ver=$(awk -F'=' '/MajorVersion/ {print $2}' /etc/os-version) ;;
            Budgie*)   de_ver=$(budgie-desktop --version) ;;
            Cutefish*) de_ver=$(awk -F'=' '/Version/ {print $2}' /etc/cutefish) ;;
            LXQt*)     de_ver=$(lxqt-session --version) ;;
            Lumina*)   de_ver=$(lumina-desktop --version 2>&1) ;;
            Trinity*)  de_ver=$(tde-config --version) ;;
            Unity*)    de_ver=$(unity --version) ;;
        esac

        de_ver=${de_ver/*TDE:}
        de_ver=${de_ver/tde-config*}
        de_ver=${de_ver/liblxqt*}
        de_ver=${de_ver/Copyright*}
        de_ver=${de_ver/)*}
        de_ver=${de_ver/* }
        de_ver=${de_ver//\"}

        de+=" $de_ver"

        [[ $de == "Plasma"* ]] && de+=" [KF5 $kf_ver] [Qt $qt_ver]"
    fi

    # TODO:
    #  - New config option + flag: --de_display_server on/off ?
    #  - Add display of X11, Arcan and anything else relevant.
    [[ $de && $WAYLAND_DISPLAY ]] &&
        de+=" (Wayland)"

    de_run=1
}

get_wm() {
    # If function was run, stop here.
    ((wm_run == 1)) && return

    case $kernel_name in
        *OpenBSD*) ps_flags=(x -c) ;;
        *)         ps_flags=(-e) ;;
    esac

    if [[ -O "${XDG_RUNTIME_DIR}/${WAYLAND_DISPLAY:-wayland-0}" ]]; then
        if tmp_pid="$(lsof -t "${XDG_RUNTIME_DIR}/${WAYLAND_DISPLAY:-wayland-0}" 2>&1)" ||
           tmp_pid="$(fuser   "${XDG_RUNTIME_DIR}/${WAYLAND_DISPLAY:-wayland-0}" 2>&1)"; then
            wm="$(ps -p "${tmp_pid}" -ho comm=)"
        else
            # lsof may not exist, or may need root on some systems. Similarly fuser.
            # On those systems we search for a list of known window managers, this can mistakenly
            # match processes for another user or session and will miss unlisted window managers.
            wm=$(ps "${ps_flags[@]}" | grep -m 1 -o -F \
                               -e arcan \
                               -e asc \
                               -e clayland \
                               -e dwc \
                               -e fireplace \
                               -e gnome-shell \
                               -e greenfield \
                               -e grefsen \
                               -e hikari \
                               -e kwin \
                               -e lipstick \
                               -e maynard \
                               -e mazecompositor \
                               -e motorcar \
                               -e orbital \
                               -e orbment \
                               -e perceptia \
                               -e river \
                               -e rustland \
                               -e sway \
                               -e ulubis \
                               -e velox \
                               -e wavy \
                               -e way-cooler \
                               -e wayfire \
                               -e wayhouse \
                               -e westeros \
                               -e westford \
                               -e weston)
        fi

    elif [[ $DISPLAY && $os != "Mac OS X" && $os != "macOS" && $os != FreeMiNT ]]; then
        # non-EWMH WMs.
        wm=$(ps "${ps_flags[@]}" | grep -m 1 -o \
                           -e "[s]owm" \
                           -e "[c]atwm" \
                           -e "[f]vwm" \
                           -e "[d]wm" \
                           -e "[2]bwm" \
                           -e "[m]onsterwm" \
                           -e "[t]inywm" \
                           -e "[x]11fs" \
                           -e "[x]monad")

        [[ -z $wm ]] && type -p xprop &>/dev/null && {
            id=$(xprop -root -notype _NET_SUPPORTING_WM_CHECK)
            id=${id##* }
            wm=$(xprop -id "$id" -notype -len 100 -f _NET_WM_NAME 8t)
            wm=${wm/*WM_NAME = }
            wm=${wm/\"}
            wm=${wm/\"*}
        }

    else
        case $os in
            "Mac OS X"|"macOS")
                ps_line=$(ps -e | grep -o \
                    -e "[S]pectacle" \
                    -e "[A]methyst" \
                    -e "[k]wm" \
                    -e "[c]hun[k]wm" \
                    -e "[y]abai" \
                    -e "[R]ectangle")

                case $ps_line in
                    *chunkwm*)   wm=chunkwm ;;
                    *kwm*)       wm=Kwm ;;
                    *yabai*)     wm=yabai ;;
                    *Amethyst*)  wm=Amethyst ;;
                    *Spectacle*) wm=Spectacle ;;
                    *Rectangle*) wm=Rectangle ;;
                    *)           wm="Quartz Compositor" ;;
                esac
            ;;

            Windows)
                wm=$(
                    tasklist |

                    grep -Fom 1 \
                         -e bugn \
                         -e Windawesome \
                         -e blackbox \
                         -e emerge \
                         -e litestep
                )

                [[ $wm == blackbox ]] &&
                    wm="bbLean (Blackbox)"

                wm=${wm:+$wm, }DWM.exe
            ;;

            FreeMiNT)
                freemint_wm=(/proc/*)

                case ${freemint_wm[*]} in
                    *xaaes* | *xaloader*) wm=XaAES ;;
                    *myaes*)              wm=MyAES ;;
                    *naes*)               wm=N.AES ;;
                    geneva)               wm=Geneva ;;
                    *)                    wm="Atari AES" ;;
                esac
            ;;
        esac
    fi

    # Rename window managers to their proper values.
    [[ $wm == *WINDOWMAKER* ]] && wm=wmaker
    [[ $wm == *GNOME*Shell* ]] && wm=Mutter

    wm_run=1
}

get_wm_theme() {
    ((wm_run != 1)) && get_wm
    ((de_run != 1)) && get_de

    case $wm  in
        E16)
            wm_theme=$(awk -F "= " '/theme.name/ {print $2}' "${HOME}/.e16/e_config--0.0.cfg")
        ;;

        Sawfish)
            wm_theme=$(awk -F '\\(quote|\\)' '/default-frame-style/ {print $(NF-4)}' \
                       "$HOME/.sawfish/custom")
        ;;

        Cinnamon|Muffin|"Mutter (Muffin)")
            detheme=$(gsettings get org.cinnamon.theme name)
            wm_theme=$(gsettings get org.cinnamon.desktop.wm.preferences theme)
            wm_theme="$detheme ($wm_theme)"
        ;;

        Compiz|Mutter|Gala)
            if type -p gsettings >/dev/null; then
                wm_theme=$(gsettings get org.gnome.shell.extensions.user-theme name)

                [[ ${wm_theme//\'} ]] || \
                    wm_theme=$(gsettings get org.gnome.desktop.wm.preferences theme)

            elif type -p gconftool-2 >/dev/null; then
                wm_theme=$(gconftool-2 -g /apps/metacity/general/theme)
            fi
        ;;

        Metacity*)
            if [[ $de == Deepin ]]; then
                wm_theme=$(gsettings get com.deepin.wrap.gnome.desktop.wm.preferences theme)

            elif [[ $de == MATE ]]; then
                wm_theme=$(gsettings get org.mate.Marco.general theme)

            else
                wm_theme=$(gconftool-2 -g /apps/metacity/general/theme)
            fi
        ;;

        E17|Enlightenment)
            if type -p eet >/dev/null; then
                wm_theme=$(eet -d "$HOME/.e/e/config/standard/e.cfg" config |\
                            awk '/value \"file\" string.*.edj/ {print $4}')
                wm_theme=${wm_theme##*/}
                wm_theme=${wm_theme%.*}
            fi
        ;;

        Fluxbox)
            [[ -f $HOME/.fluxbox/init ]] &&
                wm_theme=$(awk -F "/" '/styleFile/ {print $NF}' "$HOME/.fluxbox/init")
        ;;

        IceWM*)
            [[ -f $HOME/.icewm/theme ]] &&
                wm_theme=$(awk -F "[\",/]" '!/#/ {print $2}' "$HOME/.icewm/theme")
        ;;

        Openbox)
            case $de in
                LXDE*) ob_file="lxde-rc" ;;
                LXQt*) ob_file="lxqt-rc" ;;
                    *) ob_file="rc" ;;
            esac

            ob_file=$XDG_CONFIG_HOME/openbox/$ob_file.xml

            [[ -f $ob_file ]] &&
                wm_theme=$(awk '/<theme>/ {while (getline n) {if (match(n, /<name>/))
                            {l=n; exit}}} END {split(l, a, "[<>]"); print a[3]}' "$ob_file")
        ;;

        PekWM)
            [[ -f $HOME/.pekwm/config ]] &&
                wm_theme=$(awk -F "/" '/Theme/{gsub(/\"/,""); print $NF}' "$HOME/.pekwm/config")
        ;;

        Xfwm4)
            [[ -f $HOME/.config/xfce4/xfconf/xfce-perchannel-xml/xfwm4.xml ]] &&
                wm_theme=$(xfconf-query -c xfwm4 -p /general/theme)
        ;;

        KWin*)
            kde_config_dir
            kwinrc=$kde_config_dir/kwinrc
            kdebugrc=$kde_config_dir/kdebugrc

            if [[ -f $kwinrc ]]; then
                wm_theme=$(awk '/theme=/ {
                                    gsub(/theme=.*qml_|theme=.*svg__/,"",$0);
                                    print $0;
                                    exit
                                 }' "$kwinrc")

                [[ "$wm_theme" ]] ||
                    wm_theme=$(awk '/library=org.kde/ {
                                        gsub(/library=org.kde./,"",$0);
                                        print $0;
                                        exit
                                     }' "$kwinrc")

                [[ $wm_theme ]] ||
                    wm_theme=$(awk '/PluginLib=kwin3_/ {
                                        gsub(/PluginLib=kwin3_/,"",$0);
                                        print $0;
                                        exit
                                     }' "$kwinrc")

            elif [[ -f $kdebugrc ]]; then
                wm_theme=$(awk '/(decoration)/ {gsub(/\[/,"",$1); print $1; exit}' "$kdebugrc")
            fi

            wm_theme=${wm_theme/theme=}
        ;;

        "Quartz Compositor")
            global_preferences=$HOME/Library/Preferences/.GlobalPreferences.plist
            wm_theme=$(PlistBuddy -c "Print AppleInterfaceStyle" "$global_preferences")
            wm_theme_color=$(PlistBuddy -c "Print AppleAccentColor" "$global_preferences")

            [[ "$wm_theme" ]] ||
                wm_theme=Light

            case $wm_theme_color in
                -1) wm_theme_color=Graphite ;;
                0)  wm_theme_color=Red ;;
                1)  wm_theme_color=Orange ;;
                2)  wm_theme_color=Yellow ;;
                3)  wm_theme_color=Green ;;
                5)  wm_theme_color=Purple ;;
                6)  wm_theme_color=Pink ;;
                *)  wm_theme_color=Blue ;;
            esac

            wm_theme="$wm_theme_color ($wm_theme)"
        ;;

        *Explorer)
            path=/proc/registry/HKEY_CURRENT_USER/Software/Microsoft
            path+=/Windows/CurrentVersion/Themes/CurrentTheme

            wm_theme=$(head -n1 "$path")
            wm_theme=${wm_theme##*\\}
            wm_theme=${wm_theme%.*}
        ;;

        Blackbox|bbLean*)
            path=$(wmic process get ExecutablePath | grep -F "blackbox")
            path=${path//\\/\/}

            wm_theme=$(grep '^session\.styleFile:' "${path/\.exe/.rc}")
            wm_theme=${wm_theme/session\.styleFile: }
            wm_theme=${wm_theme##*\\}
            wm_theme=${wm_theme%.*}
        ;;
    esac

    wm_theme=$(trim_quotes "$wm_theme")
}

get_cpu() {
    case $os in
        "Linux" | "MINIX" | "Windows")
            # Get CPU name.
            cpu_file="/proc/cpuinfo"

            case $kernel_machine in
                "frv" | "hppa" | "m68k" | "openrisc" | "or"* | "powerpc" | "ppc"* | "sparc"*)
                    cpu="$(awk -F':' '/^cpu\t|^CPU/ {printf $2; exit}' "$cpu_file")"
                ;;

                "s390"*)
                    cpu="$(awk -F'=' '/machine/ {print $4; exit}' "$cpu_file")"
                ;;

                "ia64" | "m32r")
                    cpu="$(awk -F':' '/model/ {print $2; exit}' "$cpu_file")"
                    [[ -z "$cpu" ]] && cpu="$(awk -F':' '/family/ {printf $2; exit}' "$cpu_file")"
                ;;

                "loongarch64")
                    cpu="$(awk -F':' '/Model/ {print $2; exit}' "$cpu_file")"
                ;;

                "arm"* | "aarch64")
                    if [[ $(trim "$ascii_distro") == Android* ]]; then
                      # Android roms have modified cpuinfo that shows CPU model as a string
                      cpu="$(awk -F '\\s*: | @' \
                             '/model name|Hardware|Processor|^cpu model|chip type|^cpu type/ {
                             cpu=$2; if ($1 == "Hardware") exit } END { print cpu }' "$cpu_file")"
                    else
                      # ARM linux displays binary model code in cpuinfo, which needs to be decoded with lscpu
                      cpu="$(lscpu | awk -F': ' '/Vendor ID/ {print $2; exit}') $(lscpu | awk -F': ' '/Model name/ {print $2; exit}')"
                    fi
                ;;

                "riscv"*)
                    cpu="$(awk -F': ' '/uarch/ {print $2; exit}' "$cpu_file")"
                ;;
		
                *)
                    [[ -z "$cpu" ]] && cpu="$(awk -F '\\s*: | @' \
                            '/model name|Hardware|Processor|^cpu model|chip type|^cpu type/ {
                            cpu=$2; if ($1 == "Hardware") exit } END { print cpu }' "$cpu_file")"
                ;;
            esac

            speed_dir="/sys/devices/system/cpu/cpu0/cpufreq"

            # Select the right temperature file.
            for temp_dir in /sys/class/hwmon/*; do
                [[ "$(< "${temp_dir}/name")" =~ (cpu_thermal|coretemp|fam15h_power|k10temp) ]] && {
                    temp_dirs=("$temp_dir"/temp*_input)
                    temp_dir=${temp_dirs[0]}
                    break
                }
            done
	
            # If on a Raspberry Pi...
            if grep -q "Raspberry Pi" /proc/device-tree/model; then
                temp_dir=/sys/class/thermal/thermal_zone0/temp
            fi

            # Get CPU speed.
            if [[ -d "$speed_dir" ]]; then
                # Fallback to bios_limit if $speed_type fails.
                speed="$(< "${speed_dir}/${speed_type}")" ||\
                speed="$(< "${speed_dir}/bios_limit")" ||\
                speed="$(< "${speed_dir}/scaling_max_freq")" ||\
                speed="$(< "${speed_dir}/cpuinfo_max_freq")"
                speed="$((speed / 1000))"

            else
                case $kernel_machine in
                    "sparc"*)
                        # SPARC systems use a different file to expose clock speed information.
                        speed_file="/sys/devices/system/cpu/cpu0/clock_tick"
                        speed="$(($(< "$speed_file") / 1000000))"
                    ;;

                    *)
                        speed="$(awk -F ': |\\.' '/cpu MHz|^clock/ {printf $2; exit}' "$cpu_file")"
                        speed="${speed/MHz}"
                    ;;
                esac
            fi

            # Get CPU temp.
            [[ -f "$temp_dir" ]] && deg="$(($(< "$temp_dir") * 100 / 10000))"

            # Get CPU cores.
            case $kernel_machine in
                "sparc"*)
                    case $cpu_cores in
                        # SPARC systems doesn't expose detailed topology information in
                        # /proc/cpuinfo so I have to use lscpu here.
                        "logical" | "on")
                            cores="$(lscpu | awk -F ': *' '/^CPU\(s\)/ {print $2}')"
                        ;;
                        "physical")
                            cores="$(lscpu | awk -F ': *' '/^Core\(s\) per socket/ {print $2}')"
                            sockets="$(lscpu | awk -F ': *' '/^Socket\(s\)/ {print $2}')"
                            cores="$((sockets * cores))"
                        ;;
                    esac
                ;;

                *)
                    sockets="$(grep "physical id" /proc/cpuinfo | sort -u | wc -l)"

                    case $cpu_cores in
                        "logical" | "on")
                            cores="$(grep -c "^processor" "$cpu_file")"
                        ;;
                        "physical")
                            cores="$(awk '/^core id/&&!a[$0]++{++i} END {print i}' "$cpu_file")"
                        ;;
                    esac
                ;;
            esac
        ;;

        "Mac OS X"|"macOS")
            if [[ $osx_version == 10.[4-5]* ]]; then
                cpu="$(system_profiler SPHardwareDataType | grep CPU\ Type)"
                cpu="${cpu/CPU\ Type\:/}"

                speed="$(system_profiler SPHardwareDataType | grep CPU\ Speed)"
                speed="${speed/CPU\ Speed\:/}"
                speed="${speed/ MHz/}"
                speed="${speed/ GHz/}"

                cores="$(system_profiler SPHardwareDataType | grep Number\ Of\ CPUs)"
                cores="${cores/Number\ Of\ CPUs\:/}"
            else
                cpu="$(sysctl -n machdep.cpu.brand_string)"
            fi

            # Get CPU cores.
            case $cpu_cores in
                "logical" | "on") cores="$(sysctl -n hw.logicalcpu_max)" ;;
                "physical")       cores="$(sysctl -n hw.physicalcpu_max)" ;;
            esac
        ;;

        "iPhone OS")
            case $kernel_machine in
                "iPhone1,"[1-2] | "iPod1,1"): "Samsung S5L8900 (1) @ 412MHz" ;;
                "iPhone2,1"):                 "Samsung S5PC100 (1) @ 600MHz" ;;
                "iPhone3,"[1-3] | "iPod4,1"): "Apple A4 (1) @ 800MHz" ;;
                "iPhone4,1" | "iPod5,1"):     "Apple A5 (2) @ 800MHz" ;;
                "iPhone5,"[1-4]): "Apple A6 (2) @ 1.3GHz" ;;
                "iPhone6,"[1-2]): "Apple A7 (2) @ 1.3GHz" ;;
                "iPhone7,"[1-2]): "Apple A8 (2) @ 1.4GHz" ;;
                "iPhone8,"[1-4] | "iPad6,1"[12]): "Apple A9 (2) @ 1.85GHz" ;;
                "iPhone9,"[1-4] | "iPad7,"[5-6] | "iPad7,1"[1-2]):
                    "Apple A10 Fusion (4) @ 2.34GHz"
                ;;
                "iPhone10,"[1-6]): "Apple A11 Bionic (6) @ 2.39GHz" ;;
                "iPhone11,"[2468] | "iPad11,"[1-4] | "iPad11,"[6-7]): "Apple A12 Bionic (6) @ 2.49GHz" ;;
                "iPhone12,"[1358]): "Apple A13 Bionic (6) @ 2.65GHz" ;;
                "iPhone13,"[1-4] | "iPad13,"[1-2]): "Apple A14 Bionic (6) @ 3.00Ghz" ;;

                "iPod2,1"): "Samsung S5L8720 (1) @ 533MHz" ;;
                "iPod3,1"): "Samsung S5L8922 (1) @ 600MHz" ;;
                "iPod7,1"): "Apple A8 (2) @ 1.1GHz" ;;
                "iPad1,1"): "Apple A4 (1) @ 1GHz" ;;
                "iPad2,"[1-7]): "Apple A5 (2) @ 1GHz" ;;
                "iPad3,"[1-3]): "Apple A5X (2) @ 1GHz" ;;
                "iPad3,"[4-6]): "Apple A6X (2) @ 1.4GHz" ;;
                "iPad4,"[1-3]): "Apple A7 (2) @ 1.4GHz" ;;
                "iPad4,"[4-9]): "Apple A7 (2) @ 1.4GHz" ;;
                "iPad5,"[1-2]): "Apple A8 (2) @ 1.5GHz" ;;
                "iPad5,"[3-4]): "Apple A8X (3) @ 1.5GHz" ;;
                "iPad6,"[3-4]): "Apple A9X (2) @ 2.16GHz" ;;
                "iPad6,"[7-8]): "Apple A9X (2) @ 2.26GHz" ;;
                "iPad7,"[1-4]): "Apple A10X Fusion (6) @ 2.39GHz" ;;
                "iPad8,"[1-8]): "Apple A12X Bionic (8) @ 2.49GHz" ;;
                "iPad8,9" | "iPad8,1"[0-2]): "Apple A12Z Bionic (8) @ 2.49GHz" ;;
            esac
            cpu="$_"
        ;;

        "BSD")
            # Get CPU name.
            cpu="$(sysctl -n hw.model)"
            cpu="${cpu/[0-9]\.*}"
            cpu="${cpu/ @*}"

            # Get CPU speed.
            speed="$(sysctl -n hw.cpuspeed)"
            [[ -z "$speed" ]] && speed="$(sysctl -n  hw.clockrate)"

            # Get CPU cores.
            case $kernel_name in
                "OpenBSD"*)
                    [[ "$(sysctl -n hw.smt)" == "1" ]] && smt="on" || smt="off"
                    ncpufound="$(sysctl -n hw.ncpufound)"
                    ncpuonline="$(sysctl -n hw.ncpuonline)"
                    cores="${ncpuonline}/${ncpufound},\\xc2\\xa0SMT\\xc2\\xa0${smt}"
                ;;
                *)
                    cores="$(sysctl -n hw.ncpu)"
                ;;
            esac

            # Get CPU temp.
            case $kernel_name in
                "FreeBSD"* | "DragonFly"* | "NetBSD"*)
                    deg="$(sysctl -n dev.cpu.0.temperature)"
                    deg="${deg/C}"
                ;;
                "OpenBSD"* | "Bitrig"*)
                    deg="$(sysctl hw.sensors | \
                        awk -F'=|degC' '/(ksmn|adt|lm|cpu)0.temp0/ {printf("%2.1f", $2); exit}')"
                ;;
            esac
        ;;

        "Solaris")
            # Get CPU name.
            cpu="$(psrinfo -pv)"
            cpu="${cpu//*$'\n'}"
            cpu="${cpu/[0-9]\.*}"
            cpu="${cpu/ @*}"
            cpu="${cpu/\(portid*}"

            # Get CPU speed.
            speed="$(psrinfo -v | awk '/operates at/ {print $6; exit}')"

            # Get CPU cores.
            case $cpu_cores in
                "logical" | "on") cores="$(kstat -m cpu_info | grep -c -F "chip_id")" ;;
                "physical") cores="$(psrinfo -p)" ;;
            esac
        ;;

        "Haiku")
            # Get CPU name.
            cpu="$(sysinfo -cpu | awk -F '\\"' '/CPU #0/ {print $2}')"
            cpu="${cpu/@*}"

            # Get CPU speed.
            speed="$(sysinfo -cpu | awk '/running at/ {print $NF; exit}')"
            speed="${speed/MHz}"

            # Get CPU cores.
            cores="$(sysinfo -cpu | grep -c -F 'CPU #')"
        ;;

        "AIX")
            # Get CPU name.
            cpu="$(lsattr -El proc0 -a type | awk '{printf $2}')"

            # Get CPU speed.
            speed="$(prtconf -s | awk -F':' '{printf $2}')"
            speed="${speed/MHz}"

            # Get CPU cores.
            case $cpu_cores in
                "logical" | "on")
                    cores="$(lparstat -i | awk -F':' '/Online Virtual CPUs/ {printf $2}')"
                ;;

                "physical")
                    cores="$(lparstat -i | awk -F':' '/Active Physical CPUs/ {printf $2}')"
                ;;
            esac
        ;;

        "IRIX")
            # Get CPU name.
            cpu="$(hinv -c processor | awk -F':' '/CPU:/ {printf $2}')"

            # Get CPU speed.
            speed="$(hinv -c processor | awk '/MHZ/ {printf $2}')"

            # Get CPU cores.
            cores="$(sysconf NPROC_ONLN)"
        ;;

        "FreeMiNT")
            cpu="$(awk -F':' '/CPU:/ {printf $2}' /kern/cpuinfo)"
            speed="$(awk -F '[:.M]' '/Clocking:/ {printf $2}' /kern/cpuinfo)"
        ;;
    esac

    # Remove un-needed patterns from cpu output.
    cpu="${cpu//(TM)}"
    cpu="${cpu//(tm)}"
    cpu="${cpu//(R)}"
    cpu="${cpu//(r)}"
    cpu="${cpu//CPU}"
    cpu="${cpu//Processor}"
    cpu="${cpu//Dual-Core}"
    cpu="${cpu//Quad-Core}"
    cpu="${cpu//Six-Core}"
    cpu="${cpu//Eight-Core}"
    cpu="${cpu//[1-9][0-9]-Core}"
    cpu="${cpu//[0-9]-Core}"
    cpu="${cpu//, * Compute Cores}"
    cpu="${cpu//Core / }"
    cpu="${cpu//(\"AuthenticAMD\"*)}"
    cpu="${cpu//with Radeon*Graphics}"
    cpu="${cpu//, altivec supported}"
    cpu="${cpu//FPU*}"
    cpu="${cpu//Chip Revision*}"
    cpu="${cpu//Technologies, Inc}"
    cpu="${cpu//Core2/Core 2}"

    # Trim spaces from core and speed output
    cores="${cores//[[:space:]]}"
    speed="${speed//[[:space:]]}"

    # Remove CPU brand from the output.
    if [[ "$cpu_brand" == "off" ]]; then
        cpu="${cpu/AMD }"
        cpu="${cpu/Intel }"
        cpu="${cpu/Core? Duo }"
        cpu="${cpu/Qualcomm }"
    fi

    # Add CPU cores to the output.
    [[ "$cpu_cores" != "off" && "$cores" ]] && \
        case $os in
            "Mac OS X"|"macOS")
                if [[ $(uname -m) == 'arm64' ]]; then
                    cpu="$cpu ($cores)"
                else
                    cpu="${cpu/@/(${cores}) @}"
                fi
            ;;
            *)
                # If socket information is present and more than 1, display cpu count first
                if [[ $sockets ]] && [[ $sockets -gt 1 ]]; then
                    cpu="${sockets}x $cpu ($((cores / sockets)))"
                else
                    cpu="$cpu ($cores)"
                fi
            ;;
        esac

    # Add CPU speed to the output.
    if [[ "$cpu_speed" != "off" && "$speed" ]]; then
        if (( speed < 1000 )); then
            cpu="$cpu @ ${speed}MHz"
        else
            [[ "$speed_shorthand" == "on" ]] && speed="$((speed / 100))"
            speed="${speed:0:1}.${speed:1}"
            cpu="$cpu @ ${speed}GHz"
        fi
    fi

    # Add CPU temp to the output.
    if [[ "$cpu_temp" != "off" && "$deg" ]]; then
        deg="${deg//.}"

        # Convert to Fahrenheit if enabled
        [[ "$cpu_temp" == "F" ]] && deg="$((deg * 90 / 50 + 320))"

        # Format the output
        deg="[${deg/${deg: -1}}.${deg: -1}°${cpu_temp:-C}]"
        cpu="$cpu $deg"
    fi
}

get_gpu() {
    case $os in
        "Linux")
            # Read GPUs into array.
            gpu_cmd="$(lspci -mm |
                       awk -F '\"|\" \"|\\(' \
                              '/"Display|"3D|"VGA/ {
                                  a[$0] = $1 " " $3 " " ($(NF-1) ~ /^$|^Device [[:xdigit:]]+$/ ? $4 : $(NF-1))
                              }
                              END { for (i in a) {
                                  if (!seen[a[i]]++) {
                                      sub("^[^ ]+ ", "", a[i]);
                                      print a[i]
                                  }
                              }}')"

            if [[ "$gpu_cmd" == "" ]]; then
                gpu_cmd="$(glxinfo -B | grep -F 'OpenGL renderer string')"
                gpu_cmd="${gpu_cmd/OpenGL renderer string: }"
            fi

            IFS=$'\n' read -d "" -ra gpus <<< "$gpu_cmd"

            # Remove duplicate Intel Graphics outputs.
            # This fixes cases where the outputs are both
            # Intel but not entirely identical.
            #
            # Checking the first two array elements should
            # be safe since there won't be 2 intel outputs if
            # there's a dedicated GPU in play.
            [[ "${gpus[0]}" == *Intel* && "${gpus[1]}" == *Intel* ]] && unset -v "gpus[0]"

            for gpu in "${gpus[@]}"; do
                # GPU shorthand tests.
                [[ "$gpu_type" == "dedicated" && "$gpu" == *Intel* ]] || \
                [[ "$gpu_type" == "integrated" && ! "$gpu" == *Intel* ]] && \
                    { unset -v gpu; continue; }

                case $gpu in
                    *"Advanced"*)
                        brand="${gpu/*AMD*ATI*/AMD ATI}"
                        brand="${brand:-${gpu/*AMD*/AMD}}"
                        brand="${brand:-${gpu/*ATI*/ATi}}"

                        gpu="${gpu/\[AMD\/ATI\] }"
                        gpu="${gpu/\[AMD\] }"
                        gpu="${gpu/OEM }"
                        gpu="${gpu/Advanced Micro Devices, Inc.}"
                        gpu="${gpu/*\[}"
                        gpu="${gpu/\]*}"
                        gpu="$brand $gpu"
                    ;;

                    *"NVIDIA"*)
                        gpu="${gpu/*NVIDIA}"
                        gpu="${gpu/*\[}"
                        gpu="${gpu/\]*}"
                        gpu="NVIDIA $gpu"
                    ;;

                    *"Intel"*)
                        gpu="${gpu/*Intel/Intel}"
                        gpu="${gpu/\(R\)}"
                        gpu="${gpu/Corporation}"
                        gpu="${gpu/ \(*}"
                        gpu="${gpu/Integrated Graphics Controller}"
                        gpu="${gpu/*Xeon*/Intel HD Graphics}"

                        [[ -z "$(trim "$gpu")" ]] && gpu="Intel Integrated Graphics"
                    ;;

                    *"MCST"*)
                        gpu="${gpu/*MCST*MGA2*/MCST MGA2}"
                    ;;

                    *"VirtualBox"*)
                        gpu="VirtualBox Graphics Adapter"
                    ;;

                    *) continue ;;
                esac

                if [[ "$gpu_brand" == "off" ]]; then
                    gpu="${gpu/AMD }"
                    gpu="${gpu/NVIDIA }"
                    gpu="${gpu/Intel }"
                fi

                prin "${subtitle:+${subtitle}${gpu_name}}" "$gpu"
            done

            return
        ;;

        "Mac OS X"|"macOS")
            if [[ -f "${cache_dir}/neofetch/gpu" ]]; then
                source "${cache_dir}/neofetch/gpu"

            else
                if [[ $(uname -m) == 'arm64' ]]; then
                    chipset=$(system_profiler SPDisplaysDataType | awk '/Chipset Model/ { printf "%s %s %s", $3, $4, $5 }')
                    cores=$(system_profiler SPDisplaysDataType | awk '/Total Number of Cores/ { printf "%d", $5 }')
                    gpu="${chipset} (${cores})"
                else
                    gpu="$(system_profiler SPDisplaysDataType |\
                        awk -F': ' '/^\ *Chipset Model:/ {printf $2 ", "}')"
                    gpu="${gpu//\/ \$}"
                    gpu="${gpu%,*}"
                fi

                cache "gpu" "$gpu"
            fi
        ;;

        "iPhone OS")
            case $kernel_machine in
                "iPhone1,"[1-2]):                             "PowerVR MBX Lite 3D" ;;
                "iPhone2,1" | "iPhone3,"[1-3] | "iPod3,1" | "iPod4,1" | "iPad1,1"):
                    "PowerVR SGX535"
                ;;
                "iPhone4,1" | "iPad2,"[1-7] | "iPod5,1"):     "PowerVR SGX543MP2" ;;
                "iPhone5,"[1-4]):                             "PowerVR SGX543MP3" ;;
                "iPhone6,"[1-2] | "iPad4,"[1-9]):             "PowerVR G6430" ;;
                "iPhone7,"[1-2] | "iPod7,1" | "iPad5,"[1-2]): "PowerVR GX6450" ;;
                "iPhone8,"[1-4] | "iPad6,1"[12]):             "PowerVR GT7600" ;;
                "iPhone9,"[1-4] | "iPad7,"[5-6]):             "PowerVR GT7600 Plus" ;;
                "iPhone10,"[1-6]):                            "Apple Designed GPU (A11)" ;;
                "iPhone11,"[2468] | "iPad11,"[67]):           "Apple Designed GPU (A12)" ;;
                "iPhone12,"[1358]):                           "Apple Designed GPU (A13)" ;;
                "iPhone13,"[1234] | "iPad13,"[12]):           "Apple Designed GPU (A14)" ;;

                "iPad3,"[1-3]):     "PowerVR SGX534MP4" ;;
                "iPad3,"[4-6]):     "PowerVR SGX554MP4" ;;
                "iPad5,"[3-4]):     "PowerVR GXA6850" ;;
                "iPad6,"[3-8]):     "PowerVR 7XT" ;;

                "iPod1,1" | "iPod2,1")
                    : "PowerVR MBX Lite"
                ;;
            esac
            gpu="$_"
        ;;

        "Windows")
            wmic path Win32_VideoController get caption | while read -r line; do
                line=$(trim "$line")

                case $line in
                    *Caption*|'')
                        continue
                    ;;

                    *)
                        prin "${subtitle:+${subtitle}${gpu_name}}" "$line"
                    ;;
                esac
            done
        ;;

        "Haiku")
            gpu="$(listdev | grep -A2 -F 'device Display controller' |\
                   awk -F':' '/device beef/ {print $2}')"
        ;;

        *)
            case $kernel_name in
                "FreeBSD"* | "DragonFly"*)
                    gpu="$(pciconf -lv | grep -B 4 -F "VGA" | grep -F "device")"
                    gpu="${gpu/*device*= }"
                    gpu="$(trim_quotes "$gpu")"
                ;;

                *)
                    gpu="$(glxinfo -B | grep -F 'OpenGL renderer string')"
                    gpu="${gpu/OpenGL renderer string: }"
                ;;
            esac
        ;;
    esac

    if [[ "$gpu_brand" == "off" ]]; then
        gpu="${gpu/AMD}"
        gpu="${gpu/NVIDIA}"
        gpu="${gpu/Intel}"
    fi
}

get_memory() {
    case $os in
        "Linux" | "Windows")
            # MemUsed = Memtotal + Shmem - MemFree - Buffers - Cached - SReclaimable
            # Source: https://github.com/KittyKatt/screenFetch/issues/386#issuecomment-249312716
            while IFS=":" read -r a b; do
                case $a in
                    "MemTotal") ((mem_used+=${b/kB})); mem_total="${b/kB}" ;;
                    "Shmem") ((mem_used+=${b/kB}))  ;;
                    "MemFree" | "Buffers" | "Cached" | "SReclaimable")
                        mem_used="$((mem_used-=${b/kB}))"
                    ;;

                    # Available since Linux 3.14rc (34e431b0ae398fc54ea69ff85ec700722c9da773).
                    # If detected this will be used over the above calculation for mem_used.
                    "MemAvailable")
                        mem_avail=${b/kB}
                    ;;
                esac
            done < /proc/meminfo

            if [[ $mem_avail ]]; then
                mem_used=$(((mem_total - mem_avail) / 1024))
            else
                mem_used="$((mem_used / 1024))"
            fi

            mem_total="$((mem_total / 1024))"
        ;;

        "Mac OS X" | "macOS" | "iPhone OS")
            if [[ $osx_version == 10.[4-5]* ]]; then
                mem_total="$(system_profiler SPHardwareDataType | grep Memory:)"
                mem_total="${mem_total/Memory\: /}"
                mem_total="${mem_total/ MB/}"

                mem_used="$(vm_stat | grep Pages\ active:)"
                mem_used="${mem_used/Pages active\: /}"
                mem_used="${mem_used/\./}"

                pages_inactive=$(vm_stat | grep "Pages inactive")
                pages_inactive=${pages_inactive/Pages inactive\: /}
                pages_inactive=${pages_inactive/\./}

                mem_used=$((mem_used + pages_inactive))
                mem_used=$((mem_used * 4096 / 1048576))
            else
                hw_pagesize="$(sysctl -n hw.pagesize)"
                mem_total="$(($(sysctl -n hw.memsize) / 1024 / 1024))"
                pages_app="$(($(sysctl -n vm.page_pageable_internal_count) - $(sysctl -n vm.page_purgeable_count)))"
                pages_wired="$(vm_stat | awk '/ wired/ { print $4 }')"
                pages_compressed="$(vm_stat | awk '/ occupied/ { printf $5 }')"
                pages_compressed="${pages_compressed:-0}"
                mem_used="$(((pages_app + ${pages_wired//.} + ${pages_compressed//.}) * hw_pagesize / 1024 / 1024))"
            fi
        ;;

        "BSD" | "MINIX")
            # Mem total.
            case $kernel_name in
                "NetBSD"*) mem_total="$(($(sysctl -n hw.physmem64) / 1024 / 1024))" ;;
                *) mem_total="$(($(sysctl -n hw.physmem) / 1024 / 1024))" ;;
            esac

            # Mem free.
            case $kernel_name in
                "NetBSD"*)
                    mem_free="$(($(awk -F ':|kB' '/MemFree:/ {printf $2}' /proc/meminfo) / 1024))"
                ;;

                "FreeBSD"* | "DragonFly"*)
                    hw_pagesize="$(sysctl -n hw.pagesize)"
                    mem_inactive="$(($(sysctl -n vm.stats.vm.v_inactive_count) * hw_pagesize))"
                    mem_unused="$(($(sysctl -n vm.stats.vm.v_free_count) * hw_pagesize))"
                    mem_cache="$(($(sysctl -n vm.stats.vm.v_cache_count) * hw_pagesize))"
                    mem_free="$(((mem_inactive + mem_unused + mem_cache) / 1024 / 1024))"
                ;;

                "MINIX")
                    mem_free="$(top -d 1 | awk -F ',' '/^Memory:/ {print $2}')"
                    mem_free="${mem_free/M Free}"
                ;;

                "OpenBSD"*) ;;
                *) mem_free="$(($(vmstat | awk 'END {printf $5}') / 1024))" ;;
            esac

            # Mem used.
            case $kernel_name in
                "OpenBSD"*)
                    mem_used="$(vmstat | awk 'END {printf $3}')"
                    mem_used="${mem_used/M}"
                ;;

                *) mem_used="$((mem_total - mem_free))" ;;
            esac
        ;;

        "Solaris" | "AIX")
            hw_pagesize="$(pagesize)"
            case $os in
                "Solaris")
                    pages_total="$(kstat -p unix:0:system_pages:pagestotal | awk '{print $2}')"
                    pages_free="$(kstat -p unix:0:system_pages:pagesfree | awk '{print $2}')"
                ;;

                "AIX")
                    IFS=$'\n'"| " read -d "" -ra mem_stat <<< "$(svmon -G -O unit=page)"
                    pages_total="${mem_stat[11]}"
                    pages_free="${mem_stat[16]}"
                ;;
            esac
            mem_total="$((pages_total * hw_pagesize / 1024 / 1024))"
            mem_free="$((pages_free * hw_pagesize / 1024 / 1024))"
            mem_used="$((mem_total - mem_free))"
        ;;

        "Haiku")
            mem_total="$(($(sysinfo -mem | awk -F '\\/ |)' '{print $2; exit}') / 1024 / 1024))"
            mem_used="$(sysinfo -mem | awk -F '\\/|)' '{print $2; exit}')"
            mem_used="$((${mem_used/max} / 1024 / 1024))"
        ;;

        "IRIX")
            IFS=$'\n' read -d "" -ra mem_cmd <<< "$(pmem)"
            IFS=" " read -ra mem_stat <<< "${mem_cmd[0]}"

            mem_total="$((mem_stat[3] / 1024))"
            mem_free="$((mem_stat[5] / 1024))"
            mem_used="$((mem_total - mem_free))"
        ;;

        "FreeMiNT")
            mem="$(awk -F ':|kB' '/MemTotal:|MemFree:/ {printf $2, " "}' /kern/meminfo)"
            mem_free="${mem/*  }"
            mem_total="${mem/$mem_free}"
            mem_used="$((mem_total - mem_free))"
            mem_total="$((mem_total / 1024))"
            mem_used="$((mem_used / 1024))"
        ;;

    esac

    [[ "$memory_percent" == "on" ]] && ((mem_perc=mem_used * 100 / mem_total))

    case $memory_unit in
        gib)
            mem_used=$(awk '{printf "%.2f", $1 / $2}' <<< "$mem_used 1024")
            mem_total=$(awk '{printf "%.2f", $1 / $2}' <<< "$mem_total 1024")
            mem_label=GiB
        ;;

        kib)
            mem_used=$((mem_used * 1024))
            mem_total=$((mem_total * 1024))
            mem_label=KiB
        ;;
    esac

    memory="${mem_used}${mem_label:-MiB} / ${mem_total}${mem_label:-MiB} ${mem_perc:+(${mem_perc}%)}"

    # Bars.
    case $memory_display in
        "bar")     memory="$(bar "${mem_used}" "${mem_total}")" ;;
        "infobar") memory="${memory} $(bar "${mem_used}" "${mem_total}")" ;;
        "barinfo") memory="$(bar "${mem_used}" "${mem_total}")${info_color} ${memory}" ;;
    esac
}

get_network() {
    case $os in
        "Linux")
            while IFS= read -r i; do
                # List all operational, physical devices
                if [ "$(cat "$i/operstate")" = "up" ] && [ -e "$i/device" ]; then
                    if [ ! -e "$i/phy80211" ]; then
                        networks+="$(cat "$i/speed")"
                    else
                        networks+="Wifi"
                        phy="$(cat "$i/phy80211/name")"
                        (iw "$phy" info | grep -qF 'VHT Capabilities') && networks+='6'
                    fi
                    networks+=$'\n'
                fi
            done < <(find /sys/class/net/ -type l)
        ;;
    esac
    while IFS=' ' read -r n i; do
        if [ -n "$i" ]; then
            [ "$n" -gt 1 ] && network+="${n}x "
            if [ "$i" = "Wifi" ]; then
                network+="Wifi; "
            elif [ "$i" = "Wifi6" ]; then
                network+="Wifi6; "
            elif [ "$i" = "-1" ]; then
                network+="Unknown; "
            elif [ "${i%000}" = "$i" ]; then
                network+="$i Mbps; "
            elif [ "$i" = "2500" ]; then
                network+="2.5 Gbps; "
            else
                network+="${i%000} Gbps; "
            fi
        fi
    done < <(sort -rn <<<"$networks" | uniq -c)
    if [ -z "$network" ]; then
        network="None"
    else
        network="${network%; }"
    fi
}

get_song() {
    players=(
        "amarok"
        "audacious"
        "banshee"
        "bluemindo"
        "clementine"
        "cmus"
        "deadbeef"
        "deepin-music"
        "dragon"
        "elisa"
        "exaile"
        "gnome-music"
        "gmusicbrowser"
        "gogglesmm"
        "guayadeque"
        "io.elementary.music"
        "iTunes"
        "Music"
        "juk"
        "lollypop"
        "MellowPlayer"
        "mocp"
        "mopidy"
        "mpd"
        "muine"
        "netease-cloud-music"
        "olivia"
        "plasma-browser-integration"
        "playerctl"
        "pogo"
        "pragha"
        "qmmp"
        "quodlibet"
        "rhythmbox"
        "sayonara"
        "smplayer"
        "spotify"
        "Spotify"
        "strawberry"
        "tauonmb"
        "tomahawk"
        "vlc"
        "xmms2d"
        "xnoise"
        "yarock"
    )

    printf -v players "|%s" "${players[@]}"
    player="$(ps aux | awk -v pattern="(${players:1})" \
        '!/ awk / && !/iTunesHelper/ && match($0,pattern){print substr($0,RSTART,RLENGTH); exit}')"

    [[ "$music_player" && "$music_player" != "auto" ]] && player="$music_player"

    get_song_dbus() {
        # Multiple players use an almost identical dbus command to get the information.
        # This function saves us using the same command throughout the function.
        song="$(\
            dbus-send --print-reply --dest=org.mpris.MediaPlayer2."${1}" /org/mpris/MediaPlayer2 \
            org.freedesktop.DBus.Properties.Get string:'org.mpris.MediaPlayer2.Player' \
            string:'Metadata' |\
            awk -F '"' 'BEGIN {RS=" entry"}; /"xesam:artist"/ {a = $4} /"xesam:album"/ {b = $4}
                        /"xesam:title"/ {t = $4} END {print a " \n" b " \n" t}'
        )"
    }

    case ${player/*\/} in
        "mocp"*)          song="$(mocp -Q '%artist \n%album \n%song')" ;;
        "deadbeef"*)      song="$(deadbeef --nowplaying-tf '%artist% \\n%album% \\n%title%')" ;;
        "qmmp"*)          song="$(qmmp --nowplaying '%p \n%a \n%t')" ;;
        "gnome-music"*)   get_song_dbus "GnomeMusic" ;;
        "lollypop"*)      get_song_dbus "Lollypop" ;;
        "clementine"*)    get_song_dbus "clementine" ;;
        "cmus"*)          get_song_dbus "cmus" ;;
        "juk"*)           get_song_dbus "juk" ;;
        "bluemindo"*)     get_song_dbus "Bluemindo" ;;
        "guayadeque"*)    get_song_dbus "guayadeque" ;;
        "yarock"*)        get_song_dbus "yarock" ;;
        "deepin-music"*)  get_song_dbus "DeepinMusic" ;;
        "tomahawk"*)      get_song_dbus "tomahawk" ;;
        "elisa"*)         get_song_dbus "elisa" ;;
        "sayonara"*)      get_song_dbus "sayonara" ;;
        "audacious"*)     get_song_dbus "audacious" ;;
        "vlc"*)           get_song_dbus "vlc" ;;
        "gmusicbrowser"*) get_song_dbus "gmusicbrowser" ;;
        "pragha"*)        get_song_dbus "pragha" ;;
        "amarok"*)        get_song_dbus "amarok" ;;
        "dragon"*)        get_song_dbus "dragonplayer" ;;
        "smplayer"*)      get_song_dbus "smplayer" ;;
        "rhythmbox"*)     get_song_dbus "rhythmbox" ;;
        "strawberry"*)    get_song_dbus "strawberry" ;;
        "gogglesmm"*)     get_song_dbus "gogglesmm" ;;
        "xnoise"*)        get_song_dbus "xnoise" ;;
        "tauonmb"*)       get_song_dbus "tauon" ;;
        "olivia"*)        get_song_dbus "olivia" ;;
        "exaile"*)        get_song_dbus "exaile" ;;
        "netease-cloud-music"*)        get_song_dbus "netease-cloud-music" ;;
        "plasma-browser-integration"*) get_song_dbus "plasma-browser-integration" ;;
        "io.elementary.music"*)        get_song_dbus "Music" ;;
        "MellowPlayer"*)  get_song_dbus "MellowPlayer3" ;;

        "mpd"* | "mopidy"*)
            song="$(mpc -f '%artist% \n%album% \n%title%' current "${mpc_args[@]}")"
        ;;

        "xmms2d"*)
            song="$(xmms2 current -f "\${artist}"$' \n'"\${album}"$' \n'"\${title}")"
        ;;

        "spotify"*)
            case $os in
                "Linux") get_song_dbus "spotify" ;;

                "Mac OS X"|"macOS")
                    song="$(osascript -e 'tell application "Spotify" to artist of current track as¬
                                          string & "\n" & album of current track as¬
                                          string & "\n" & name of current track as string')"
                ;;
            esac
        ;;

        "itunes"*)
            song="$(osascript -e 'tell application "iTunes" to artist of current track as¬
                                  string & "\n" & album of current track as¬
                                  string & "\n" & name of current track as string')"
        ;;

        "music"*)
            song="$(osascript -e 'tell application "Music" to artist of current track as¬
                                  string & "\n" & album of current track as¬
                                  string & "\n" & name of current track as string')"
        ;;

        "banshee"*)
            song="$(banshee --query-artist --query-album --query-title |\
                    awk -F':' '/^artist/ {a=$2} /^album/ {b=$2} /^title/ {t=$2}
                               END {print a " \n" b " \n"t}')"
        ;;

        "muine"*)
            song="$(dbus-send --print-reply --dest=org.gnome.Muine /org/gnome/Muine/Player \
                    org.gnome.Muine.Player.GetCurrentSong |
                    awk -F':' '/^artist/ {a=$2} /^album/ {b=$2} /^title/ {t=$2}
                               END {print a " \n" b " \n" t}')"
        ;;

        "quodlibet"*)
            song="$(dbus-send --print-reply --dest=net.sacredchao.QuodLibet \
                    /net/sacredchao/QuodLibet net.sacredchao.QuodLibet.CurrentSong |\
                    awk -F'"' 'BEGIN {RS=" entry"}; /"artist"/ {a=$4} /"album"/ {b=$4}
                    /"title"/ {t=$4} END {print a " \n" b " \n" t}')"
        ;;

        "pogo"*)
            song="$(dbus-send --print-reply --dest=org.mpris.pogo /Player \
                    org.freedesktop.MediaPlayer.GetMetadata |
                    awk -F'"' 'BEGIN {RS=" entry"}; /"artist"/ {a=$4} /"album"/ {b=$4}
                    /"title"/ {t=$4} END {print a " \n" b " \n" t}')"
        ;;

        "playerctl"*)
            song="$(playerctl metadata --format '{{ artist }} \n{{ album }} \n{{ title }}')"
         ;;

        *) mpc &>/dev/null && song="$(mpc -f '%artist% \n%album% \n%title%' current)" || return ;;
    esac

    IFS=$'\n' read -d "" -r artist album title <<< "${song//'\n'/$'\n'}"

    # Make sure empty tags are truly empty.
    artist="$(trim "$artist")"
    album="$(trim "$album")"
    title="$(trim "$title")"

    # Set default values if no tags were found.
    : "${artist:=Unknown Artist}" "${album:=Unknown Album}" "${title:=Unknown Song}"

    # Display Artist, Album and Title on separate lines.
    if [[ "$song_shorthand" == "on" ]]; then
        prin "Artist" "$artist"
        prin "Album"  "$album"
        prin "Song"   "$title"
    else
        song="${song_format/\%artist\%/$artist}"
        song="${song/\%album\%/$album}"
        song="${song/\%title\%/$title}"
    fi
}

get_resolution() {
    case $os in
        "Mac OS X"|"macOS")
            if type -p screenresolution >/dev/null; then
                resolution="$(screenresolution get 2>&1 | awk '/Display/ {printf $6 "Hz, "}')"
                resolution="${resolution//x??@/ @ }"

            else
                resolution="$(system_profiler SPDisplaysDataType |\
                              awk '/Resolution:/ {printf $2"x"$4" @ "$6"Hz, "}')"
            fi

            if [[ -e "/Library/Preferences/com.apple.windowserver.plist" ]]; then
                scale_factor="$(PlistBuddy -c "Print DisplayAnyUserSets:0:0:Resolution" \
                                /Library/Preferences/com.apple.windowserver.plist)"
            else
                scale_factor=""
            fi

            # If no refresh rate is empty.
            [[ "$resolution" == *"@ Hz"* ]] && \
                resolution="${resolution//@ Hz}"

            [[ "${scale_factor%.*}" == 2 ]] && \
                resolution="${resolution// @/@2x @}"

            if [[ "$refresh_rate" == "off" ]]; then
                resolution="${resolution// @ [0-9][0-9]Hz}"
                resolution="${resolution// @ [0-9][0-9][0-9]Hz}"
            fi

            [[ "$resolution" == *"0Hz"* ]] && \
                resolution="${resolution// @ 0Hz}"
        ;;

        "Windows")
            IFS=$'\n' read -d "" -ra sw \
                <<< "$(wmic path Win32_VideoController get CurrentHorizontalResolution)"

            IFS=$'\n' read -d "" -ra sh \
                <<< "$(wmic path Win32_VideoController get CurrentVerticalResolution)"

            sw=("${sw[@]//CurrentHorizontalResolution}")
            sh=("${sh[@]//CurrentVerticalResolution}")

            for ((mn = 0; mn < ${#sw[@]}; mn++)) {
                [[ ${sw[mn]//[[:space:]]} && ${sh[mn]//[[:space:]]} ]] &&
                    resolution+="${sw[mn]//[[:space:]]}x${sh[mn]//[[:space:]]}, "
            }

            resolution=${resolution%,}
        ;;

        "Haiku")
            resolution="$(screenmode | awk -F ' |, ' 'END{printf $2 "x" $3 " @ " $6 $7}')"

            [[ "$refresh_rate" == "off" ]] && resolution="${resolution/ @*}"
        ;;

        "FreeMiNT")
            # Need to block X11 queries
        ;;

        *)
            if type -p xrandr >/dev/null && [[ $DISPLAY && -z $WAYLAND_DISPLAY ]]; then
                case $refresh_rate in
                    "on")
                        resolution="$(xrandr --nograb --current |\
                                      awk 'match($0,/[0-9]*\.[0-9]*\*/) {
                                           printf $1 " @ " substr($0,RSTART,RLENGTH) "Hz, "}')"
                    ;;

                    "off")
                        resolution="$(xrandr --nograb --current |\
                                      awk -F 'connected |\\+|\\(' \
                                             '/ connected.*[0-9]+x[0-9]+\+/ && $2 {printf $2 ", "}')"

                        resolution="${resolution/primary, }"
                        resolution="${resolution/primary }"
                    ;;
                esac
                resolution="${resolution//\*}"

            elif type -p xwininfo >/dev/null && [[ $DISPLAY && -z $WAYLAND_DISPLAY ]]; then
                read -r w h \
                    <<< "$(xwininfo -root | awk -F':' '/Width|Height/ {printf $2}')"
                resolution="${w}x${h}"

            elif type -p xdpyinfo >/dev/null && [[ $DISPLAY && -z $WAYLAND_DISPLAY ]]; then
                resolution="$(xdpyinfo | awk '/dimensions:/ {printf $2}')"

            elif [[ -d /sys/class/drm ]]; then
                for dev in /sys/class/drm/*/modes; do
                    read -r single_resolution _ < "$dev"

                    [[ $single_resolution ]] && resolution="${single_resolution}, ${resolution}"
                done
            fi
        ;;
    esac

    resolution="${resolution%%,}"
    resolution="${resolution%%, }"
    [[ -z "${resolution/x}" ]] && resolution=
}

get_style() {
    # Fix weird output when the function is run multiple times.
    unset qt_theme gtk2_theme gtk3_theme theme path

    if [[ "$DISPLAY" && $os != "Mac OS X" && $os != "macOS" ]]; then
        # Get DE if user has disabled the function.
        ((de_run != 1)) && get_de

        # Remove version from '$de'.
        [[ $de_version == on ]] && de=${de/ *}

        # Check for DE Theme.
        case $de in
            "KDE"* | "Plasma"*)
                kde_config_dir

                if [[ -f "${kde_config_dir}/kdeglobals" ]]; then
                    kde_config_file="${kde_config_dir}/kdeglobals"
                    qt_theme="$(grep "^${kde}" "$kde_config_file")"
                    qt_theme="${qt_theme/*=}"
                    
                    kde_theme="$(grep "^${kde}" "$kde_config_file")"
                    kde_theme="${kde_theme/*=}"
                    if [[ "$kde" == "font" ]]; then
                        kde_font_size="${kde_theme#*,}"
                        kde_font_size="${kde_font_size/,*}"
                        kde_theme="${kde_theme/,*} ${kde_theme/*,} ${kde_font_size}"
                    fi

                    if [[ "$kde" == "cursorTheme" ]]; then
                        if [[ -f "${kde_config_dir}/kcminputrc" ]]; then
                            kde_config_file="${kde_config_dir}/kcminputrc"
                        elif [[ -f "${kde_config_dir}/startupconfig" ]]; then
                            kde="cursortheme"
                            kde_config_file="${kde_config_dir}/startupconfig"
                        fi
                        kde_theme="$(grep "${kde}" "$kde_config_file")"
                        kde_theme="${kde_theme/*=}"
                    fi
                    kde_theme="$kde_theme [KDE], "
                else
                    err "Theme: KDE config files not found, skipping."
                fi
            ;;

            *"Cinnamon"*)
                if type -p gsettings >/dev/null; then
                    gtk3_theme="$(gsettings get org.cinnamon.desktop.interface "$gsettings")"
                    gtk2_theme="$gtk3_theme"
                fi
            ;;

            "Gnome"* | "Unity"* | "Budgie"*)
                if type -p gsettings >/dev/null; then
                    gtk3_theme="$(gsettings get org.gnome.desktop.interface "$gsettings")"
                    gtk2_theme="$gtk3_theme"

                elif type -p gconftool-2 >/dev/null; then
                    gtk2_theme="$(gconftool-2 -g /desktop/gnome/interface/"$gconf")"
                fi
            ;;

            "Mate"*)
                gtk3_theme="$(gsettings get org.mate.interface "$gsettings")"
                gtk2_theme="$gtk3_theme"
            ;;

            "Xfce"*)
                type -p xfconf-query >/dev/null && \
                    gtk2_theme="$(xfconf-query -c xsettings -p "$xfconf")"
            ;;
            
            "Trinity")
                tde_config_dir
                
                if [[ -f "${tde_config_dir}/kdeglobals" ]]; then
                    tde_config_file="${tde_config_dir}/kdeglobals"
                    qt_theme="$(grep "^${kde}" "$tde_config_file")"
                    qt_theme="${qt_theme/*=}"
                    
                else
                    err "Theme: TDE config files not found, skipping."
                fi
            ;;
            
            "LXQt"*)
                shopt -s nullglob
                if ! qt_theme=$(awk -F "=" -v r="^$lxqt" '
                    $1~r { theme=$2 } 
                    END { print theme }
                ' {/etc/xdg,/etc/xdg/*,"$XDG_CONFIG_HOME"}/lxqt/lxqt.con?); then
                    err "Theme: Can't read LXQt config files. Unsetting Qt theme."
                    unset qt_theme
                fi
                shopt -u nullglob
            ;;
            
        esac

        # Check for general GTK2 Theme.
        if [[ -z "$gtk2_theme" ]]; then
            if [[ -n "$GTK2_RC_FILES" ]]; then
                IFS=: read -ra rc_files <<< "$GTK2_RC_FILES"
                gtk2_theme="$(grep "^[^#]*${name}" "${rc_files[@]}")"
            elif [[ -f "${HOME}/.gtkrc-2.0"  ]]; then
                gtk2_theme="$(grep "^[^#]*${name}" "${HOME}/.gtkrc-2.0")"

            elif [[ -f "/etc/gtk-2.0/gtkrc" ]]; then
                gtk2_theme="$(grep "^[^#]*${name}" /etc/gtk-2.0/gtkrc)"

            elif [[ -f "/usr/share/gtk-2.0/gtkrc" ]]; then
                gtk2_theme="$(grep "^[^#]*${name}" /usr/share/gtk-2.0/gtkrc)"

            fi

            gtk2_theme="${gtk2_theme/*${name}*=}"
        fi

        # Check for general GTK3 Theme.
        if [[ -z "$gtk3_theme" ]] && type -p dump_xsettings >/dev/null; then
            gtk3_theme="$(dump_xsettings | sed -n "s,^${xfconf#/} ,,p")"
        fi
        if [[ -z "$gtk3_theme" ]]; then
            if [[ -f "${XDG_CONFIG_HOME}/gtk-3.0/settings.ini" ]]; then
                gtk3_theme="$(grep "^[^#]*$name" "${XDG_CONFIG_HOME}/gtk-3.0/settings.ini")"

            elif type -p gsettings >/dev/null; then
                gtk3_theme="$(gsettings get org.gnome.desktop.interface "$gsettings")"

            elif [[ -f "/etc/gtk-3.0/settings.ini" ]]; then
                gtk3_theme="$(grep "^[^#]*$name" /etc/gtk-3.0/settings.ini)"

            elif [[ -f "/usr/share/gtk-3.0/settings.ini" ]]; then
                gtk3_theme="$(grep "^[^#]*$name" /usr/share/gtk-3.0/settings.ini)"
            fi

            gtk3_theme="${gtk3_theme/${name}*=}"
        fi

        # Handle Qt5ct platform theme
        if [[ "$QT_QPA_PLATFORMTHEME" == 'qt5ct' && -f "${XDG_CONFIG_HOME}/qt5ct/qt5ct.conf" ]]; then
            qt_theme="$(grep "^${qt5ct}" "${XDG_CONFIG_HOME}/qt5ct/qt5ct.conf")"
            qt_theme="${qt_theme/*=}"
            # Reformat font, since qt5ct stores fonts in binary format
            if [[ "$qt5ct" == "general" ]]; then
                # Trim quotes and parentheses
                qt_theme="${qt_theme#'"'}"
                qt_theme="${qt_theme%'"'}"
                qt_theme="${qt_theme#@Variant(}"
                qt_theme="${qt_theme%)}"
                
                # Read font name
                qt5ct_font_name="${qt_theme#*@}"
                qt5ct_font_name="${qt5ct_font_name%%@*}"
                # Interpret backslashes
                qt5ct_font_name="$(printf "%b" "$qt5ct_font_name")"
                qt5ct_font_name="${qt5ct_font_name//[[:cntrl:]]}" # trim control characters 
                
                # Get font size
                # Tread carefully, Qt sometimes uses @ in binary data
                local pre_size="${qt_theme#*@}"
                local pre_size="${pre_size#*@}"
                # Need to declare array and manually handle the second byte
                # (workaround for `od` without --endian)
                IFS=' ' local raw_size=( "$(printf "%b" "${pre_size}" | od -An -tu1 -N2)" )
                # Split the upper 4 bits (exponent) the lower 12.
                local lowers=$(( ((raw_size[0]%16)<<8) + (raw_size[1]) ))
                local upper4=$((raw_size[0]>>4 ))
                qt5ct_font_size=$(( (2**(upper4+1)) + (lowers>>(11-upper4)) ))
                
                qt_theme="$qt5ct_font_name, $qt5ct_font_size"
            fi
        fi

        # Forced Qt theme through environment variables - Apply only if handling widget style!
        [[ "$kde" == "widgetStyle" && "$qt_theme" ]] && qt_theme="${QT_STYLE_OVERRIDE:-"$qt_theme"}"
        
        # Reformat Qt fonts
        if [[ "$kde" == "font" && "$qt_theme" ]]; then
            qt_font_size="${qt_theme#*,}"
            qt_font_size="${qt_font_size/,*}"
            qt_theme="${qt_theme/,*}, ${qt_font_size}"
        fi

        # Trim whitespace.
        gtk2_theme="$(trim "$gtk2_theme")"
        gtk3_theme="$(trim "$gtk3_theme")"
        qt_theme="$(trim "$qt_theme")"

        # Remove quotes.
        gtk2_theme="$(trim_quotes "$gtk2_theme")"
        gtk3_theme="$(trim_quotes "$gtk3_theme")"
        qt_theme="$(trim_quotes "$qt_theme")"

        # Handle Qt theme engines that load external themes
        case "$qt_theme" in
            'Kvantum')
                if kvantum_theme="$(grep '^theme' "${XDG_CONFIG_HOME}/Kvantum/kvantum.kvconfig")"; then
                    qt_theme="$kvantum_theme"
                    qt_theme="${qt_theme/*=}"
                fi
                ;;
            *'gtk2')
                qt_theme="$gtk2_theme"
                ;;
        esac

        # Toggle visibility of GTK themes.
        [[ "$gtk2" == "off" ]] && unset gtk2_theme
        [[ "$gtk3" == "off" ]] && unset gtk3_theme
        [[ "$qt"  ==  "off" ]] && unset qt_theme

        # Format the string based on which themes exist.
        # append_theme theme toolkit
        append_theme() {
            if [[ "$1" ]]; then
                if [[ "$1" == "$cur_theme" ]]; then
                    theme+="/$2"
                else
                    theme+="], $1 [$2"
                    cur_theme="$1"
                fi
            fi
        }
        theme=''
        local cur_theme=''
        append_theme "$qt_theme" 'Qt'
        append_theme "$gtk2_theme" 'GTK2'
        append_theme "$gtk3_theme" 'GTK3'

        # Final string.
        theme+=']'
        theme="${theme#'], '}"
        theme="${theme/'GTK2/GTK3'/'GTK2/3'}"
        theme="${theme%, }"

        # Make the output shorter by removing "[GTKX]" from the string.
        if [[ "$gtk_shorthand" == "on" ]]; then
            theme="${theme// '['*']'}"
        fi
    fi
}

get_theme() {
    name="gtk-theme-name"
    gsettings="gtk-theme"
    gconf="gtk_theme"
    xfconf="/Net/ThemeName"
    kde="widgetStyle"
    lxqt="style"
    qt5ct="style=" # There is a property called 'stylesheets'.


    get_style
}

get_icons() {
    name="gtk-icon-theme-name"
    gsettings="icon-theme"
    gconf="icon_theme"
    xfconf="/Net/IconThemeName"
    kde="Theme"
    lxqt="icon_theme"
    qt5ct="icon_theme"


    get_style
    icons="$theme"
}

get_font() {
    name="gtk-font-name"
    gsettings="font-name"
    gconf="font_theme"
    xfconf="/Gtk/FontName"
    kde="font"
    lxqt="font"
    qt5ct="general"

    get_style
    font="$theme"
}

get_cursor() {
    name="gtk-cursor-theme-name"
    gsettings="cursor-theme"
    gconf="cursor_theme"
    xfconf="/Gtk/CursorThemeName"
    kde="cursorTheme"

    get_style
    cursor="$theme"
}

get_term() {
    # If function was run, stop here.
    ((term_run == 1)) && return

    # Workaround for macOS systems that
    # don't support the block below.
    case $TERM_PROGRAM in
        "iTerm.app")    term="iTerm2" ;;
        "Terminal.app") term="Apple Terminal" ;;
        "Hyper")        term="HyperTerm" ;;
        *)              term="${TERM_PROGRAM/\.app}" ;;
    esac

    # Most likely TosWin2 on FreeMiNT - quick check
    [[ "$TERM" == "tw52" || "$TERM" == "tw100" ]] && term="TosWin2"
    [[ "$SSH_CONNECTION" ]] && term="$SSH_TTY"
    [[ "$WT_SESSION" ]]     && term="Windows Terminal"

    # Check $PPID for terminal emulator.
    while [[ -z "$term" ]]; do
        parent="$(get_ppid "$parent")"
        [[ -z "$parent" ]] && break
        name="$(get_process_name "$parent")"

        case ${name// } in
            "${SHELL/*\/}"|*"sh"|"screen"|"su"*|"newgrp"|"hyfetch") ;;

            "login"*|*"Login"*|"init"|"(init)")
                term="$(tty)"
            ;;

            "ruby"|"1"|"tmux"*|"systemd"|"sshd"*|"python"*|\
            "USER"*"PID"*|"kdeinit"*|"launchd"*|"bwrap")
                break
            ;;

            "."*"-wrap"*)
                [[ $name =~ \.(.*)-wrap.* ]] && term=${BASH_REMATCH[1]}
            ;;

            "gnome-terminal-") term="gnome-terminal" ;;
            "cutefish-termin") term="cutefish-terminal" ;;
            "urxvtd")          term="urxvt" ;;
            *"nvim")           term="Neovim Terminal" ;;
            *"NeoVimServer"*)  term="VimR Terminal" ;;

            *)
                # Fix issues with long process names on Linux.
                [[ $os == Linux ]] && term=$(realpath "/proc/$parent/exe")

                term="${name##*/}"

                # Fix wrapper names in Nix.
                [[ $term == .*-wrapped ]] && {
                   term="${term#.}"
                   term="${term%-wrapped}"
                }
            ;;
        esac
    done

    [[ $FIG_TERM == "1" ]] && term="$term + Fig"

    # Termux sets TERMUX_VERSION. Put this after the PPID check because this is
    # also set if using a terminal on an X server.
    [[ (-z "$term" && "$TERMUX_VERSION") || $term == "com.termux" ]] && term="Termux ${TERMUX_VERSION}"

    # Log that the function was run.
    term_run=1
}

get_term_font() {
    ((term_run != 1)) && get_term

    case $term in
        "alacritty"*)
            shopt -s nullglob
            confs=({$XDG_CONFIG_HOME,$HOME}/{alacritty,}/{.,}alacritty.ym?)
            shopt -u nullglob

            [[ -f "${confs[0]}" ]] || return

            term_font="$(awk '/normal:/ {while (!/family:/ || /#/)
                         {if (!getline) {exit}} print; exit}' "${confs[0]}")"
            term_font="${term_font/*family:}"
            term_font="${term_font/$'\n'*}"
            term_font="${term_font/\#*}"
            term_font="${term_font//\"}"
        ;;

        "Apple_Terminal"*)
            term_font="$(osascript <<END
                         tell application "Terminal" to font name of window frontmost \
                         & " " & font size of window frontmost
END
)"
        ;;

        "cutefish-terminal")
            term_font="$(awk -F '=' '/fontName=/ {a=$2} /fontPointSize=/ {b=$2} END {print a,b}' \
                         "${XDG_CONFIG_HOME}/cutefishos/cutefish-terminal.conf")"
        ;;

        "iTerm2"*)
            # Unfortunately the profile name is not unique, but it seems to be the only thing
            # that identifies an active profile. There is the "id of current session of current win-
            # dow" though, but that does not match to a guid in the plist.
            # So, be warned, collisions may occur!
            # See: https://groups.google.com/forum/#!topic/iterm2-discuss/0tO3xZ4Zlwg
            local current_profile_name profiles_count profile_name diff_font

            current_profile_name="$(osascript <<END
                                    tell application "iTerm2" to profile name \
                                    of current session of current window
END
)"

            # Warning: Dynamic profiles are not taken into account here!
            # https://www.iterm2.com/documentation-dynamic-profiles.html
            font_file="${HOME}/Library/Preferences/com.googlecode.iterm2.plist"

            # Count Guids in "New Bookmarks"; they should be unique
            profiles_count="$(PlistBuddy -c "Print ':New Bookmarks:'" "$font_file" | \
                              grep -w -c "Guid")"

            for ((i=0; i<profiles_count; i++)); do
                profile_name="$(PlistBuddy -c "Print ':New Bookmarks:${i}:Name:'" "$font_file")"

                if [[ "$profile_name" == "$current_profile_name" ]]; then
                    # "Normal Font"
                    term_font="$(PlistBuddy -c "Print ':New Bookmarks:${i}:Normal Font:'" \
                                 "$font_file")"

                    # Font for non-ascii characters
                    # Only check for a different non-ascii font, if the user checked
                    # the "use a different font for non-ascii text" switch.
                    diff_font="$(PlistBuddy -c "Print ':New Bookmarks:${i}:Use Non-ASCII Font:'" \
                                 "$font_file")"

                    if [[ "$diff_font" == "true" ]]; then
                        non_ascii="$(PlistBuddy -c "Print ':New Bookmarks:${i}:Non Ascii Font:'" \
                                     "$font_file")"

                        [[ "$term_font" != "$non_ascii" ]] && \
                            term_font="$term_font (normal) / $non_ascii (non-ascii)"
                    fi
                fi
            done
        ;;

        "deepin-terminal"*)
            term_font="$(awk -F '=' '/font=/ {a=$2} /font_size/ {b=$2} END {print a,b}' \
                         "${XDG_CONFIG_HOME}/deepin/deepin-terminal/config.conf")"
        ;;

        "GNUstep_Terminal")
             term_font="$(awk -F '>|<' '/>TerminalFont</ {getline; f=$3}
                          />TerminalFontSize</ {getline; s=$3} END {print f,s}' \
                          "${HOME}/GNUstep/Defaults/Terminal.plist")"
        ;;

        "Hyper"*)
            term_font="$(awk -F':|,' '/fontFamily/ {print $2; exit}' "${HOME}/.hyper.js")"
            term_font="$(trim_quotes "$term_font")"
        ;;

        "kitty"*)
            term_font="from kitty.cli import *; o = create_default_opts(); \
                       print(f'{o.font_family} {o.font_size}')"
            term_font="$(kitty +runpy ''"$term_font"'')"
            term_font="${term_font//=}"
            term_font="${term_font//\'}"
        ;;

        "konsole" | "yakuake")
            # Get Process ID of current konsole window / tab
            child="$(get_ppid "$$")"

            QT_BINDIR="$(qtpaths --binaries-dir)" && PATH+=":$QT_BINDIR"

            IFS=$'\n' read -d "" -ra konsole_instances \
                <<< "$(qdbus | awk '/org.kde.'"$term"'/ {print $1}')"

            for i in "${konsole_instances[@]}"; do
                IFS=$'\n' read -d "" -ra konsole_sessions <<< "$(qdbus "$i" | grep -F '/Sessions/')"

                for session in "${konsole_sessions[@]}"; do
                    if ((child == "$(qdbus "$i" "$session" processId)")); then
                        profile="$(qdbus "$i" "$session" environment |\
                                   awk -F '=' '/KONSOLE_PROFILE_NAME/ {print $2}')"
                        [[ $profile ]] || profile="$(qdbus "$i" "$session" profile)"
                        break
                    fi
                done
                [[ $profile ]] && break
            done

            [[ $profile ]] || return

            # We could have two profile files for the same profile name, take first match
            profile_filename="$(grep -l "Name=${profile}" "$HOME"/.local/share/konsole/*.profile)"
            profile_filename="${profile_filename/$'\n'*}"

            [[ $profile_filename ]] && \
                term_font="$(awk -F '=|,' '/Font=/ {print $2,$3}' "$profile_filename")"
        ;;

        "lxterminal"*)
            term_font="$(awk -F '=' '/fontname=/ {print $2; exit}' \
                         "${XDG_CONFIG_HOME}/lxterminal/lxterminal.conf")"
        ;;

        "mate-terminal")
            # To get the actual config we have to create a temporarily file with the
            # --save-config option.
            mateterm_config="/tmp/mateterm.cfg"

            # Ensure /tmp exists and we do not overwrite anything.
            if [[ -d "/tmp" && ! -f "$mateterm_config" ]]; then
                mate-terminal --save-config="$mateterm_config"

                role="$(xprop -id "${WINDOWID}" WM_WINDOW_ROLE)"
                role="${role##* }"
                role="${role//\"}"

                profile="$(awk -F '=' -v r="$role" \
                                  '$0~r {
                                            getline;
                                            if(/Maximized/) getline;
                                            if(/Fullscreen/) getline;
                                            id=$2"]"
                                         } $0~id {if(id) {getline; print $2; exit}}' \
                           "$mateterm_config")"

                rm -f "$mateterm_config"

                mate_get() {
                   gsettings get org.mate.terminal.profile:/org/mate/terminal/profiles/"$1"/ "$2"
                }

                if [[ "$(mate_get "$profile" "use-system-font")" == "true" ]]; then
                    term_font="$(gsettings get org.mate.interface monospace-font-name)"
                else
                    term_font="$(mate_get "$profile" "font")"
                fi
                term_font="$(trim_quotes "$term_font")"
            fi
        ;;

        "mintty")
            term_font="$(awk -F '=' '!/^($|#)/ && /^\\s*Font\\s*=/ {printf $2; exit}' "${HOME}/.minttyrc")"
        ;;

        "pantheon"*)
            term_font="$(gsettings get org.pantheon.terminal.settings font)"

            [[ -z "${term_font//\'}" ]] && \
                term_font="$(gsettings get org.gnome.desktop.interface monospace-font-name)"

            term_font="$(trim_quotes "$term_font")"
        ;;

        "qterminal")
            term_font="$(awk -F '=' '/fontFamily=/ {a=$2} /fontSize=/ {b=$2} END {print a,b}' \
                         "${XDG_CONFIG_HOME}/qterminal.org/qterminal.ini")"
        ;;

        "sakura"*)
            term_font="$(awk -F '=' '/^font=/ {print $2; exit}' \
                         "${XDG_CONFIG_HOME}/sakura/sakura.conf")"
        ;;

        "st")
            term_font="$(ps -o command= -p "$parent" | grep -F -- "-f")"

            if [[ "$term_font" ]]; then
                term_font="${term_font/*-f/}"
                term_font="${term_font/ -*/}"

            else
                # On Linux we can get the exact path to the running binary through the procfs
                # (in case `st` is launched from outside of $PATH) on other systems we just
                # have to guess and assume `st` is invoked from somewhere in the users $PATH
                [[ -L "/proc/$parent/exe" ]] && binary="/proc/$parent/exe" || binary="$(type -p st)"

                # Grep the output of strings on the `st` binary for anything that looks vaguely
                # like a font definition. NOTE: There is a slight limitation in this approach.
                # Technically "Font Name" is a valid font. As it doesn't specify any font options
                # though it is hard to match it correctly amongst the rest of the noise.
                [[ -n "$binary" ]] &&
                    term_font=$(
                        strings "$binary" |

                        grep -m 1 "*font[^2]"
                    )
            fi

            term_font="${term_font/xft:}"
            term_font="${term_font#*=}"
            term_font="${term_font/:*}"
        ;;

        "terminology")
            term_font="$(strings "${XDG_CONFIG_HOME}/terminology/config/standard/base.cfg" |\
                         awk '/^font\.name$/{print a}{a=$0}')"
            term_font="${term_font/.pcf}"
            term_font="${term_font/:*}"
        ;;

        "termite")
            [[ -f "${XDG_CONFIG_HOME}/termite/config" ]] && \
                termite_config="${XDG_CONFIG_HOME}/termite/config"
                
            XDG_DIR="/etc/xdg"
            IFS=":"
            for directory in $XDG_CONFIG_DIRS; do
                if [[ -f "$directory/termite/config" ]]; then
                    XDG_DIR="$directory"
                    break
                fi
            done

            term_font="$(awk -F '= ' '/\[options\]/ {
                                          opt=1
                                      }
                                      /^\s*font/ {
                                          if(opt==1) a=$2;
                                          opt=0
                                      } END {print a}' "$XDG_DIR/termite/config" \
                         "$termite_config")"
        ;;

        "Termux $TERMUX_VERSION")
            term_font=$(fc-scan /data/data/com.termux/files/home/.termux/font.ttf|grep fullname:|cut -d '"' -f2)
            ;;

        urxvt|urxvtd|rxvt-unicode|xterm)
            xrdb=$(xrdb -query)
            term_font=$(grep -im 1 -e "^${term/d}"'\**\.*font:' -e '^\*font:' <<< "$xrdb")
            term_font=${term_font/*"*font:"}
            term_font=${term_font/*".font:"}
            term_font=${term_font/*"*.font:"}
            term_font=$(trim "$term_font")

            [[ -z $term_font && $term == xterm ]] && \
                term_font=$(grep '^XTerm.vt100.faceName' <<< "$xrdb")

            term_font=$(trim "${term_font/*"faceName:"}")

            # xft: isn't required at the beginning so we prepend it if it's missing
            [[ ${term_font:0:1} != '-' && ${term_font:0:4} != xft: ]] && \
                term_font=xft:$term_font

            # Xresources has two different font formats, this checks which
            # one is in use and formats it accordingly.
            case $term_font in
                *xft:*)
                    term_font=${term_font/xft:}
                    term_font=${term_font/:*}
                ;;

                -*)
                    IFS=- read -r _ _ term_font _ <<< "$term_font"
                ;;
            esac
        ;;

        "xfce4-terminal")
            term_font="$(awk -F '=' '/^FontName/{a=$2}/^FontUseSystem=TRUE/{a=$0} END {print a}' \
                         "${XDG_CONFIG_HOME}/xfce4/terminal/terminalrc")"

            [[ "$term_font" == "FontUseSystem=TRUE" ]] && \
                term_font="$(gsettings get org.gnome.desktop.interface monospace-font-name)"

            term_font="$(trim_quotes "$term_font")"

            # Default fallback font hardcoded in terminal-preferences.c
            [[ -z "$term_font" ]] && term_font="Monospace 12"
        ;;

        conemu-*)
            # Could have used `eval set -- "$ConEmuArgs"` instead for arg parsing.
            readarray -t ce_arg_list < <(xargs -n1 printf "%s\n" <<< "${ConEmuArgs-}")

            for ce_arg_idx in "${!ce_arg_list[@]}"; do
                # Search for "-LoadCfgFile" arg
                [[ "${ce_arg_list[$ce_arg_idx]}" == -LoadCfgFile ]] && {
                    # Conf path is the next arg
                    ce_conf=${ce_arg_list[++ce_arg_idx]}
                    break
                }
            done

            # https://conemu.github.io/en/ConEmuXml.html#search-sequence
            for ce_conf in "$ce_conf" "${ConEmuDir-}\ConEmu.xml" "${ConEmuDir-}\.ConEmu.xml" \
                           "${ConEmuBaseDir-}\ConEmu.xml" "${ConEmuBaseDir-}\.ConEmu.xml" \
                           "$APPDATA\ConEmu.xml" "$APPDATA\.ConEmu.xml"; do
                # Search for first conf file available
                [[ -f "$ce_conf" ]] && {
                    # Very basic XML parsing
                    term_font="$(awk '/name="FontName"/ && match($0, /data="([^"]*)"/) {
                        print substr($0, RSTART+6, RLENGTH-7)}' "$ce_conf")"
                    break
                }
            done

            # Null-terminated contents in /proc/registry files triggers a Bash warning.
            [[ "$term_font" ]] || read -r term_font < \
                /proc/registry/HKEY_CURRENT_USER/Software/ConEmu/.Vanilla/FontName
        ;;
    esac
}

get_disk() {
    type -p df &>/dev/null ||
        { err "Disk requires 'df' to function. Install 'df' to get disk info."; return; }

    df_version=$(df --version 2>&1)

    case $df_version in
        *IMitv*)   df_flags=(-P -g) ;; # AIX
        *befhikm*) df_flags=(-P -k) ;; # IRIX
        *hiklnP*)  df_flags=(-h)    ;; # OpenBSD

        *Tracker*) # Haiku
            err "Your version of df cannot be used due to the non-standard flags"
            return
        ;;

        *) df_flags=(-P -h) ;;
    esac

    # Create an array called 'disks' where each element is a separate line from
    # df's output. We then unset the first element which removes the column titles.
    IFS=$'\n' read -d "" -ra disks <<< "$(df "${df_flags[@]}" "${disk_show[@]:-/}")"
    unset "disks[0]"

    # Stop here if 'df' fails to print disk info.
    [[ ${disks[*]} ]] || {
        err "Disk: df failed to print the disks, make sure the disk_show array is set properly."
        return
    }

    for disk in "${disks[@]}"; do
        # Create a second array and make each element split at whitespace this time.
        IFS=" " read -ra disk_info <<< "$disk"
        disk_perc=${disk_info[${#disk_info[@]} - 2]/\%}

        case $disk_percent in
            off) disk_perc=
        esac

        case $df_version in
            *befhikm*)
                disk=$((disk_info[${#disk_info[@]} - 4] / 1024 / 1024))G
                disk+=" / "
                disk+=$((disk_info[${#disk_info[@]} - 5] / 1024/ 1024))G
                disk+=${disk_perc:+ ($disk_perc%)}
            ;;

            *)
                disk=${disk_info[${#disk_info[@]} - 4]/i}
                disk+=" / "
                disk+=${disk_info[${#disk_info[@]} - 5]/i}
                disk+=${disk_perc:+ ($disk_perc%)}
            ;;
        esac

        case $disk_subtitle in
            name)
                disk_sub=${disk_info[*]::${#disk_info[@]} - 5}
            ;;

            dir)
                disk_sub=${disk_info[${#disk_info[@]} - 1]/*\/}
                disk_sub=${disk_sub:-${disk_info[${#disk_info[@]} - 1]}}
            ;;

            none) ;;

            *)
                disk_sub=${disk_info[${#disk_info[@]} - 1]}
            ;;
        esac

        case $disk_display in
            bar)     disk="$(bar "$disk_perc" "100")" ;;
            infobar) disk+=" $(bar "$disk_perc" "100")" ;;
            barinfo) disk="$(bar "$disk_perc" "100")${info_color} $disk" ;;
            perc)    disk="${disk_perc}% $(bar "$disk_perc" "100")" ;;
        esac

        # Append '(disk mount point)' to the subtitle.
        if [[ "$subtitle" ]]; then
            prin "$subtitle${disk_sub:+ ($disk_sub)}" "$disk"
        else
            prin "$disk_sub" "$disk"
        fi
    done
}

get_power_adapter() {
    case $os in
        "Mac OS X"|"macOS")
            power_adapter="$(pmset -g ac | awk '/Wattage/ {print $3}')"
            [[ "$power_adapter" ]] || power_adapter="not connected"
        ;;
        *)
            power_adapter="unknown"
        ;;
    esac
}

get_battery() {
    case $os in
        "Linux")
            # We use 'prin' here so that we can do multi battery support
            # with a single battery per line.
            for bat in "/sys/class/power_supply/"{BAT,axp288_fuel_gauge,CMB}*; do
                [[ -f ${bat}/capacity && -f ${bat}/status ]] || continue
                capacity="$(< "${bat}/capacity")"
                status="$(< "${bat}/status")"

                if [[ "$capacity" ]]; then
                    battery="${capacity}% [${status}]"

                    case $battery_display in
                        "bar")     battery="$(bar "$capacity" 100)" ;;
                        "infobar") battery+=" $(bar "$capacity" 100)" ;;
                        "barinfo") battery="$(bar "$capacity" 100)${info_color} ${battery}" ;;
                    esac

                    bat="${bat/*axp288_fuel_gauge}"
                    prin "${subtitle:+${subtitle}${bat: -1}}" "$battery"
                fi
            done
            return
        ;;

        "BSD")
            case $kernel_name in
                "FreeBSD"* | "DragonFly"*)
                    battery="$(acpiconf -i 0 | awk -F ':\t' '/Remaining capacity/ {print $2}')"
                    battery_state="$(acpiconf -i 0 | awk -F ':\t\t\t' '/State/ {print $2}')"
                ;;

                "NetBSD"*)
                    battery="$(envstat | awk '\\(|\\)' '/charge:/ {print $2}')"
                    battery="${battery/\.*/%}"
                ;;

                "OpenBSD"* | "Bitrig"*)
                    battery0full="$(sysctl -n   hw.sensors.acpibat0.watthour0\
                                                hw.sensors.acpibat0.amphour0)"
                    battery0full="${battery0full%% *}"

                    battery0now="$(sysctl -n    hw.sensors.acpibat0.watthour3\
                                                hw.sensors.acpibat0.amphour3)"
                    battery0now="${battery0now%% *}"

                    state="$(sysctl -n hw.sensors.acpibat0.raw0)"
                    state="${state##? (battery }"
                    state="${state%)*}"

                    [[ "${state}" == "charging" ]] && battery_state="charging"
                    [[ "$battery0full" ]] && \
                    battery="$((100 * ${battery0now/\.} / ${battery0full/\.}))%"
                ;;
            esac
        ;;

        "Mac OS X"|"macOS")
            battery="$(pmset -g batt | grep -o '[0-9]*%')"
            state="$(pmset -g batt | awk '/;/ {print $4}')"
            [[ "$state" == "charging;" ]] && battery_state="charging"
        ;;

        "Windows")
            battery="$(wmic Path Win32_Battery get EstimatedChargeRemaining)"
            battery="${battery/EstimatedChargeRemaining}"
            battery="$(trim "$battery")%"
            state="$(wmic /NameSpace:'\\root\WMI' Path BatteryStatus get Charging)"
            state="${state/Charging}"
            [[ "$state" == *TRUE* ]] && battery_state="charging"
        ;;

        "Haiku")
            battery0full="$(awk -F '[^0-9]*' 'NR==2 {print $4}' /dev/power/acpi_battery/0)"
            battery0now="$(awk -F '[^0-9]*' 'NR==5 {print $4}' /dev/power/acpi_battery/0)"
            battery="$((battery0full * 100 / battery0now))%"
        ;;
    esac

    [[ "$battery_state" ]] && battery+=" Charging"

    case $battery_display in
        "bar")     battery="$(bar "${battery/\%*}" 100)" ;;
        "infobar") battery="${battery} $(bar "${battery/\%*}" 100)" ;;
        "barinfo") battery="$(bar "${battery/\%*}" 100)${info_color} ${battery}" ;;
    esac
}

get_local_ip() {
    case $os in
        "Linux" | "BSD" | "Solaris" | "AIX" | "IRIX")
            if [[ "${local_ip_interface[0]}" == "auto" ]]; then
                local_ip="$(ip route get 1 | awk -F'src' '{print $2; exit}')"
                local_ip="${local_ip/uid*}"
                [[ "$local_ip" ]] || local_ip="$(ifconfig -a | awk '/broadcast/ {print $2; exit}')"
            else
                for interface in "${local_ip_interface[@]}"; do
                    local_ip="$(ip addr show "$interface" 2> /dev/null |
                        awk '/inet / {print $2; exit}')"
                    local_ip="${local_ip/\/*}"
                    [[ "$local_ip" ]] ||
                        local_ip="$(ifconfig "$interface" 2> /dev/null |
                        awk '/broadcast/ {print $2; exit}')"
                    if [[ -n "$local_ip" ]]; then
                        prin "$interface" "$local_ip"
                    else
                        err "Local IP: Could not detect local ip for $interface"
                    fi
                done
            fi
        ;;

        "MINIX")
            local_ip="$(ifconfig | awk '{printf $3; exit}')"
        ;;

        "Mac OS X" | "macOS" | "iPhone OS")
            if [[ "${local_ip_interface[0]}" == "auto" ]]; then
                interface="$(route get 1 | awk -F': ' '/interface/ {printf $2; exit}')"
                local_ip="$(ipconfig getifaddr "$interface")"
            else
                for interface in "${local_ip_interface[@]}"; do
                    local_ip="$(ipconfig getifaddr "$interface")"
                    if [[ -n "$local_ip" ]]; then
                        prin "$interface" "$local_ip"
                    else
                        err "Local IP: Could not detect local ip for $interface"
                    fi
                done
            fi
        ;;

        "Windows")
            local_ip="$(ipconfig | awk -F ': ' '/IPv4 Address/ {printf $2 ", "}')"
            local_ip="${local_ip%\,*}"
        ;;

        "Haiku")
            local_ip="$(ifconfig | awk -F ': ' '/Bcast/ {print $2}')"
            local_ip="${local_ip/, Bcast}"
        ;;
    esac
}

get_public_ip() {
    if [[ -z "$public_ip_host" ]] && type -p dig >/dev/null; then
        public_ip="$(dig +time=1 +tries=1 +short myip.opendns.com @resolver1.opendns.com)"
       [[ "$public_ip" =~ ^\; ]] && unset public_ip
    fi

    if [[ -z "$public_ip_host" ]] && [[ -z "$public_ip" ]] && type -p drill >/dev/null; then
        public_ip="$(drill myip.opendns.com @resolver1.opendns.com | \
                     awk '/^myip\./ && $3 == "IN" {print $5}')"
    fi

    if [[ -z "$public_ip" ]] && type -p curl >/dev/null; then
        public_ip="$(curl -L --max-time "$public_ip_timeout" -w '\n' "$public_ip_host")"
    fi

    if [[ -z "$public_ip" ]] && type -p wget >/dev/null; then
        public_ip="$(wget -T "$public_ip_timeout" -qO- "$public_ip_host")"
    fi
}

get_users() {
    users="$(who | awk '!seen[$1]++ {printf $1 ", "}')"
    users="${users%\,*}"
}

get_locale() {
    locale="$sys_locale"
}

get_gpu_driver() {
    case $os in
        "Linux")
            gpu_driver="$(lspci -nnk | awk -F ': ' \
                          '/Display|3D|VGA/{nr[NR+2]}; NR in nr && $1~"nel driv" {printf $2 ", "}')"
            gpu_driver="${gpu_driver%, }"

            if [[ "$gpu_driver" == *"nvidia"* ]]; then
                gpu_driver="$(< /sys/module/nvidia/version)"
                gpu_driver="NVIDIA ${gpu_driver/  *}"
            fi
        ;;

        "Mac OS X"|"macOS")
            if [[ "$(kextstat | grep "GeForceWeb")" != "" ]]; then
                gpu_driver="NVIDIA Web Driver"
            else
                gpu_driver="macOS Default Graphics Driver"
            fi
        ;;
    esac
}

get_cols() {
    local blocks blocks2 cols

    if [[ "$color_blocks" == "on" ]]; then
        # Convert the width to space chars.
        printf -v block_width "%${block_width}s"

        # Generate the string.
        for ((block_range[0]; block_range[0]<=block_range[1]; block_range[0]++)); do
            case ${block_range[0]} in
                [0-7])
                    printf -v blocks  '%b\e[3%bm\e[4%bm%b' \
                        "$blocks" "${block_range[0]}" "${block_range[0]}" "$block_width"
                ;;

                *)
                    printf -v blocks2 '%b\e[38;5;%bm\e[48;5;%bm%b' \
                        "$blocks2" "${block_range[0]}" "${block_range[0]}" "$block_width"
                ;;
            esac
        done

        # Convert height into spaces.
        printf -v block_spaces "%${block_height}s"

        # Convert the spaces into rows of blocks.
        [[ "$blocks"  ]] && cols+="${block_spaces// /${blocks}[mnl}"
        [[ "$blocks2" ]] && cols+="${block_spaces// /${blocks2}[mnl}"

        # Determine the horizontal offset of the blocks.
        case $col_offset in
            "auto")  block_offset="$text_padding" ;;
            *)       block_offset="$col_offset" ;;
        esac

        # Add newlines to the string.
        cols=${cols%%nl}
        cols=${cols//nl/
[${block_offset}C${zws}}

        # Add block height to info height.
        ((info_height+=block_range[1]>7?block_height+2:block_height+1))

        printf '\n\e[%bC%b\n' "$block_offset" "${zws}${cols}"
    fi

    unset -v blocks blocks2 cols

    # Tell info() that we printed manually.
    prin=1
}

# IMAGES

image_backend() {
    [[ "$image_backend" != "off" ]] && ! type -p convert &>/dev/null && \
        { image_backend="ascii"; err "Image: Imagemagick not found, falling back to ascii mode."; }

    case ${image_backend:-off} in
        "ascii") print_ascii ;;
        "off") image_backend="off" ;;

        "caca" | "catimg" | "chafa" | "jp2a" | "iterm2" | "termpix" |\
        "tycat" | "w3m" | "sixel" | "pixterm" | "kitty" | "pot", | "ueberzug" |\
         "viu")
            get_image_source

            [[ ! -f "$image" ]] && {
                to_ascii "Image: '$image_source' doesn't exist, falling back to ascii mode."
                return
            }
            [[ "$image_backend" == "ueberzug" ]] && wait=true;

            get_window_size

            ((term_width < 1)) && {
                to_ascii "Image: Failed to find terminal window size."
                err "Image: Check the 'Images in the terminal' wiki page for more info,"
                return
            }

            printf '\e[2J\e[H'
            get_image_size
            make_thumbnail
            display_image || to_off "Image: $image_backend failed to display the image."
        ;;

        *)
            err "Image: Unknown image backend specified '$image_backend'."
            err "Image: Valid backends are: 'ascii', 'caca', 'catimg', 'chafa', 'jp2a', 'iterm2',
                                            'kitty', 'off', 'sixel', 'pot', 'pixterm', 'termpix',
                                            'tycat', 'w3m', 'viu')"
            err "Image: Falling back to ascii mode."
            print_ascii
        ;;
    esac

    # Set cursor position next image/ascii.
    [[ "$image_backend" != "off" ]] && printf '\e[%sA\e[9999999D' "${lines:-0}"
}

# From pull request #1220, this is a fast way to strip character codes
strip_escape_codes() {
    local input="${1//\"/\\\"}" output="" i char within_code=0
    for ((i=0; i < ${#input}; ++i)); do
        char="${input:i:1}"
        if (( within_code == 1 )); then
            case "${char}" in
                [a-zA-Z]) within_code=0 ;;
            esac
            continue
        fi
        if [[ "${char}" == $'\e' ]]; then
            within_code=1
            continue
        fi
        output+="${char}"
    done
    eval "$2=\"${output}\""
}

print_ascii() {
    if [[ -f "$image_source" && ! "$image_source" =~ (png|jpg|jpeg|jpe|svg|gif) ]]; then
        ascii_data="$(< "$image_source")"
    elif [[ "$image_source" == "ascii" || $image_source == auto ]]; then
        :
    else
        ascii_data="$image_source"
    fi

    # Set locale to get correct padding.
    LC_ALL="$sys_locale"

    # Calculate size of ascii file in line length / line count.
    if [ -n "$ascii_len" ] && [ -n "$ascii_lines" ]
    then
        lines=$ascii_lines
    else
        while IFS=$'\n' read -r line; do
            line=${line//█/ }
            # Fast method to strip codes
            strip_escape_codes "${line}" line
            # Use patterns to replace color codes that the above line did not catch
            line=${line//\\033\[*([0-9;])[JKmsu]/}
            line=${line//\[*([0-9;])[JKmsu]/}
            ((++lines,${#line}>ascii_len)) && ascii_len="${#line}"
        done <<< "${ascii_data//\$\{??\}}"
    fi

    # Fallback if file not found.
    ((lines==1)) && {
        lines=
        ascii_len=
        image_source=auto
        get_distro_ascii
        print_ascii
        return
    }

    # Colors.
    ascii_data="${ascii_data//\$\{c1\}/$c1}"
    ascii_data="${ascii_data//\$\{c2\}/$c2}"
    ascii_data="${ascii_data//\$\{c3\}/$c3}"
    ascii_data="${ascii_data//\$\{c4\}/$c4}"
    ascii_data="${ascii_data//\$\{c5\}/$c5}"
    ascii_data="${ascii_data//\$\{c6\}/$c6}"

    ((text_padding=ascii_len+gap))
    printf '%b\n' "$ascii_data${reset}"
    LC_ALL=C
}

get_image_source() {
    case $image_source in
        "auto" | "wall" | "wallpaper")
            get_wallpaper
        ;;

        *)
            # Get the absolute path.
            image_source="$(get_full_path "$image_source")"

            if [[ -d "$image_source" ]]; then
                shopt -s nullglob
                files=("${image_source%/}"/*.{png,jpg,jpeg,jpe,gif,svg})
                shopt -u nullglob
                image="${files[RANDOM % ${#files[@]}]}"

            else
                image="$image_source"
            fi
        ;;
    esac

    err "Image: Using image '$image'"
}

get_wallpaper() {
    case $os in
        "Mac OS X"|"macOS")
            image="$(osascript <<END
                     tell application "System Events" to picture of current desktop
END
)"
        ;;

        "Windows")
            case $distro in
                "Windows XP")
                    image="/c/Documents and Settings/${USER}"
                    image+="/Local Settings/Application Data/Microsoft/Wallpaper1.bmp"

                    [[ "$kernel_name" == *CYGWIN* ]] && image="/cygdrive${image}"
                ;;

                "Windows"*)
                    image="${APPDATA}/Microsoft/Windows/Themes/TranscodedWallpaper.jpg"
                ;;
            esac
        ;;

        *)
            # Get DE if user has disabled the function.
            ((de_run != 1)) && get_de

            type -p wal >/dev/null && [[ -f "${HOME}/.cache/wal/wal" ]] && \
                { image="$(< "${HOME}/.cache/wal/wal")"; return; }

            case $de in
                "MATE"*)
                    image="$(gsettings get org.mate.background picture-filename)"
                ;;

                "Xfce"*)
                    image="$(xfconf-query -c xfce4-desktop -p \
                             "/backdrop/screen0/monitor0/workspace0/last-image")"
                ;;

                "Cinnamon"*)
                    image="$(gsettings get org.cinnamon.desktop.background picture-uri)"
                    image="$(decode_url "$image")"
                ;;

                "GNOME"*)
                    image="$(gsettings get org.gnome.desktop.background picture-uri)"
                    image="$(decode_url "$image")"
                ;;

                "Plasma"*)
                    image=$XDG_CONFIG_HOME/plasma-org.kde.plasma.desktop-appletsrc
                    image=$(awk -F '=' '$1 == "Image" { print $2 }' "$image")
                ;;

                "Cutefish"*)
                    image="$XDG_CONFIG_HOME/cutefishos/theme.conf"
                    image="$(awk -F '=' '$1 == "Wallpaper" {print $2}' "$image")"
                ;;

                "LXQt"*)
                    image="$XDG_CONFIG_HOME/pcmanfm-qt/lxqt/settings.conf"
                    image="$(awk -F '=' '$1 == "Wallpaper" {print $2}' "$image")"
                ;;

                *)
                    if type -p feh >/dev/null && [[ -f "${HOME}/.fehbg" ]]; then
                        image="$(awk -F\' '/feh/ {printf $(NF-1)}' "${HOME}/.fehbg")"

                    elif type -p setroot >/dev/null && \
                         [[ -f "${XDG_CONFIG_HOME}/setroot/.setroot-restore" ]]; then
                        image="$(awk -F\' '/setroot/ {printf $(NF-1)}' \
                                 "${XDG_CONFIG_HOME}/setroot/.setroot-restore")"

                    elif type -p nitrogen >/dev/null; then
                        image="$(awk -F'=' '/file/ {printf $2;exit;}' \
                                 "${XDG_CONFIG_HOME}/nitrogen/bg-saved.cfg")"

                    else
                        image="$(gsettings get org.gnome.desktop.background picture-uri)"
                        image="$(decode_url "$image")"
                    fi
                ;;
            esac

            # Strip un-needed info from the path.
            image="${image/file:\/\/}"
            image="$(trim_quotes "$image")"
        ;;
    esac

    # If image is an xml file, don't use it.
    [[ "${image/*\./}" == "xml" ]] && image=""
}

get_w3m_img_path() {
    # Find w3m-img path.
    shopt -s nullglob
    w3m_paths=({/usr/{local/,},~/.nix-profile/}{lib,libexec,lib64,libexec64}/w3m/w3mi*)
    shopt -u nullglob

    [[ -x "${w3m_paths[0]}" ]] && \
        { w3m_img_path="${w3m_paths[0]}"; return; }

    err "Image: w3m-img wasn't found on your system"
}

get_window_size() {
    # This functions gets the current window size in
    # pixels.
    #
    # We first try to use the escape sequence "\033[14t"
    # to get the terminal window size in pixels. If this
    # fails we then fallback to using "xdotool" or other
    # programs.

    # Tmux has a special way of reading escape sequences
    # so we have to use a slightly different sequence to
    # get the terminal size.
    if [[ "$image_backend" == "tycat" ]]; then
        printf '%b' '\e}qs\000'

    elif [[ -z $VTE_VERSION ]]; then
        case ${TMUX:-null} in
            "null") printf '%b' '\e[14t' ;;
            *)      printf '%b' '\ePtmux;\e\e[14t\e\\ ' ;;
        esac
    fi

    # The escape codes above print the desired output as
    # user input so we have to use read to store the out
    # -put as a variable.
    # The 3 second timeout is required for slow/remote
    # sessions.
    #
    # False positive.
    # shellcheck disable=2141
    IFS=';t' read -d t -t 3 -sra term_size
    unset IFS

    # Split the string into height/width.
    if [[ "$image_backend" == "tycat" ]]; then
        term_width="$((term_size[2] * term_size[0]))"
        term_height="$((term_size[3] * term_size[1]))"

    else
        term_height="${term_size[1]}"
        term_width="${term_size[2]}"
    fi

    # Get terminal width/height.
    if (( "${term_width:-0}" < 50 )) && [[ "$DISPLAY" && $os != "Mac OS X" && $os != "macOS" ]]; then
        if type -p xdotool &>/dev/null; then
            IFS=$'\n' read -d "" -ra win \
                <<< "$(xdotool getactivewindow getwindowgeometry --shell %1)"
            term_width="${win[3]/WIDTH=}"
            term_height="${win[4]/HEIGHT=}"

        elif type -p xwininfo &>/dev/null; then
            # Get the focused window's ID.
            if type -p xdo &>/dev/null; then
                current_window="$(xdo id)"

            elif type -p xprop &>/dev/null; then
                current_window="$(xprop -root _NET_ACTIVE_WINDOW)"
                current_window="${current_window##* }"

            elif type -p xdpyinfo &>/dev/null; then
                current_window="$(xdpyinfo | grep -F "focus:")"
                current_window="${current_window/*window }"
                current_window="${current_window/,*}"
            fi

            # If the ID was found get the window size.
            if [[ "$current_window" ]]; then
                term_size=("$(xwininfo -id "$current_window")")
                term_width="${term_size[0]#*Width: }"
                term_width="${term_width/$'\n'*}"
                term_height="${term_size[0]/*Height: }"
                term_height="${term_height/$'\n'*}"
            fi
        fi
    fi

    term_width="${term_width:-0}"
}


get_term_size() {
    # Get the terminal size in cells.
    read -r lines columns <<< "$(stty size)"

    # Calculate font size.
    font_width="$((term_width / columns))"
    font_height="$((term_height / lines))"
}

get_image_size() {
    # This functions determines the size to make the thumbnail image.
    get_term_size

    case $image_size in
        "auto")
            image_size="$((columns * font_width / 2))"
            term_height="$((term_height - term_height / 4))"

            ((term_height < image_size)) && \
                image_size="$term_height"
        ;;

        *"%")
            percent="${image_size/\%}"
            image_size="$((percent * term_width / 100))"

            (((percent * term_height / 50) < image_size)) && \
                image_size="$((percent * term_height / 100))"
        ;;

        "none")
            # Get image size so that we can do a better crop.
            read -r width height <<< "$(identify -format "%w %h" "$image")"

            while ((width >= (term_width / 2) || height >= term_height)); do
                ((width=width/2,height=height/2))
            done

            crop_mode="none"
        ;;

        *)  image_size="${image_size/px}" ;;
    esac

    # Check for terminal padding.
    [[ "$image_backend" == "w3m" ]] && term_padding

    width="${width:-$image_size}"
    height="${height:-$image_size}"
    text_padding="$(((width + padding + xoffset) / font_width + gap))"
}

make_thumbnail() {
    # Name the thumbnail using variables so we can
    # use it later.
    image_name="${crop_mode}-${crop_offset}-${width}-${height}-${image//\/}"

    # Handle file extensions.
    case ${image##*.} in
        "eps"|"pdf"|"svg"|"gif"|"png")
            image_name+=".png" ;;
        *)  image_name+=".jpg" ;;
    esac

    # Create the thumbnail dir if it doesn't exist.
    mkdir -p "${thumbnail_dir:=${XDG_CACHE_HOME:-${HOME}/.cache}/thumbnails/neofetch}"

    if [[ ! -f "${thumbnail_dir}/${image_name}" ]]; then
        # Get image size so that we can do a better crop.
        [[ -z "$size" ]] && {
            read -r og_width og_height <<< "$(identify -format "%w %h" "$image")"
            ((og_height > og_width)) && size="$og_width" || size="$og_height"
        }

        case $crop_mode in
            "fit")
                c="$(convert "$image" \
                    -colorspace srgb \
                    -format "%[pixel:p{0,0}]" info:)"

                convert \
                    -background none \
                    "$image" \
                    -trim +repage \
                    -gravity south \
                    -background "$c" \
                    -extent "${size}x${size}" \
                    -scale "${width}x${height}" \
                    "${thumbnail_dir}/${image_name}"
            ;;

            "fill")
                convert \
                    -background none \
                    "$image" \
                    -trim +repage \
                    -scale "${width}x${height}^" \
                    -extent "${width}x${height}" \
                    "${thumbnail_dir}/${image_name}"
            ;;

            "none")
                cp "$image" "${thumbnail_dir}/${image_name}"
            ;;

            *)
                convert \
                    -background none \
                    "$image" \
                    -strip \
                    -gravity "$crop_offset" \
                    -crop "${size}x${size}+0+0" \
                    -scale "${width}x${height}" \
                    "${thumbnail_dir}/${image_name}"
            ;;
        esac
    fi

    # The final image.
    image="${thumbnail_dir}/${image_name}"
}

display_image() {
    case $image_backend in
        "caca")
            img2txt \
                -W "$((width / font_width))" \
                -H "$((height / font_height))" \
                --gamma=0.6 \
            "$image"
        ;;


        "ueberzug")
            if [ "$wait" = true ];then
                wait=false;
            else
                ueberzug layer --parser bash 0< <(
                    declare -Ap ADD=(\
                        [action]="add"\
                        [identifier]="neofetch"\
                        [x]=$xoffset [y]=$yoffset\
                        [path]=$image\
                    )
                    read -rs
                )
            fi
        ;;

        "catimg")
            catimg -w "$((width*catimg_size / font_width))" -r "$catimg_size" "$image"
        ;;

        "chafa")
            chafa --stretch --size="$((width / font_width))x$((height / font_height))" "$image"
        ;;

        "jp2a")
            jp2a \
                --colors \
                --width="$((width / font_width))" \
                --height="$((height / font_height))" \
            "$image"
        ;;

        "kitty")
            kitty +kitten icat \
                --align left \
                --place "$((width/font_width))x$((height/font_height))@${xoffset}x${yoffset}" \
            "$image"
        ;;

        "pot")
            pot \
                "$image" \
                --size="$((width / font_width))x$((height / font_height))"
        ;;

        "pixterm")
            pixterm \
                -tc "$((width / font_width))" \
                -tr "$((height / font_height))" \
            "$image"
        ;;

        "sixel")
            img2sixel \
                -w "$width" \
                -h "$height" \
            "$image"
        ;;

        "termpix")
            termpix \
                --width "$((width / font_width))" \
                --height "$((height / font_height))" \
            "$image"
        ;;

        "iterm2")
            printf -v iterm_cmd '\e]1337;File=width=%spx;height=%spx;inline=1:%s' \
                "$width" "$height" "$(base64 < "$image")"

            # Tmux requires an additional escape sequence for this to work.
            [[ -n "$TMUX" ]] && printf -v iterm_cmd '\ePtmux;\e%b\e'\\ "$iterm_cmd"

            printf '%b\a\n' "$iterm_cmd"
        ;;

        "tycat")
            tycat \
                -g "${width}x${height}" \
            "$image"
        ;;

        "viu")
            viu \
                -t -w "$((width / font_width))" -h "$((height / font_height))" \
            "$image"
        ;;

        "w3m")
            get_w3m_img_path
            zws='\xE2\x80\x8B\x20'

            # Add a tiny delay to fix issues with images not
            # appearing in specific terminal emulators.
            ((bash_version>3)) && sleep 0.05
            printf '%b\n%s;\n%s\n' "0;1;$xoffset;$yoffset;$width;$height;;;;;$image" 3 4 |\
            "${w3m_img_path:-false}" -bg "$background_color" &>/dev/null
        ;;
    esac
}

to_ascii() {
    err "$1"
    image_backend="ascii"
    print_ascii

    # Set cursor position next image/ascii.
    printf '\e[%sA\e[9999999D' "${lines:-0}"
}

to_off() {
    err "$1"
    image_backend="off"
    text_padding=
}


# TEXT FORMATTING

info() {
    # Save subtitle value.
    [[ "$2" ]] && subtitle="$1"

    # Make sure that $prin is unset.
    unset -v prin

    # Call the function.
    "get_${2:-$1}"

    # If the get_func function called 'prin' directly, stop here.
    [[ "$prin" ]] && return

    # Update the variable.
    if [[ "$2" ]]; then
        output="$(trim "${!2}")"
    else
        output="$(trim "${!1}")"
    fi

    if [[ "$2" && "${output// }" ]]; then
        prin "$1" "$output"

    elif [[ "${output// }" ]]; then
        prin "$output"

    else
        err "Info: Couldn't detect ${1}."
    fi

    unset -v subtitle
}

prin() {
    # If $2 doesn't exist we format $1 as info.
    if [[ "$(trim "$1")" && "$2" ]]; then
        [[ "$json" ]] && { printf '    %s\n' "\"${1}\": \"${2}\","; return; }

        string="${1}${2:+: $2}"
    else
        string="${2:-$1}"
        local subtitle_color="$info_color"
    fi

    string="$(trim "${string//$'\e[0m'}")"
    length="$(strip_sequences "$string")"
    length="${#length}"

    # Format the output.
    string="${string/:/${reset}${colon_color}${separator:=:}${info_color}}"
    string="${subtitle_color}${bold}${string}"

    # Print the info.
    printf '%b\n' "${text_padding:+\e[${text_padding}C}${zws}${string//\\n}${reset} "

    # Calculate info height.
    ((++info_height))

    # Log that prin was used.
    prin=1
}

get_underline() {
    [[ "$underline_enabled" == "on" ]] && {
        printf -v underline "%${length}s"
        printf '%b%b\n' "${text_padding:+\e[${text_padding}C}${zws}${underline_color}" \
                        "${underline// /$underline_char}${reset} "
    }

    ((++info_height))
    length=
    prin=1
}

get_bold() {
    case $ascii_bold in
        "on")  ascii_bold='\e[1m' ;;
        "off") ascii_bold="" ;;
    esac

    case $bold in
        "on")  bold='\e[1m' ;;
        "off") bold="" ;;
    esac
}

trim() {
    set -f
    # shellcheck disable=2048,2086
    set -- $*
    printf '%s\n' "${*//[[:space:]]/}"
    set +f
}

trim_quotes() {
    trim_output="${1//\'}"
    trim_output="${trim_output//\"}"
    printf "%s" "$trim_output"
}

strip_sequences() {
    strip="${1//$'\e['3[0-9]m}"
    strip="${strip//$'\e['[0-9]m}"
    strip="${strip//\\e\[[0-9]m}"
    strip="${strip//$'\e['38\;5\;[0-9]m}"
    strip="${strip//$'\e['38\;5\;[0-9][0-9]m}"
    strip="${strip//$'\e['38\;5\;[0-9][0-9][0-9]m}"

    printf '%s\n' "$strip"
}

# COLORS

set_colors() {
    c1="$(color "$1")${ascii_bold}"
    c2="$(color "$2")${ascii_bold}"
    c3="$(color "$3")${ascii_bold}"
    c4="$(color "$4")${ascii_bold}"
    c5="$(color "$5")${ascii_bold}"
    c6="$(color "$6")${ascii_bold}"

    [[ "$color_text" != "off" ]] && set_text_colors "$@"
}

set_text_colors() {
    if [[ "${colors[0]}" == "distro" ]]; then
        title_color="$(color "$1")"
        at_color="$reset"
        underline_color="$reset"
        subtitle_color="$(color "$2")"
        colon_color="$reset"
        info_color="$reset"

        # If the ascii art uses 8 as a color, make the text the fg.
        ((${1:-1} == 8)) && title_color="$reset"
        ((${2:-7} == 8)) && subtitle_color="$reset"

        # If the second color is white use the first for the subtitle.
        ((${2:-7} == 7)) && subtitle_color="$(color "$1")"
        ((${1:-1} == 7)) && title_color="$reset"
    else
        title_color="$(color "${colors[0]}")"
        at_color="$(color "${colors[1]}")"
        underline_color="$(color "${colors[2]}")"
        subtitle_color="$(color "${colors[3]}")"
        colon_color="$(color "${colors[4]}")"
        info_color="$(color "${colors[5]}")"
    fi

    # Bar colors.
    if [[ "$bar_color_elapsed" == "distro" ]]; then
        bar_color_elapsed="$(color fg)"
    else
        bar_color_elapsed="$(color "$bar_color_elapsed")"
    fi

    if [[ "$bar_color_total" == "distro" ]]; then
        bar_color_total="$(color fg)"
    else
        bar_color_total="$(color "$bar_color_total")"
    fi
}

color() {
    case $1 in
        [0-6])    printf '%b\e[3%sm'   "$reset" "$1" ;;
        7 | "fg") printf '\e[37m%b'    "$reset" ;;
        "#"*)
            local rgb="${1//#}"
            rgb="$((0x$rgb))"
            printf '\e[38;2;%b;%b;%bm' "$((rgb >> 16))" "$(((rgb >> 8) & 0xff))" "$((rgb & 0xff))"
        ;;

        *)        printf '\e[38;5;%bm' "$1" ;;
    esac
}

# OTHER

stdout() {
    image_backend="off"
    unset subtitle_color colon_color info_color underline_color bold title_color at_color \
          text_padding zws reset color_blocks bar_color_elapsed bar_color_total \
          c1 c2 c3 c4 c5 c6 c7 c8
}

err() {
    err+="$(color 1)[!]${reset} $1
"
}

get_full_path() {
    # This function finds the absolute path from a relative one.
    # For example "Pictures/Wallpapers" --> "/home/dylan/Pictures/Wallpapers"

    # If the file exists in the current directory, stop here.
    [[ -f "${PWD}/${1}" ]] && { printf '%s\n' "${PWD}/${1}"; return; }

    ! cd "${1%/*}" && {
        err "Error: Directory '${1%/*}' doesn't exist or is inaccessible"
        err "       Check that the directory exists or try another directory."
        exit 1
    }

    local full_dir="${1##*/}"

    # Iterate down a (possible) chain of symlinks.
    while [[ -L "$full_dir" ]]; do
        full_dir="$(readlink "$full_dir")"
        cd "${full_dir%/*}" || exit
        full_dir="${full_dir##*/}"
    done

    # Final directory.
    full_dir="$(pwd -P)/${1/*\/}"

    [[ -e "$full_dir" ]] && printf '%s\n' "$full_dir"
}

get_user_config() {
    # --config /path/to/config.conf
    if [[ -f "$config_file" ]]; then
        source "$config_file"
        err "Config: Sourced user config. (${config_file})"
        return

    elif [[ -f "${XDG_CONFIG_HOME}/neofetch/config.conf" ]]; then
        source "${XDG_CONFIG_HOME}/neofetch/config.conf"
        err "Config: Sourced user config.    (${XDG_CONFIG_HOME}/neofetch/config.conf)"

    elif [[ -f "${XDG_CONFIG_HOME}/neofetch/config" ]]; then
        source "${XDG_CONFIG_HOME}/neofetch/config"
        err "Config: Sourced user config.    (${XDG_CONFIG_HOME}/neofetch/config)"

    elif [[ -z "$no_config" ]]; then
        config_file="${XDG_CONFIG_HOME}/neofetch/config.conf"

        # The config file doesn't exist, create it.
        mkdir -p "${XDG_CONFIG_HOME}/neofetch/"
        printf '%s\n' "$config" > "$config_file"
    fi
}

bar() {
    # Get the values.
    elapsed="$(($1 * bar_length / $2))"

    # Create the bar with spaces.
    printf -v prog  "%${elapsed}s"
    printf -v total "%$((bar_length - elapsed))s"

    # Set the colors and swap the spaces for $bar_char_.
    bar+="${bar_color_elapsed}${prog// /${bar_char_elapsed}}"
    bar+="${bar_color_total}${total// /${bar_char_total}}"

    # Borders.
    [[ "$bar_border" == "on" ]] && \
        bar="$(color fg)[${bar}$(color fg)]"

    printf "%b" "${bar}${info_color}"
}

cache() {
    if [[ "$2" ]]; then
        mkdir -p "${cache_dir}/neofetch"
        printf "%s" "${1/*-}=\"$2\"" > "${cache_dir}/neofetch/${1/*-}"
    fi
}

get_cache_dir() {
    if [[ "$TMPDIR" ]]; then
        cache_dir="$TMPDIR"
    else
        cache_dir="/tmp"
    fi
}

kde_config_dir() {
    # If the user is using KDE get the KDE
    # configuration directory.
    if [[ "$kde_config_dir" ]]; then
        return

    elif type -p kf5-config &>/dev/null; then
        kde_config_dir="$(kf5-config --path config)"

    elif type -p kde4-config &>/dev/null; then
        kde_config_dir="$(kde4-config --path config)"

    elif type -p kde-config &>/dev/null; then
        kde_config_dir="$(kde-config --path config)"
    
    elif [[ -d "${HOME}/.kde4" ]]; then
        kde_config_dir="${HOME}/.kde4/share/config"

    elif [[ -d "${HOME}/.kde3" ]]; then
        kde_config_dir="${HOME}/.kde3/share/config"
    fi

    kde_config_dir="${kde_config_dir/$'/:'*}"
}

tde_config_dir() {
    if [[ "$tde_config_dir" ]]; then
        return
    
    elif type -p tde-config &>/dev/null; then
        tde_config_dir="$(tde-config --path config)"
    
    elif [[ -d "${HOME}/.configtde" ]]; then
        tde_config_dir="${HOME}/.configtde"
    
    fi
    
    tde_config_dir="${tde_config_dir/$'/:'*}"
}

term_padding() {
    # Get terminal padding to properly align cursor.
    [[ -z "$term" ]] && get_term

    case $term in
        urxvt*|rxvt-unicode)
            [[ $xrdb ]] || xrdb=$(xrdb -query)

            [[ $xrdb != *internalBorder:* ]] &&
                return

            padding=${xrdb/*internalBorder:}
            padding=${padding/$'\n'*}

            [[ $padding =~ ^[0-9]+$ ]] ||
                padding=
        ;;
    esac
}

dynamic_prompt() {
    [[ "$image_backend" == "off" ]]   && { printf '\n'; return; }
    [[ "$image_backend" != "ascii" ]] && ((lines=(height + yoffset) / font_height + 1))
    [[ "$image_backend" == "w3m" ]]   && ((lines=lines + padding / font_height + 1))

    # If the ascii art is taller than the info.
    ((lines=lines>info_height?lines-info_height+1:1))

    printf -v nlines "%${lines}s"
    printf "%b" "${nlines// /\\n}"
}

cache_uname() {
    # Cache the output of uname so we don't
    # have to spawn it multiple times.
    IFS=" " read -ra uname <<< "$(uname -srm)"

    kernel_name="${uname[0]}"
    kernel_version="${uname[1]}"
    kernel_machine="${uname[2]}"

    if [[ "$kernel_name" == "Darwin" ]]; then
        # macOS can report incorrect versions unless this is 0.
        # https://github.com/dylanaraps/neofetch/issues/1607
        export SYSTEM_VERSION_COMPAT=0

        IFS=$'\n' read -d "" -ra sw_vers <<< "$(awk -F'<|>' '/key|string/ {print $3}' \
                            "/System/Library/CoreServices/SystemVersion.plist")"
        for ((i=0;i<${#sw_vers[@]};i+=2)) {
            case ${sw_vers[i]} in
                ProductName)          darwin_name=${sw_vers[i+1]} ;;
                ProductVersion)       osx_version=${sw_vers[i+1]} ;;
                ProductBuildVersion)  osx_build=${sw_vers[i+1]}   ;;
            esac
        }
    fi
}

get_ppid() {
    # Get parent process ID of PID.
    case $os in
        "Windows")
            ppid="$(ps -p "${1:-$PPID}" | awk '{printf $2}')"
            ppid="${ppid/PPID}"
        ;;

        "Linux")
            ppid="$(grep -i -F "PPid:" "/proc/${1:-$PPID}/status")"
            ppid="$(trim "${ppid/PPid:}")"
        ;;

        *)
            ppid="$(ps -p "${1:-$PPID}" -o ppid=)"
        ;;
    esac

    printf "%s" "$ppid"
}

get_process_name() {
    # Get PID name.
    case $os in
        "Windows")
            name="$(ps -p "${1:-$PPID}" | awk '{printf $8}')"
            name="${name/COMMAND}"
            name="${name/*\/}"
        ;;

        "Linux")
            name="$(< "/proc/${1:-$PPID}/comm")"
        ;;

        *)
            name="$(ps -p "${1:-$PPID}" -o comm=)"
        ;;
    esac

    printf "%s" "$name"
}

decode_url() {
    decode="${1//+/ }"
    printf "%b" "${decode//%/\\x}"
}

# FINISH UP

usage() { printf "%s" "\
Usage: neofetch func_name --option \"value\" --option \"value\"

Neofetch is a CLI system information tool written in BASH. Neofetch
displays information about your system next to an image, your OS logo,
or any ASCII file of your choice.

NOTE: Every launch flag has a config option.

Options:

INFO:
    func_name                   Specify a function name (second part of info() from config) to
                                quickly display only that function's information.

                                Example: neofetch uptime --uptime_shorthand tiny

                                Example: neofetch uptime disk wm memory

                                This can be used in bars and scripts like so:

                                memory=\"\$(neofetch memory)\"; memory=\"\${memory##*: }\"

                                For multiple outputs at once (each line of info in an array):

                                IFS=\$'\\n' read -d \"\" -ra info < <(neofetch memory uptime wm)

                                info=(\"\${info[@]##*: }\")

    --disable infoname          Allows you to disable an info line from appearing
                                in the output. 'infoname' is the function name from the
                                'print_info()' function inside the config file.
                                For example: 'info \"Memory\" memory' would be '--disable memory'

                                NOTE: You can supply multiple args. eg. 'neofetch --disable cpu gpu'

    --title_fqdn on/off         Hide/Show Fully Qualified Domain Name in title.
    --package_managers on/off   Hide/Show Package Manager names. (on, tiny, off)
    --os_arch on/off            Hide/Show OS architecture.
    --speed_type type           Change the type of cpu speed to display.
                                Possible values: current, min, max, bios,
                                scaling_current, scaling_min, scaling_max

                                NOTE: This only supports Linux with cpufreq.

    --speed_shorthand on/off    Whether or not to show decimals in CPU speed.

                                NOTE: This flag is not supported in systems with CPU speed less than
                                1 GHz.

    --cpu_brand on/off          Enable/Disable CPU brand in output.
    --cpu_cores type            Whether or not to display the number of CPU cores
                                Possible values: logical, physical, off

                                NOTE: 'physical' doesn't work on BSD.

    --cpu_speed on/off          Hide/Show cpu speed.
    --cpu_temp C/F/off          Hide/Show cpu temperature.

                                NOTE: This only works on Linux and BSD.

                                NOTE: For FreeBSD and NetBSD-based systems, you need to enable
                                coretemp kernel module. This only supports newer Intel processors.

    --distro_shorthand on/off   Shorten the output of distro (on, tiny, off)

                                NOTE: This option won't work in Windows (Cygwin)

    --kernel_shorthand on/off   Shorten the output of kernel

                                NOTE: This option won't work in BSDs (except PacBSD and PC-BSD)

    --uptime_shorthand on/off   Shorten the output of uptime (on, tiny, off)
    --refresh_rate on/off       Whether to display the refresh rate of each monitor
                                Unsupported on Windows
    --gpu_brand on/off          Enable/Disable GPU brand in output. (AMD/NVIDIA/Intel)
    --gpu_type type             Which GPU to display. (all, dedicated, integrated)

                                NOTE: This only supports Linux.

    --de_version on/off         Show/Hide Desktop Environment version
    --gtk_shorthand on/off      Shorten output of gtk theme/icons
    --gtk2 on/off               Enable/Disable gtk2 theme/font/icons output
    --gtk3 on/off               Enable/Disable gtk3 theme/font/icons output
    --shell_path on/off         Enable/Disable showing \$SHELL path
    --shell_version on/off      Enable/Disable showing \$SHELL version
    --disk_show value           Which disks to display.
                                Possible values: '/', '/dev/sdXX', '/path/to/mount point'

                                NOTE: Multiple values can be given. (--disk_show '/' '/dev/sdc1')

    --disk_subtitle type        What information to append to the Disk subtitle.
                                Takes: name, mount, dir, none

                                'name' shows the disk's name (sda1, sda2, etc)

                                'mount' shows the disk's mount point (/, /mnt/Local Disk, etc)

                                'dir' shows the basename of the disks's path. (/, Local Disk, etc)

                                'none' shows only 'Disk' or the configured title.

    --disk_percent on/off       Hide/Show disk percent.

    --ip_host url               URL to query for public IP
    --ip_timeout int            Public IP timeout (in seconds).
    --ip_interface value        Interface(s) to use for local IP
    --song_format format        Print the song data in a specific format (see config file).
    --song_shorthand on/off     Print the Artist/Album/Title on separate lines.
    --memory_percent on/off     Display memory percentage.
    --memory_unit kib/mib/gib   Memory output unit.
    --music_player player-name  Manually specify a player to use.
                                Available values are listed in the config file

TEXT FORMATTING:
    --colors x x x x x x        Changes the text colors in this order:
                                title, @, underline, subtitle, colon, info
    --underline on/off          Enable/Disable the underline.
    --underline_char char       Character to use when underlining title
    --bold on/off               Enable/Disable bold text
    --separator string          Changes the default ':' separator to the specified string.

COLOR BLOCKS:
    --color_blocks on/off       Enable/Disable the color blocks
    --col_offset auto/num       Left-padding of color blocks
    --block_width num           Width of color blocks in spaces
    --block_height num          Height of color blocks in lines
    --block_range num num       Range of colors to print as blocks

BARS:
    --bar_char 'elapsed char' 'total char'
                                Characters to use when drawing bars.
    --bar_border on/off         Whether or not to surround the bar with '[]'
    --bar_length num            Length in spaces to make the bars.
    --bar_colors num num        Colors to make the bar.
                                Set in this order: elapsed, total
    --memory_display mode       Bar mode.
                                Possible values: bar, infobar, barinfo, off
    --battery_display mode      Bar mode.
                                Possible values: bar, infobar, barinfo, off
    --disk_display mode         Bar mode.
                                Possible values: bar, infobar, barinfo, off

IMAGE BACKEND:
    --backend backend           Which image backend to use.
                                Possible values: 'ascii', 'caca', 'catimg', 'chafa', 'jp2a',
                                'iterm2', 'off', 'sixel', 'tycat', 'w3m', 'kitty', 'viu'
    --source source             Which image or ascii file to use.
                                Possible values: 'auto', 'ascii', 'wallpaper', '/path/to/img',
                                '/path/to/ascii', '/path/to/dir/', 'command output' [ascii]

    --ascii source              Shortcut to use 'ascii' backend.

                                NEW: neofetch --ascii \"\$(fortune | cowsay -W 30)\"

    --caca source               Shortcut to use 'caca' backend.
    --catimg source             Shortcut to use 'catimg' backend.
    --chafa source              Shortcut to use 'chafa' backend.
    --iterm2 source             Shortcut to use 'iterm2' backend.
    --jp2a source               Shortcut to use 'jp2a' backend.
    --kitty source              Shortcut to use 'kitty' backend.
    --pot source                Shortcut to use 'pot' backend.
    --pixterm source            Shortcut to use 'pixterm' backend.
    --sixel source              Shortcut to use 'sixel' backend.
    --termpix source            Shortcut to use 'termpix' backend.
    --tycat source              Shortcut to use 'tycat' backend.
    --w3m source                Shortcut to use 'w3m' backend.
    --ueberzug source           Shortcut to use 'ueberzug' backend
    --viu source                Shortcut to use 'viu' backend
    --off                       Shortcut to use 'off' backend (Disable ascii art).

    NOTE: 'source; can be any of the following: 'auto', 'ascii', 'wallpaper', '/path/to/img',
    '/path/to/ascii', '/path/to/dir/'

ASCII:
    --ascii_colors x x x x x x  Colors to print the ascii art
    --ascii_distro distro       Which Distro's ascii art to print

                                NOTE: AIX, AlmaLinux, Alpine, Alter, Amazon, AmogOS, Anarchy,
                                Android, Antergos, antiX, AOSC OS, AOSC OS/Retro, Aperio GNU/Linux,
                                Apricity, Arch, ArchBox, Archcraft, ARCHlabs, ArchMerge, ArchStrike,
                                ArcoLinux, Artix, Arya, Asahi, AsteroidOS, Bedrock, BigLinux,
                                Bitrig, BlackArch, BLAG, BlankOn, BlueLight, Bodhi, bonsai, BSD,
                                BunsenLabs, Cachy OS, Calculate, CalinixOS, Carbs, CBL-Mariner,
                                CelOS, Center, CentOS, Chakra, ChaletOS, Chapeau, Chrom, Cleanjaro,
                                Clear Linux OS, ClearOS, Clover, Condres, Container Linux by CoreOS,
                                CRUX, Crystal Linux, Cucumber, CutefishOS, CyberOS, dahlia, DarkOs,
                                Darwin, Debian, Deepin, DesaOS, Devuan, DracOS, DragonFly, Drauger,
                                Elementary, Elive, EncryptOS, EndeavourOS, Endless, EuroLinux,
                                Exherbo, Fedora, Feren, Finnix, FreeBSD, FreeMiNT, Frugalware,
                                Funtoo, GalliumOS, Garuda, Gentoo, glaucus, gNewSense, GNOME, GNU,
                                GoboLinux, GrapheneOS, Grombyang, Guix, Haiku, Hash, Huayra,
                                HydroOS, Hyperbola, iglunix, instantOS, IRIX, Itc, januslinux,
                                Kaisen, Kali, KaOS, KDE, Kibojoe, Kogaion, Korora, KSLinux, Kubuntu,
                                LangitKetujuh, LaxerOS, LEDE, LibreELEC, Linspire, Linux, Linux
                                Lite, Linux Mint, Linux Mint Old, Live Raizo, LMDE, Lubuntu, Lunar,
                                mac, Mageia, MagpieOS, Mandriva, Manjaro, MassOS, Maui, Mer, Minix,
                                MIRACLE LINUX, MX, Namib, Neptune, NetBSD, Netrunner, Nitrux, NixOS,
                                NomadBSD, Nurunner, NuTyX, Obarun, OBRevenge, Open Source Media
                                Center, OpenBSD, openEuler, OpenIndiana, openmamba, OpenMandriva,
                                OpenStage, openSUSE, openSUSE Leap, openSUSE Tumbleweed, OpenWrt,
                                OPNsense, Oracle, orchid, OS Elbrus, PacBSD, Parabola, Pardus,
                                Parrot, Parsix, PCBSD, PCLinuxOS, pearOS, Pengwin, Pentoo,
                                Peppermint, Pisi, PNM Linux, Pop!_OS, Porteus, PostMarketOS,
                                Profelis SambaBOX, Proxmox, PuffOS, Puppy, PureOS, Q4OS, Qubes,
                                Qubyt, Quibian, Radix, Raspbian, Reborn OS, Red Star, Redcore,
                                Redhat, Refracted Devuan, Regata, Regolith, rocky, Rosa, Sabayon,
                                sabotage, Sailfish, SalentOS, Scientific, semc, Septor, Serene,
                                SharkLinux, ShastraOS, Siduction, SkiffOS, Slackware, SliTaz,
                                SmartOS, Soda, Solus, Source Mage, Sparky, Star, SteamOS, Sulin,
                                SunOS, SwagArch, t2, Tails, TeArch, Trisquel, Ubuntu, Ubuntu Budgie,
                                Ubuntu Cinnamon, Ubuntu Kylin, Ubuntu MATE, Ubuntu Studio, Ubuntu
                                Sway, Ubuntu Touch, Ubuntu-GNOME, Ultramarine Linux, Univalent,
                                Univention, Uos, uwuntu, Venom, VNux, Void, wii-linux-ngx, Windows,
                                Windows 10, Windows 11, XFerience, Xubuntu, yiffOS, Zorin have ascii
                                logos.

                                NOTE: arch, dragonfly, Fedora, LangitKetujuh, nixos, redhat, ubuntu
                                have 'old' logo variants, use {distro}_old to use them.

                                NOTE: alpine, android, aoscosretro, arch, arcolinux, artix,
                                CalinixOS, centos, cleanjaro, crux, debian, dragonfly, elementary,
                                fedora, freebsd, gentoo, guix, haiku, hyperbola, linuxlite,
                                linuxmint, mac, mageia, manjaro, mx, netbsd, nixos, openbsd,
                                opensuse, orchid, parabola, popos, postmarketos, pureos, Raspbian,
                                rocky, slackware, sunos, ubuntu, void have 'small' logo variants,
                                use {distro}_small to use them.

    --ascii_bold on/off         Whether or not to bold the ascii logo.
    -L, --logo                  Hide the info text and only show the ascii logo.

IMAGE:
    --loop                      Redraw the image constantly until Ctrl+C is used. This fixes issues
                                in some terminals emulators when using image mode.
    --size 00px | --size 00%    How to size the image.
                                Possible values: auto, 00px, 00%, none
    --catimg_size 1/2           Change the resolution of catimg.
    --crop_mode mode            Which crop mode to use
                                Takes the values: normal, fit, fill
    --crop_offset value         Change the crop offset for normal mode.
                                Possible values: northwest, north, northeast,
                                west, center, east, southwest, south, southeast

    --xoffset px                How close the image will be to the left edge of the
                                window. This only works with w3m.
    --yoffset px                How close the image will be to the top edge of the
                                window. This only works with w3m.
    --bg_color color            Background color to display behind transparent image.
                                This only works with w3m.
    --gap num                   Gap between image and text.

                                NOTE: --gap can take a negative value which will move the text
                                closer to the left side.

    --clean                     Delete cached files and thumbnails.

OTHER:
    --config /path/to/config    Specify a path to a custom config file
    --config none               Launch the script without a config file
    --no_config                 Don't create the user config file.
    --print_config              Print the default config file to stdout.
    --stdout                    Turn off all colors and disables any ASCII/image backend.
    --help                      Print this text and exit
    --version                   Show neofetch version
    -v                          Display error messages.
    -vv                         Display a verbose log for error reporting.

DEVELOPER:
    --gen-man                   Generate a manpage for Neofetch in your PWD. (Requires GNU help2man)


Report bugs to https://github.com/dylanaraps/neofetch/issues

"
exit 1
}

get_args() {
    # Check the commandline flags early for '--config'.
    [[ "$*" != *--config* && "$*" != *--no_config* ]] && get_user_config

    while [[ "$1" ]]; do
        case $1 in
            # Info
            "--title_fqdn") title_fqdn="$2" ;;
            "--package_managers") package_managers="$2" ;;
            "--os_arch") os_arch="$2" ;;
            "--cpu_cores") cpu_cores="$2" ;;
            "--cpu_speed") cpu_speed="$2" ;;
            "--speed_type") speed_type="$2" ;;
            "--speed_shorthand") speed_shorthand="$2" ;;
            "--distro_shorthand") distro_shorthand="$2" ;;
            "--kernel_shorthand") kernel_shorthand="$2" ;;
            "--uptime_shorthand") uptime_shorthand="$2" ;;
            "--cpu_brand") cpu_brand="$2" ;;
            "--gpu_brand") gpu_brand="$2" ;;
            "--gpu_type") gpu_type="$2" ;;
            "--refresh_rate") refresh_rate="$2" ;;
            "--de_version") de_version="$2" ;;
            "--gtk_shorthand") gtk_shorthand="$2" ;;
            "--gtk2") gtk2="$2" ;;
            "--gtk3") gtk3="$2" ;;
            "--qt")     qt="$2" ;;
            "--shell_path") shell_path="$2" ;;
            "--shell_version") shell_version="$2" ;;
            "--ip_host") public_ip_host="$2" ;;
            "--ip_timeout") public_ip_timeout="$2" ;;
            "--ip_interface")
                unset local_ip_interface
                for arg in "$@"; do
                    case "$arg" in
                        "--ip_interface") ;;
                        "-"*) break ;;
                        *) local_ip_interface+=("$arg") ;;
                    esac
                done
            ;;

            "--song_format") song_format="$2" ;;
            "--song_shorthand") song_shorthand="$2" ;;
            "--music_player") music_player="$2" ;;
            "--memory_percent") memory_percent="$2" ;;
            "--memory_unit") memory_unit="$2" ;;
            "--cpu_temp")
                cpu_temp="$2"
                [[ "$cpu_temp" == "on" ]] && cpu_temp="C"
            ;;

            "--disk_subtitle") disk_subtitle="$2" ;;
            "--disk_percent")  disk_percent="$2" ;;
            "--disk_show")
                unset disk_show
                for arg in "$@"; do
                    case $arg in
                        "--disk_show") ;;
                        "-"*) break ;;
                        *) disk_show+=("$arg") ;;
                    esac
                done
            ;;

            "--disable")
                for func in "$@"; do
                    case $func in
                        "--disable") continue ;;
                        "-"*) break ;;
                        *)
                            ((bash_version >= 4)) && func="${func,,}"
                            unset -f "get_$func"
                        ;;
                    esac
                done
            ;;

            # Text Colors
            "--colors")
                unset colors
                for arg in "$2" "$3" "$4" "$5" "$6" "$7"; do
                    case $arg in
                        "-"*) break ;;
                        *) colors+=("$arg") ;;
                    esac
                done
                colors+=(7 7 7 7 7 7)
            ;;

            # Text Formatting
            "--underline") underline_enabled="$2" ;;
            "--underline_char") underline_char="$2" ;;
            "--bold") bold="$2" ;;
            "--separator") separator="$2" ;;

            # Color Blocks
            "--color_blocks") color_blocks="$2" ;;
            "--block_range") block_range=("$2" "$3") ;;
            "--block_width") block_width="$2" ;;
            "--block_height") block_height="$2" ;;
            "--col_offset") col_offset="$2" ;;

            # Bars
            "--bar_char")
                bar_char_elapsed="$2"
                bar_char_total="$3"
            ;;

            "--bar_border") bar_border="$2" ;;
            "--bar_length") bar_length="$2" ;;
            "--bar_colors")
                bar_color_elapsed="$2"
                bar_color_total="$3"
            ;;

            "--memory_display") memory_display="$2" ;;
            "--battery_display") battery_display="$2" ;;
            "--disk_display") disk_display="$2" ;;

            # Image backend
            "--backend") image_backend="$2" ;;
            "--source") image_source="$2" ;;
            "--ascii" | "--caca" | "--catimg" | "--chafa" | "--jp2a" | "--iterm2" | "--off" |\
            "--pot" | "--pixterm" | "--sixel" | "--termpix" | "--tycat" | "--w3m" | "--kitty" |\
            "--ueberzug" | "--viu")
                image_backend="${1/--}"
                case $2 in
                    "-"* | "") ;;
                    *) image_source="$2" ;;
                esac
            ;;

            # Image options
            "--loop") image_loop="on" ;;
            "--image_size" | "--size") image_size="$2" ;;
            "--catimg_size") catimg_size="$2" ;;
            "--crop_mode") crop_mode="$2" ;;
            "--crop_offset") crop_offset="$2" ;;
            "--xoffset") xoffset="$2" ;;
            "--yoffset") yoffset="$2" ;;
            "--background_color" | "--bg_color") background_color="$2" ;;
            "--gap") gap="$2" ;;
            "--clean")
                [[ -d "$thumbnail_dir" ]] && rm -rf "$thumbnail_dir"
                rm -rf "$cache_dir/neofetch/"
                exit
            ;;

            "--ascii_colors")
                unset ascii_colors
                for arg in "$2" "$3" "$4" "$5" "$6" "$7"; do
                    case $arg in
                        "-"*) break ;;
                        *) ascii_colors+=("$arg")
                    esac
                done
                ascii_colors+=(7 7 7 7 7 7)
            ;;

            "--ascii_distro")
                image_backend="ascii"
                ascii_distro="$2"
            ;;

            "--ascii_bold") ascii_bold="$2" ;;
            "--logo" | "-L")
                image_backend="ascii"
                print_info() { printf '\n'; }
            ;;

            # Other
            "--config")
                case $2 in
                    "none" | "off" | "") ;;
                    *)
                        config_file="$(get_full_path "$2")"
                        get_user_config
                    ;;
                esac
            ;;
            "--no_config") no_config="on" ;;
            "--stdout") stdout="on" ;;
            "-v") verbose="on" ;;
            "--print_config") printf '%s\n' "$config"; exit ;;
            "-vv") set -x; verbose="on" ;;
            "--help") usage ;;
            "--version")
                printf '%s\n' "Neofetch $version"
                exit 1
            ;;
            "--gen-man")
                help2man -n "A fast, highly customizable system info script" \
                          -N ./neofetch -o neofetch.1
                exit 1
            ;;

            "--json")
                json="on"
                unset -f get_title get_cols get_underline

                printf '{\n'
                print_info 2>/dev/null
                printf '    %s\n' "\"Version\": \"${version}\""
                printf '}\n'
                exit
            ;;

            "--travis")
                print_info() {
                    info title
                    info underline

                    info "OS" distro
                    info "Host" model
                    info "Kernel" kernel
                    info "Uptime" uptime
                    info "Packages" packages
                    info "Shell" shell
                    info "Resolution" resolution
                    info "DE" de
                    info "WM" wm
                    info "WM Theme" wm_theme
                    info "Theme" theme
                    info "Icons" icons
                    info "Terminal" term
                    info "Terminal Font" term_font
                    info "CPU" cpu
                    info "GPU" gpu
                    info "GPU Driver" gpu_driver
                    info "Memory" memory
                    info "Network" network

                    info "Disk" disk
                    info "Battery" battery
                    info "Power Adapter" power_adapter
                    info "Font" font
                    info "Song" song
                    info "Local IP" local_ip
                    info "Public IP" public_ip
                    info "Users" users

                    info cols

                    # Testing.
                    prin "prin"
                    prin "prin" "prin"

                    # Testing no subtitles.
                    info uptime
                    info disk
                }

                refresh_rate="on"
                shell_version="on"
                memory_display="infobar"
                disk_display="infobar"
                cpu_temp="C"

                # Known implicit unused variables.
                mpc_args=()
                printf '%s\n' "$kernel $icons $font $cursor $battery $locale ${mpc_args[*]}"
            ;;
        esac

        shift
    done
}

get_simple() {
    while [[ "$1" ]]; do
        [[ "$(type -t "get_$1")" == "function" ]] && {
            get_distro
            stdout
            simple=1
            info "$1" "$1"
        }
        shift
    done
    ((simple)) && exit
}

old_functions() {
    # Removed functions for backwards compatibility.
    get_line_break() { :; }
    get_cpu_usage() { :; }
}

get_distro_ascii() {
    # This function gets the distro ascii art and colors.
    #
    # $ascii_distro is the same as $distro.
    case $(trim "$ascii_distro") in
        "AIX"*)
            set_colors 2 7
            read -rd '' ascii_data <<'EOF'
${c1}           `:+ssssossossss+-`
        .oys///oyhddddhyo///sy+.
      /yo:+hNNNNNNNNNNNNNNNNh+:oy/
    :h/:yNNNNNNNNNNNNNNNNNNNNNNy-+h:
  `ys.yNNNNNNNNNNNNNNNNNNNNNNNNNNy.ys
 `h+-mNNNNNNNNNNNNNNNNNNNNNNNNNNNNm-oh
 h+-NNNNNNNNNNNNNNNNNNNNNNNNNNNNNNNN.oy
/d`mNNNNNNN/::mNNNd::m+:/dNNNo::dNNNd`m:
h//NNNNNNN: . .NNNh  mNo  od. -dNNNNN:+y
N.sNNNNNN+ -N/ -NNh  mNNd.   sNNNNNNNo-m
N.sNNNNNs  +oo  /Nh  mNNs` ` /mNNNNNNo-m
h//NNNNh  ossss` +h  md- .hm/ `sNNNNN:+y
:d`mNNN+/yNNNNNd//y//h//oNNNNy//sNNNd`m-
 yo-NNNNNNNNNNNNNNNNNNNNNNNNNNNNNNNm.ss
 `h+-mNNNNNNNNNNNNNNNNNNNNNNNNNNNNm-oy
   sy.yNNNNNNNNNNNNNNNNNNNNNNNNNNs.yo
    :h+-yNNNNNNNNNNNNNNNNNNNNNNs-oh-
      :ys:/yNNNNNNNNNNNNNNNmy/:sy:
        .+ys///osyhhhhys+///sy+.
            -/osssossossso/-
EOF
        ;;

        "Aperio GNU/Linux"*)
            set_colors 255
            read -rd '' ascii_data <<'EOF'
${c2}
 _.._  _ ._.. _
(_][_)(/,[  |(_)
   |   GNU/Linux
EOF
        ;;
	
        "Asahi"*)
            set_colors 3 2 1 8 7 6 4
            read -rd '' ascii_data <<'EOF'
${c1}                   ##  ${c2}**
                ${c1}*####${c2}****.
                  ${c1}###${c2},
               ${c3}...,${c1}/#${c3},,,..
          ${c3}/*,,,,,,,,${c1}*${c3},........${c4},,
        ${c3},((((((//*,,,,,,,,${c4},......
       ${c3}((((((((((((((${c5}%..${c4}..........
     ${c3},(((((((((((((((${c5}@@(${c4}............
    ${c3}(((((((((((((((((${c5}@@@@/${c4}............
  ${c3},((((((((((((((((((${c5}@@@@@&*${c4}...........
 ${c3}((((((((((((((((((((${c5}@@@@@@@&${c4},...........
${c3}(((((((((((((((((((((${c5}@@@${c6}&%&${c5}@@@%${c4},..........
 ${c3}/(((((((((((((((((((${c5}@@@${c6}&%%&${c5}@@@@(${c4}........
    ${c3},((((((((((((((((${c5}@@@${c6}&&${c5}@@&/&@@@/${c4}..
        ${c3}/((((((((((((${c5}@@@@@@/${c4}.../&&
           ${c3}.(((((((((${c5}@@@@(${c4}....
               ${c3}/(((((${c5}@@#${c4}...
                  ${c3}.((${c4}&,


EOF
        ;;

        "Hash"*)
            set_colors 123
            read -rd '' ascii_data <<'EOF'
${c1}

      +   ######   +
    ###   ######   ###
  #####   ######   #####
 ######   ######   ######

####### '"###### '"########
#######   ######   ########
#######   ######   ########

 ###### '"###### '"######
  #####   ######   #####
    ###   ######   ###
      ~   ######   ~

EOF
        ;;
        "HarDClanZ"*)
            set_colors 4 7 1
            read -rd '' ascii_data <<'EOF'
${c1}          ........::::....
        ::################::..
      :########################:.
     :######**###################:
    :###${c2}&&&&^${c1}############ ${c2}&${c1}#######:
   :#${c2}&&&&&${c1}.:##############:${c2}^&o${c1}`:###:
  :#${c2}&&&&${c1}.:#################:.${c2}&&&${c1}`###:
 :##${c2}&^${c1}:######################:${c2}^&&${c1}::##:
 :#############################:${c2}&${c1}:##::
 :##########${c2}@@${c1}###########${c2}@@${c1}#####:.###:
:#########${c2}@@${c3}o${c2}@@${c1}#########${c2}@@${c3}o${c2}@@${c1}########:
:#######:${c2}@@${c3}o${c5}0${c3}o${c2}@@@@${c1}###${c2}@@@@${c3}o${c5}0${c3}o${c2}@@${c1}######: :
 :######:${c2}@@@${c3}o${c2}@@@@@@${c1}V${c2}@@@@@@${c3}o${c2}@@@${c1}######:
   :#####:${c2}@@@@@@@@@@@@@@@@@@@${c1}:####;
    :####:.${c2}@@@@@@@@@@@@@@@@${c1}:#####:
    `:####:.${c2}@@@@@@@@@@@@@@${c1}:#####:
      ``:##:.${c2}@@@@@@@@@@@@${c1}^## # : 
         : ##  ${c2}\@@@;@@@/ ${c1}:: # : 
                 ${c2} VVV
EOF
        ;;

        "AlmaLinux"*)
            set_colors 1 3 4 2 6
            read -rd '' ascii_data <<'EOF'
${c1}         'c:.
${c1}        lkkkx, ..       ${c2}..   ,cc,
${c1}        okkkk:ckkx'  ${c2}.lxkkx.okkkkd
${c1}        .:llcokkx'  ${c2}:kkkxkko:xkkd,
${c1}      .xkkkkdood:  ${c2};kx,  .lkxlll;
${c1}       xkkx.       ${c2}xk'     xkkkkk:
${c1}       'xkx.       ${c2}xd      .....,.
${c3}      .. ${c1}:xkl'     ${c2}:c      ..''..
${c3}    .dkx'  ${c1}.:ldl:'. ${c2}'  ${c4}':lollldkkxo;
${c3}  .''lkkko'                     ${c4}ckkkx.
${c3}'xkkkd:kkd.       ..  ${c5};'        ${c4}:kkxo.
${c3},xkkkd;kk'      ,d;    ${c5}ld.   ${c4}':dkd::cc,
${c3} .,,.;xkko'.';lxo.      ${c5}dx,  ${c4}:kkk'xkkkkc
${c3}     'dkkkkkxo:.        ${c5};kx  ${c4}.kkk:;xkkd.
${c3}       .....   ${c5}.;dk:.   ${c5}lkk.  ${c4}:;,
             ${c5}:kkkkkkkdoxkkx
              ,c,,;;;:xkkd.
                ;kkkkl...
                ;kkkkl
                 ,od;
EOF
        ;;

        "Exodia Predator OS"* | "exodia-predator"* | "Predator"*)
            set_colors 5 5
            read -rd '' ascii_data <<'EOF'
${c1}-                                  :
${c1}+:                                :+
${c1}++.                              .++
${c1}+++             :  .             +++
${c1}+++=           .+  +            =+++
${c1}++++-          ++  +=          -++++
${c1}++++++-       -++  ++-       -++++++
${c1}++++++++:    .+++  +++.    :++++++++
${c1}++++++++++:  ++++  ++++  :++++++++++
${c1}+++++++++++==++++  ++++=++++++=+++++
${c1}+++++.:++++++++++  ++++++++++:.+++++
${c1}+++++. .+++++++++  +++++++++. .+++++
${c1}+++++:   ++++++++  ++++++++   :+++++
${c1}++++++-  =+++++++  +++++++=  -++++++
${c1} :+++++= =+++++++  +++++++= =+++++:
${c1}   :+++= =+++++++  +++++++= =+++:
${c1}     -+= =+++++++  +++++++= ++-
${c1}       : =++++++-  -++++++= :
${c1}         =++++-      -++++=
${c1}         =++=          =++=
${c1}         =++            ++=
${c1}         =+.            .+=
${c1}         =-              -=
${c1}         :                :
EOF
        ;;
	
        "alpine_small")
            set_colors 4 7
            read -rd '' ascii_data <<'EOF'
${c1}   /\\ /\\
  /${c2}/ ${c1}\\  \\
 /${c2}/   ${c1}\\  \\
/${c2}//    ${c1}\\  \\
${c2}//      ${c1}\\  \\
         \\
EOF
        ;;

        "Alpine"*)
            set_colors 4 5 7 6
            read -rd '' ascii_data <<'EOF'
${c1}       .hddddddddddddddddddddddh.
      :dddddddddddddddddddddddddd:
     /dddddddddddddddddddddddddddd/
    +dddddddddddddddddddddddddddddd+
  `sdddddddddddddddddddddddddddddddds`
 `ydddddddddddd++hdddddddddddddddddddy`
.hddddddddddd+`  `+ddddh:-sdddddddddddh.
hdddddddddd+`      `+y:    .sddddddddddh
ddddddddh+`   `//`   `.`     -sddddddddd
ddddddh+`   `/hddh/`   `:s-    -sddddddd
ddddh+`   `/+/dddddh/`   `+s-    -sddddd
ddd+`   `/o` :dddddddh/`   `oy-    .yddd
hdddyo+ohddyosdddddddddho+oydddy++ohdddh
.hddddddddddddddddddddddddddddddddddddh.
 `yddddddddddddddddddddddddddddddddddy`
  `sdddddddddddddddddddddddddddddddds`
    +dddddddddddddddddddddddddddddd+
     /dddddddddddddddddddddddddddd/
      :dddddddddddddddddddddddddd:
       .hddddddddddddddddddddddh.
EOF
        ;;

        "Alter"*)
            set_colors 6 6
            read -rd '' ascii_data <<'EOF'
${c1}                      %,
                    ^WWWw
                   'wwwwww
                  !wwwwwwww
                 #`wwwwwwwww
                @wwwwwwwwwwww
               wwwwwwwwwwwwwww
              wwwwwwwwwwwwwwwww
             wwwwwwwwwwwwwwwwwww
            wwwwwwwwwwwwwwwwwwww,
           w~1i.wwwwwwwwwwwwwwwww,
         3~:~1lli.wwwwwwwwwwwwwwww.
        :~~:~?ttttzwwwwwwwwwwwwwwww
       #<~:~~~~?llllltO-.wwwwwwwwwww
      #~:~~:~:~~?ltlltlttO-.wwwwwwwww
     @~:~~:~:~:~~(zttlltltlOda.wwwwwww
    @~:~~: ~:~~:~:(zltlltlO    a,wwwwww
   8~~:~~:~~~~:~~~~_1ltltu          ,www
  5~~:~~:~~:~~:~~:~~~_1ltq             N,,
 g~:~~:~~~:~~:~~:~:~~~~1q                N,
EOF
        ;;

        "Amazon"*)
            set_colors 3 7
            read -rd '' ascii_data <<'EOF'
${c1}             `-/oydNNdyo:.`
      `.:+shmMMMMMMMMMMMMMMmhs+:.`
    -+hNNMMMMMMMMMMMMMMMMMMMMMMNNho-
.``      -/+shmNNMMMMMMNNmhs+/-      ``.
dNmhs+:.       `.:/oo/:.`       .:+shmNd
dMMMMMMMNdhs+:..        ..:+shdNMMMMMMMd
dMMMMMMMMMMMMMMNds    odNMMMMMMMMMMMMMMd
dMMMMMMMMMMMMMMMMh    yMMMMMMMMMMMMMMMMd
dMMMMMMMMMMMMMMMMh    yMMMMMMMMMMMMMMMMd
dMMMMMMMMMMMMMMMMh    yMMMMMMMMMMMMMMMMd
dMMMMMMMMMMMMMMMMh    yMMMMMMMMMMMMMMMMd
dMMMMMMMMMMMMMMMMh    yMMMMMMMMMMMMMMMMd
dMMMMMMMMMMMMMMMMh    yMMMMMMMMMMMMMMMMd
dMMMMMMMMMMMMMMMMh    yMMMMMMMMMMMMMMMMd
dMMMMMMMMMMMMMMMMh    yMMMMMMMMMMMMMMMMd
dMMMMMMMMMMMMMMMMh    yMMMMMMMMMMMMMMMMd
.:+ydNMMMMMMMMMMMh    yMMMMMMMMMMMNdy+:.
     `.:+shNMMMMMh    yMMMMMNhs+:``
            `-+shy    shs+:`
EOF
        ;;

        "AmogOS"*)
            set_colors 15 6
            read -rd '' ascii_data <<'EOF'
${c1}             ___________
            /           \
           /   ${c2}______${c1}    \
          /   ${c2}/      \${c1}    \
          |  ${c2}(        )${c1}    \
         /    ${c2}\______/${c1}     |
         |                 |
        /                   \
        |                   |
        |                   |
       /                    |
       |                    |
       |     _______        |
  ____/     /       \       |
 /          |       |       |
 |          /   ____/       |
 \_________/   /            |
               \         __/
                \_______/
EOF
        ;;

        "Anarchy"*)
            set_colors 7 4
            read -rd '' ascii_data <<'EOF'
                         ${c2}..${c1}
                        ${c2}..${c1}
                      ${c2}:..${c1}
                    ${c2}:+++.${c1}
              .:::++${c2}++++${c1}+::.
          .:+######${c2}++++${c1}######+:.
       .+#########${c2}+++++${c1}##########:.
     .+##########${c2}+++++++${c1}##${c2}+${c1}#########+.
    +###########${c2}+++++++++${c1}############:
   +##########${c2}++++++${c1}#${c2}++++${c1}#${c2}+${c1}###########+
  +###########${c2}+++++${c1}###${c2}++++${c1}#${c2}+${c1}###########+
 :##########${c2}+${c1}#${c2}++++${c1}####${c2}++++${c1}#${c2}+${c1}############:
 ###########${c2}+++++${c1}#####${c2}+++++${c1}#${c2}+${c1}###${c2}++${c1}######+
.##########${c2}++++++${c1}#####${c2}++++++++++++${c1}#######.
.##########${c2}+++++++++++++++++++${c1}###########.
 #####${c2}++++++++++++++${c1}###${c2}++++++++${c1}#########+
 :###${c2}++++++++++${c1}#########${c2}+++++++${c1}#########:
  +######${c2}+++++${c1}##########${c2}++++++++${c1}#######+
   +####${c2}+++++${c1}###########${c2}+++++++++${c1}#####+
    :##${c2}++++++${c1}############${c2}++++++++++${c1}##:
     .${c2}++++++${c1}#############${c2}++++++++++${c1}+.
      :${c2}++++${c1}###############${c2}+++++++${c1}::
     .${c2}++. .:+${c1}##############${c2}+++++++${c1}..
     ${c2}.:.${c1}      ..::++++++::..:${c2}++++${c1}+.
     ${c2}.${c1}                       ${c2}.:+++${c1}.
                                ${c2}.:${c1}:
                                   ${c2}..${c1}
                                    ${c2}..${c1}
EOF
        ;;

        "android_small"*)
            set_colors 2 7
            read -rd '' ascii_data <<'EOF'
${c1}  ;,           ,;
   ';,.-----.,;'
  ,'           ',
 /    O     O    \\
|                 |
'-----------------'
EOF
        ;;

        "Android"*)
            set_colors 2 7
            read -rd '' ascii_data <<'EOF'
${c1}         -o          o-
          +hydNNNNdyh+
        +mMMMMMMMMMMMMm+
      `dMM${c2}m:${c1}NMMMMMMN${c2}:m${c1}MMd`
      hMMMMMMMMMMMMMMMMMMh
  ..  yyyyyyyyyyyyyyyyyyyy  ..
.mMMm`MMMMMMMMMMMMMMMMMMMM`mMMm.
:MMMM-MMMMMMMMMMMMMMMMMMMM-MMMM:
:MMMM-MMMMMMMMMMMMMMMMMMMM-MMMM:
:MMMM-MMMMMMMMMMMMMMMMMMMM-MMMM:
:MMMM-MMMMMMMMMMMMMMMMMMMM-MMMM:
-MMMM-MMMMMMMMMMMMMMMMMMMM-MMMM-
 +yy+ MMMMMMMMMMMMMMMMMMMM +yy+
      mMMMMMMMMMMMMMMMMMMm
      `/++MMMMh++hMMMM++/`
          MMMMo  oMMMM
          MMMMo  oMMMM
          oNMm-  -mMNs
EOF
        ;;

        "instantOS"*)
            set_colors 4 6
            read -rd '' ascii_data <<'EOF'

${c1}
     'cx0XWWMMWNKOd:'.
  .;kNMMMMMMMMMMMMMWNKd'
 'kNMMMMMMWNNNWMMMMMMMMXo.
,0MMMMMW0o;'..,:dKWMMMMMWx.
OMMMMMXl.        .xNMMMMMNo
WMMMMNl           .kWWMMMMO'
MMMMMX;            oNWMMMMK,
NMMMMWo           .OWMMMMMK,
kWMMMMNd.        ,kWMMMMMMK,
'kWMMMMWXxl:;;:okNMMMMMMMMK,
 .oXMMMMMMMWWWMMMMMMMMMMMMK,
   'oKWMMMMMMMMMMMMMMMMMMMK,
     .;lxOKXXXXXXXXXXXXXXXO;......
          ................,d0000000kd:.
                          .kMMMMMMMMMW0;
                          .kMMMMMMMMMMMX
                          .xMMMMMMMMMMMW
                           cXMMMMMMMMMM0
                            :0WMMMMMMNx,
                             .o0NMWNOc.
EOF
        ;;

        "Antergos"*)
            set_colors 4 6
            read -rd '' ascii_data <<'EOF'
${c2}              `.-/::/-``
            .-/osssssssso/.
           :osyysssssssyyys+-
        `.+yyyysssssssssyyyyy+.
       `/syyyyyssssssssssyyyyys-`
      `/yhyyyyysss${c1}++${c2}ssosyyyyhhy/`
     .ohhhyyyys${c1}o++/+o${c2}so${c1}+${c2}syy${c1}+${c2}shhhho.
    .shhhhys${c1}oo++//+${c2}sss${c1}+++${c2}yyy${c1}+s${c2}hhhhs.
   -yhhhhs${c1}+++++++o${c2}ssso${c1}+++${c2}yyy${c1}s+o${c2}hhddy:
  -yddhhy${c1}o+++++o${c2}syyss${c1}++++${c2}yyy${c1}yooy${c2}hdddy-
 .yddddhs${c1}o++o${c2}syyyyys${c1}+++++${c2}yyhh${c1}sos${c2}hddddy`
`odddddhyosyhyyyyyy${c1}++++++${c2}yhhhyosddddddo
.dmdddddhhhhhhhyyyo${c1}+++++${c2}shhhhhohddddmmh.
ddmmdddddhhhhhhhso${c1}++++++${c2}yhhhhhhdddddmmdy
dmmmdddddddhhhyso${c1}++++++${c2}shhhhhddddddmmmmh
-dmmmdddddddhhys${c1}o++++o${c2}shhhhdddddddmmmmd-
.smmmmddddddddhhhhhhhhhdddddddddmmmms.
   `+ydmmmdddddddddddddddddddmmmmdy/.
      `.:+ooyyddddddddddddyyso+:.`
EOF
        ;;

        "antiX"*)
            set_colors 1 7 3
            read -rd '' ascii_data <<'EOF'
${c1}
                    \
         , - ~ ^ ~ - \        /
     , '              \ ' ,  /
   ,                   \   '/
  ,                     \  / ,
 ,___,                   \/   ,
 /   |   _  _  _|_ o     /\   ,
|,   |  / |/ |  |  |    /  \  ,
 \,_/\_/  |  |_/|_/|_/_/    \,
   ,                  /     ,\
     ,               /  , '   \
      ' - , _ _ _ ,  '
EOF
        ;;

        "AOSC OS/Retro"*)
            set_colors 4 7 1 3
            read -rd '' ascii_data <<'EOF'
${c2}          .........
     ...................
   .....................${c1}################${c2}
 ..............     ....${c1}################${c2}
..............       ...${c1}################${c2}
.............         ..${c1}****************${c2}
............     .     .${c1}****************${c2}
...........     ...     ${c1}................${c2}
..........     .....     ${c1}...............${c2}
.........     .......     ...
 .${c3}......                   ${c2}.
  ${c3}.....      .....${c2}....    ${c4}...........
  ${c3}....      ......${c2}.       ${c4}...........
  ${c3}...      .......        ${c4}...........
  ${c3}................        ${c4}***********
  ${c3}................        ${c4}###########
  ${c3}****************
  ${c3}################
EOF
        ;;

        "aoscosretro_small")
            set_colors 4 7 1 3
            read -rd '' ascii_data <<'EOF'
${c2}    _____   ${c1}_____${c2}
  -'     '-${c1}|     |${c2}
 /     ___ ${c1}|     |${c2}
|     / _ \\${c1}|_____|${c2}
'    / /_\\ \\
 \\  / _____ \\${c4}___
  ${c3}|${c2}/_/  ${c3}|   ${c4}|   |
  ${c3}|     |   ${c4}|___|
  ${c3}|_____|
EOF
        ;;

        "AOSC OS"*)
            set_colors 4 7 1
            read -rd '' ascii_data <<'EOF'
${c2}             .:+syhhhhys+:.
         .ohNMMMMMMMMMMMMMMNho.
      `+mMMMMMMMMMMmdmNMMMMMMMMm+`
     +NMMMMMMMMMMMM/   `./smMMMMMN+
   .mMMMMMMMMMMMMMMo        -yMMMMMm.
  :NMMMMMMMMMMMMMMMs          .hMMMMN:
 .NMMMMhmMMMMMMMMMMm+/-         oMMMMN.
 dMMMMs  ./ymMMMMMMMMMMNy.       sMMMMd
-MMMMN`      oMMMMMMMMMMMN:      `NMMMM-
/MMMMh       NMMMMMMMMMMMMm       hMMMM/
/MMMMh       NMMMMMMMMMMMMm       hMMMM/
-MMMMN`      :MMMMMMMMMMMMy.     `NMMMM-
 dMMMMs       .yNMMMMMMMMMMMNy/. sMMMMd
 .NMMMMo         -/+sMMMMMMMMMMMmMMMMN.
  :NMMMMh.          .MMMMMMMMMMMMMMMN:
   .mMMMMMy-         NMMMMMMMMMMMMMm.
     +NMMMMMms/.`    mMMMMMMMMMMMN+
      `+mMMMMMMMMNmddMMMMMMMMMMm+`
         .ohNMMMMMMMMMMMMMMNho.
             .:+syhhhhys+:.
EOF
        ;;

        "Apricity"*)
            set_colors 4 7 1
            read -rd '' ascii_data <<'EOF'
${c2}                                    ./o-
          ``...``              `:. -/:
     `-+ymNMMMMMNmho-`      :sdNNm/
   `+dMMMMMMMMMMMMMMMmo` sh:.:::-
  /mMMMMMMMMMMMMMMMMMMMm/`sNd/
 oMMMMMMMMMMMMMMMMMMMMMMMs -`
:MMMMMMMMMMMMMMMMMMMMMMMMM/
NMMMMMMMMMMMMMMMMMMMMMMMMMd
MMMMMMMmdmMMMMMMMMMMMMMMMMd
MMMMMMy` .mMMMMMMMMMMMmho:`
MMMMMMNo/sMMMMMMMNdy+-.`-/
MMMMMMMMMMMMNdy+:.`.:ohmm:
MMMMMMMmhs+-.`.:+ymNMMMy.
MMMMMM/`.-/ohmNMMMMMMy-
MMMMMMNmNNMMMMMMMMmo.
MMMMMMMMMMMMMMMms:`
MMMMMMMMMMNds/.
dhhyys+/-`
EOF
        ;;

        "Archcraft"*)
            set_colors 6 1 2 3 4 5
            read -rd '' ascii_data <<'EOF'
${c1}⠄⠄⠄⠄⠄⠄⠄⠄⠄⠄⠄⠄⠄⠄⠄⠄⠄⠄⠄${c1}⢰⡆${c1}⠄⠄⠄⠄⠄⠄⠄⠄⠄⠄⠄⠄⠄⠄⠄⠄⠄⠄⠄
${c2}⠄⠄⠄⠄⠄⠄⠄⠄⠄⠄⠄⠄⠄⠄⠄⠄⠄⠄${c1}⢠⣿⣿⡄${c2}⠄⠄⠄⠄⠄⠄⠄⠄⠄⠄⠄⠄⠄⠄⠄⠄⠄⠄
${c3}⠄⠄⠄⠄⠄⠄⠄⠄⠄⠄⠄⠄⠄⠄⠄⠄⠄${c1}⢀⣾⣿⣿⣿⡀${c3}⠄⠄⠄⠄⠄⠄⠄⠄⠄⠄⠄⠄⠄⠄⠄⠄⠄
${c4}⠄⠄⠄⠄⠄⠄⠄⠄⠄⠄⠄⠄⠄⠄⠄⠄⠄${c1}⣼⣿⣿⣿⣿⣷⡀${c4}⠄⠄⠄⠄⠄⠄⠄⠄⠄⠄⠄⠄⠄⠄⠄⠄
${c5}⠄⠄⠄⠄⠄⠄⠄⠄⠄⠄⠄⠄⠄⠄⠄⠄${c1}⣼⣿⣿⣿⣿⣿⣿⣷${c5}⠄⠄⠄⠄⠄⠄⠄⠄⠄⠄⠄⠄⠄⠄⠄⠄
${c6}⠄⠄⠄⠄⠄⠄⠄⠄⠄⠄⠄⠄⠄⠄⠄${c1}⢼⣿⣿⣿⣿⣿⣿⣿⣿⣧${c6}⠄⠄⠄⠄⠄⠄⠄⠄⠄⠄⠄⠄⠄⠄⠄
${c1}⠄⠄⠄⠄⠄⠄⠄⠄⠄⠄⠄⠄⠄⠄${c1}⣰⣤⣈⠻⢿⣿⣿⣿⣿⣿⣿⣧${c1}⠄⠄⠄⠄⠄⠄⠄⠄⠄⠄⠄⠄⠄⠄
${c2}⠄⠄⠄⠄⠄⠄⠄⠄⠄⠄⠄⠄⠄${c1}⣰⣿⣿⣿⣿⣮⣿⣿⣿⣿⣿⣿⣿⣧${c2}⠄⠄⠄⠄⠄⠄⠄⠄⠄⠄⠄⠄⠄
${c3}⠄⠄⠄⠄⠄⠄⠄⠄⠄⠄⠄⠄${c1}⣰⣿⣿⣿⣿⣿⣿⣿⣿⣿⣿⣿⣿⣿⣿⣧${c3}⠄⠄⠄⠄⠄⠄⠄⠄⠄⠄⠄⠄
${c4}⠄⠄⠄⠄⠄⠄⠄⠄⠄⠄⠄${c1}⣰⣿⣿⣿⣿⣿⣿⣿⣿⣿⣿⣿⣿⣿⣿⣿⣿⣧${c4}⠄⠄⠄⠄⠄⠄⠄⠄⠄⠄⠄
${c5}⠄⠄⠄⠄⠄⠄⠄⠄⠄⠄${c1}⣼⣿⣿⣿⣿⣿⣿⣿⣿⣿⣿⣿⣿⣿⣿⣿⣿⣿⣿⣧${c5}⠄⠄⠄⠄⠄⠄⠄⠄⠄⠄
${c6}⠄⠄⠄⠄⠄⠄⠄⠄⠄${c1}⣼⣿⣿⣿⣿⣿⡿⣿⣿⡟${c6}⠄⠄${c1}⠸⣿⣿⡿⣿⣿⣿⣿⣿⣷⡀${c6}⠄⠄⠄⠄⠄⠄⠄⠄
${c1}⠄⠄⠄⠄⠄⠄⠄⠄${c1}⣼⣿⣿⣿⣿⣿⡏${c1}⠄⠄⠄⠄⠄⠄⠄⠄⠄⠄${c1}⠈⣿⣿⣿⣿⣿⣷⡀${c1}⠄⠄⠄⠄⠄⠄⠄
${c2}⠄⠄⠄⠄⠄⠄${c1}⢀⣼⣿⣿⣿⣿⣿⣿⡗${c2}⠄⠄⠄${c1}⢀⣠⣤⣀⠄⠄⠄${c1}⠸⣿⣿⣿⣿⣿⣿⣷⡀${c2}⠄⠄⠄⠄⠄⠄
${c3}⠄⠄⠄⠄⠄${c1}⢀⣾⣿⣿⣿⣿⣿⡏⠁${c3}⠄⠄⠄${c1}⢠⣿⣿⣿⣿⡇${c3}⠄⠄⠄⠄${c1}⢙⣿⣿⣻⠿⣿⣷⡀${c3}⠄⠄⠄⠄⠄
${c4}⠄⠄⠄⠄${c1}⢀⣾⣿⣿⣿⣿⣿⣿⣷⣤⡀${c4}⠄⠄⠄${c1}⠻⣿⣿⡿⠃${c4}⠄⠄⠄${c1}⢀⣼⣿⣿⣿⣿⣦⣌⠙⠄${c4}⠄⠄⠄⠄
${c5}⠄⠄⠄${c1}⢠⣾⣿⣿⣿⣿⣿⣿⣿⣿⣿⠏${c5}⠄⠄⠄⠄⠄⠄⠄⠄⠄⠄⠄${c1}⢿⣿⣿⣿⣿⣿⣿⣿⣿⣦⡀${c5}⠄⠄⠄
${c6}⠄⠄${c1}⢠⣿⣿⣿⣿⣿⣿⣿⡿⠟⠋⠁${c6}⠄⠄⠄⠄⠄⠄⠄⠄⠄⠄⠄⠄⠄${c1}⠙⠻⣿⣿⣿⣿⣿⣿⣿⣿⡄${c6}⠄⠄
${c1}⠄${c1}⣠⣿⣿⣿⣿⠿⠛⠋⠁${c1}⠄⠄⠄⠄⠄⠄⠄⠄⠄⠄⠄⠄⠄⠄⠄⠄⠄⠄⠄⠄${c1}⠉⠙⠻⢿⣿⣿⣿⣿⣆${c1}⠄
${c1}⡰⠟⠛⠉⠁${c2}⠄⠄⠄⠄⠄⠄⠄⠄⠄⠄⠄⠄⠄⠄⠄⠄⠄⠄⠄⠄⠄⠄⠄⠄⠄⠄⠄⠄⠄⠄${c1}⠉⠙⠛⠿⢆
EOF
        ;;

        "arcolinux_small"*)
            set_colors 7 4
            read -rd '' ascii_data <<'EOF'
${c2}          A
         ooo
        ooooo
       ooooooo
      ooooooooo
     ooooo ooooo
    ooooo   ooooo
   ooooo     ooooo
  ooooo  ${c1}<oooooooo>${c2}
 ooooo      ${c1}<oooooo>${c2}
ooooo          ${c1}<oooo>${c2}
EOF
        ;;

        "ArcoLinux"*)
            set_colors 7 4
            read -rd '' ascii_data <<'EOF'
${c2}                    /-
                   ooo:
                  yoooo/
                 yooooooo
                yooooooooo
               yooooooooooo
             .yooooooooooooo
            .oooooooooooooooo
           .oooooooarcoooooooo
          .ooooooooo-oooooooooo
         .ooooooooo-  oooooooooo
        :ooooooooo.    :ooooooooo
       :ooooooooo.      :ooooooooo
      :oooarcooo         .oooarcooo
     :ooooooooy           .ooooooooo
    :ooooooooo   ${c1}/ooooooooooooooooooo${c2}
   :ooooooooo      ${c1}.-ooooooooooooooooo.${c2}
  ooooooooo-             ${c1}-ooooooooooooo.${c2}
 ooooooooo-                 ${c1}.-oooooooooo.${c2}
ooooooooo.                     ${c1}-ooooooooo${c2}
EOF
        ;;

        "arch_small")
            set_colors 6 7 1
            read -rd '' ascii_data <<'EOF'
${c1}      /\\
     /  \\
    /\\   \\
${c2}   /      \\
  /   ,,   \\
 /   |  |  -\\
/_-''    ''-_\\
EOF
        ;;

        "arch_old")
            set_colors 6 7 1
            read -rd '' ascii_data <<'EOF'
${c1}             __
         _=(SDGJT=_
       _GTDJHGGFCVS)
      ,GTDJGGDTDFBGX0
${c1}     JDJDIJHRORVFSBSVL${c2}-=+=,_
${c1}    IJFDUFHJNXIXCDXDSV,${c2}  "DEBL
${c1}   [LKDSDJTDU=OUSCSBFLD.${c2}   '?ZWX,
${c1}  ,LMDSDSWH'     `DCBOSI${c2}     DRDS],
${c1}  SDDFDFH'         !YEWD,${c2}   )HDROD
${c1} !KMDOCG            &GSU|${c2}\_GFHRGO\'
${c1} HKLSGP'${c2}           __${c1}\TKM0${c2}\GHRBV)'
${c1}JSNRVW'${c2}       __+MNAEC${c1}\IOI,${c2}\BN'
${c1}HELK['${c2}    __,=OFFXCBGHC${c1}\FD)
${c1}?KGHE ${c2}\_-#DASDFLSV='${c1}    'EF
'EHTI                    !H
 `0F'                    '!
EOF
        ;;

        "ArchBox"*)
            set_colors 2 7 1
            read -rd '' ascii_data <<'EOF'
${c1}              ...:+oh/:::..
         ..-/oshhhhhh`   `::::-.
     .:/ohhhhhhhhhhhh`        `-::::.
 .+shhhhhhhhhhhhhhhhh`             `.::-.
 /`-:+shhhhhhhhhhhhhh`            .-/+shh
 /      .:/ohhhhhhhhh`       .:/ohhhhhhhh
 /           `-:+shhh`  ..:+shhhhhhhhhhhh
 /                 .:ohhhhhhhhhhhhhhhhhhh
 /                  `hhhhhhhhhhhhhhhhhhhh
 /                  `hhhhhhhhhhhhhhhhhhhh
 /                  `hhhhhhhhhhhhhhhhhhhh
 /                  `hhhhhhhhhhhhhhhhhhhh
 /      .+o+        `hhhhhhhhhhhhhhhhhhhh
 /     -hhhhh       `hhhhhhhhhhhhhhhhhhhh
 /     ohhhhho      `hhhhhhhhhhhhhhhhhhhh
 /:::+`hhhhoos`     `hhhhhhhhhhhhhhhhhs+`
    `--/:`   /:     `hhhhhhhhhhhho/-
             -/:.   `hhhhhhs+:-`
                ::::/ho/-`
EOF
        ;;

        "ARCHlabs"*)
            set_colors 6 6 7 1
            read -rd '' ascii_data <<'EOF'
${c1}                     'c'
                    'kKk,
                   .dKKKx.
                  .oKXKXKd.
                 .l0XXXXKKo.
                 c0KXXXXKX0l.
                :0XKKOxxOKX0l.
               :OXKOc. .c0XX0l.
              :OK0o. ${c4}...${c1}'dKKX0l.
             :OX0c  ${c4};xOx'${c1}'dKXX0l.
            :0KKo.${c4}.o0XXKd'.${c1}lKXX0l.
           c0XKd.${c4}.oKXXXXKd..${c1}oKKX0l.
         .c0XKk;${c4}.l0K0OO0XKd..${c1}oKXXKo.
        .l0XXXk:${c4},dKx,.'l0XKo.${c1}.kXXXKo.
       .o0XXXX0d,${c4}:x;   .oKKx'${c1}.dXKXXKd.
      .oKXXXXKK0c.${c4};.    :00c'${c1}cOXXXXXKd.
     .dKXXXXXXXXk,${c4}.     cKx'${c1}'xKXXXXXXKx'
    'xKXXXXK0kdl:.     ${c4}.ok; ${c1}.cdk0KKXXXKx'
   'xKK0koc,..         ${c4}'c, ${c1}    ..,cok0KKk,
  ,xko:'.             ${c4}.. ${c1}           .':okx;
 .,'.                                   .',.
EOF
        ;;

        "ArchStrike"*)
            set_colors 8 6
            read -rd '' ascii_data <<'EOF'
${c1}                   *
                  **.
                 ****
                ******
                *******
              ** *******
             **** *******
            ${c1}****${c2}_____${c1}***${c2}/${c1}*
           ***${c2}/${c1}*******${c2}//${c1}***
          **${c2}/${c1}********${c2}///${c1}*${c2}/${c1}**
         **${c2}/${c1}*******${c2}////${c1}***${c2}/${c1}**
        **${c2}/${c1}****${c2}//////.,${c1}****${c2}/${c1}**
       ***${c2}/${c1}*****${c2}/////////${c1}**${c2}/${c1}***
      ****${c2}/${c1}****    ${c2}/////${c1}***${c2}/${c1}****
     ******${c2}/${c1}***  ${c2}////   ${c1}**${c2}/${c1}******
    ********${c2}/${c1}* ${c2}///      ${c1}*${c2}/${c1}********
  ,******     ${c2}// ______ /    ${c1}******,
EOF
        ;;

        *"XFerience"*)
            set_colors 6 6 7 1
            read -rd '' ascii_data <<'EOF'
${c1}           ``--:::::::-.`
        .-/+++ooooooooo+++:-`
     `-/+oooooooooooooooooo++:.
    -/+oooooo/+ooooooooo+/ooo++:`
  `/+oo++oo.   .+oooooo+.-: +:-o+-
 `/+o/.  -o.    :oooooo+ ```:.+oo+-
`:+oo-    -/`   :oooooo+ .`-`+oooo/.
.+ooo+.    .`   `://///+-+..oooooo+:`
-+ooo:`                ``.-+oooooo+/`
-+oo/`                       :+oooo/.
.+oo:            ..-/. .      -+oo+/`
`/++-         -:::++::/.      -+oo+-
 ./o:          `:///+-     `./ooo+:`
  .++-         `` /-`   -:/+oooo+:`
   .:+/:``          `-:ooooooo++-
     ./+o+//:...../+oooooooo++:`
       `:/++ooooooooooooo++/-`
          `.-//++++++//:-.`
               ``````
EOF
        ;;

        "ArchMerge"*)
            set_colors 6 6 7 1
            read -rd '' ascii_data <<'EOF'
${c1}                    y:
                  sMN-
                 +MMMm`
                /MMMMMd`
               :NMMMMMMy
              -NMMMMMMMMs
             .NMMMMMMMMMM+
            .mMMMMMMMMMMMM+
            oNMMMMMMMMMMMMM+
          `+:-+NMMMMMMMMMMMM+
          .sNMNhNMMMMMMMMMMMM/
        `hho/sNMMMMMMMMMMMMMMM/
       `.`omMMmMMMMMMMMMMMMMMMM+
      .mMNdshMMMMd+::oNMMMMMMMMMo
     .mMMMMMMMMM+     `yMMMMMMMMMs
    .NMMMMMMMMM/        yMMMMMMMMMy
   -NMMMMMMMMMh         `mNMMMMMMMMd`
  /NMMMNds+:.`             `-/oymMMMm.
 +Mmy/.                          `:smN:
/+.                                  -o.
EOF
        ;;

        "Arch"*)
            set_colors 6 6 7 1
            read -rd '' ascii_data <<'EOF'
${c1}                   -`
                  .o+`
                 `ooo/
                `+oooo:
               `+oooooo:
               -+oooooo+:
             `/:-:++oooo+:
            `/++++/+++++++:
           `/++++++++++++++:
          `/+++o${c2}oooooooo${c1}oooo/`
${c2}         ${c1}./${c2}ooosssso++osssssso${c1}+`
${c2}        .oossssso-````/ossssss+`
       -osssssso.      :ssssssso.
      :osssssss/        osssso+++.
     /ossssssss/        +ssssooo/-
   `/ossssso+/:-        -:/+osssso+-
  `+sso+:-`                 `.-/+oso:
 `++:.                           `-/+/
 .`                                 `/
EOF
        ;;

        "artix_small"*)
            set_colors 6 6 7 1
            read -rd '' ascii_data <<'EOF'
${c1}            '
           'A'
          'ooo'
         'ookxo'
         `ookxxo'
       '.   `ooko'
      'ooo`.   `oo'
     'ooxxxoo`.   `'
    'ookxxxkooo.`   .
   'ookxxkoo'`   .'oo'
  'ooxoo'`     .:ooxxo'
 'io'`             `'oo'
'`                     `'
EOF
        ;;

        "Artix"*)
            set_colors 6 6 7 1
            read -rd '' ascii_data <<'EOF'
${c1}                   '
                  'o'
                 'ooo'
                'ooxoo'
               'ooxxxoo'
              'oookkxxoo'
             'oiioxkkxxoo'
            ':;:iiiioxxxoo'
               `'.;::ioxxoo'
          '-.      `':;jiooo'
         'oooio-..     `'i:io'
        'ooooxxxxoio:,.   `'-;'
       'ooooxxxxxkkxoooIi:-.  `'
      'ooooxxxxxkkkkxoiiiiiji'
     'ooooxxxxxkxxoiiii:'`     .i'
    'ooooxxxxxoi:::'`       .;ioxo'
   'ooooxooi::'`         .:iiixkxxo'
  'ooooi:'`                `'';ioxxo'
 'i:'`                          '':io'
'`                                   `'
EOF
        ;;

        "Arya"*)
            set_colors 2 1
            read -rd '' ascii_data <<'EOF'
${c1}                `oyyy/${c2}-yyyyyy+
${c1}               -syyyy/${c2}-yyyyyy+
${c1}              .syyyyy/${c2}-yyyyyy+
${c1}              :yyyyyy/${c2}-yyyyyy+
${c1}           `/ :yyyyyy/${c2}-yyyyyy+
${c1}          .+s :yyyyyy/${c2}-yyyyyy+
${c1}         .oys :yyyyyy/${c2}-yyyyyy+
${c1}        -oyys :yyyyyy/${c2}-yyyyyy+
${c1}       :syyys :yyyyyy/${c2}-yyyyyy+
${c1}      /syyyys :yyyyyy/${c2}-yyyyyy+
${c1}     +yyyyyys :yyyyyy/${c2}-yyyyyy+
${c1}   .oyyyyyyo. :yyyyyy/${c2}-yyyyyy+ ---------
${c1}  .syyyyyy+`  :yyyyyy/${c2}-yyyyy+-+syyyyyyyy
${c1} -syyyyyy/    :yyyyyy/${c2}-yyys:.syyyyyyyyyy
${c1}:syyyyyy/     :yyyyyy/${c2}-yyo.:syyyyyyyyyyy
EOF
        ;;

        "AsteroidOS"*)
            set_colors 160 208 202 214
            read -rd '' ascii_data <<'EOF'
${c1}                    ***
${c1}                   *****
${c1}                **********
${c1}              ***************
${c1}           *///****////****////.
${c2}         (/////// /////// ///////(
${c2}      /(((((//*     //,     //((((((.
${c2}    (((((((((((     (((        ((((((((
${c2} *(((((((((((((((((((((((        ((((((((
${c3}    (((((#(((((((#(((((        ((#(((((
${c3}     (#(#(#####(#(#,       ####(#(#
${c3}         #########        ########
${c3}           /########   ########
${c4}              #######%#######
${c4}                (#%%%%%%%#
${c4}                   %%%%%
${c4}                    %%%
EOF
        ;;

        "Bedrock"*)
            set_colors 8 7
            read -rd '' ascii_data <<'EOF'
${c1}--------------------------------------
--------------------------------------
--------------------------------------
---${c2}\\\\\\\\\\\\\\\\\\\\\\\\${c1}-----------------------
----${c2}\\\\\\      \\\\\\${c1}----------------------
-----${c2}\\\\\\      \\\\\\${c1}---------------------
------${c2}\\\\\\      \\\\\\\\\\\\\\\\\\\\\\\\\\\\\\\\\\${c1}------
-------${c2}\\\\\\                    \\\\\\${c1}-----
--------${c2}\\\\\\                    \\\\\\${c1}----
---------${c2}\\\\\\        ______      \\\\\\${c1}---
----------${c2}\\\\\\                   ///${c1}---
-----------${c2}\\\\\\                 ///${c1}----
------------${c2}\\\\\\               ///${c1}-----
-------------${c2}\\\\\\////////////////${c1}------
--------------------------------------
--------------------------------------
--------------------------------------
EOF
        ;;

        "BigLinux"*)
            set_colors 6 11 4
            read -rd '' ascii_data <<'EOF'
${c1}                                 ...
                              :OWMMMNd.
                            :NMMMMMMMMWc
                  okkl.    kMMMMMW0xdOWMl
  :             xMMMMMW.  kMMMMNc      lW.
 :x             NMMMMMO  ,MMMM0.        'l
 Xx              "lkk"   kMMMX      .okx,
${c2}.MX      .cc;.    .xXKx. KMMM:    .OMMMMMl
:MM'   'KMMMMWK:  0MMMMk xMMM.   lWMMMMMMM'
cMMN:;xMMMMk::MMO oMMMMX .XMM. .KMMMWOOMMMd
'MMMMMMMMN,   NMMx OMMMMl .kM0OMMMMk.  ;MMd
 xMMMMMMd    .MMMW  :NMMMd  .ckKKx'     KMc
  dWMNd.     oMMMN    lkNMX,            oM.
 ;.         ;MMMMx      "MM:.           cO
${c3} .X.       oMMMMW.                      l.
  dMk:..;xWMMMMW,
   kMMMMMMMMMMX.
    :XMMMMMMK:
      ':MM:"      Made in Brazil
EOF
        ;;

        "Bitrig"*)
            set_colors 2 7
            read -rd '' ascii_data <<'EOF'
${c1}   `hMMMMN+
   -MMo-dMd`
   oMN- oMN`
   yMd  /NM:
  .mMmyyhMMs
  :NMMMhsmMh
  +MNhNNoyMm-
  hMd.-hMNMN:
  mMmsssmMMMo
 .MMdyyhNMMMd
 oMN.`/dMddMN`
 yMm/hNm+./MM/
.dMMMmo.``.NMo
:NMMMNmmmmmMMh
/MN/-------oNN:
hMd.       .dMh
sm/         /ms
EOF
        ;;

        "BlackArch"*)
            set_colors 1 1 0 1
            read -rd '' ascii_data <<'EOF'
${c3}                   00
                   11
                  ====${c1}
                  .${c3}//${c1}
                 `o${c3}//${c1}:
                `+o${c3}//${c1}o:
               `+oo${c3}//${c1}oo:
               -+oo${c3}//${c1}oo+:
             `/:-:+${c3}//${c1}ooo+:
            `/+++++${c3}//${c1}+++++:
           `/++++++${c3}//${c1}++++++:
          `/+++o${c2}ooo${c3}//${c2}ooo${c1}oooo/`
${c2}         ${c1}./${c2}ooosssso${c3}//${c2}osssssso${c1}+`
${c2}        .oossssso-`${c3}//${c1}`/ossssss+`
       -osssssso.  ${c3}//${c1}  :ssssssso.
      :osssssss/   ${c3}//${c1}   osssso+++.
     /ossssssss/   ${c3}//${c1}   +ssssooo/-
   `/ossssso+/:-   ${c3}//${c1}   -:/+osssso+-
  `+sso+:-`        ${c3}//${c1}       `.-/+oso:
 `++:.             ${c3}//${c1}            `-/+/
 .`                ${c3}/${c1}                `/
EOF
        ;;

        "blackPanther"* | 'blackpanther'*)
            set_colors 1 11 12
            read -rd '' ascii_data <<'EOF'
${c3}                         ........
                  .,»╔╗╗╬▄▄╫█▀▓▄▄╬╗╗g≈,.
               ,j╗╬╣▓▓███████▌;»╙▀▀▀▀█▄▄╗j,
            .≈╗╬▓██▀▀▀▀▀╠╙░░»»;:`${c2}``>${c1}▄ ${c3}▐ ▓╫╗⌂,
          .j╬▓█▀▒░░░░░░░░░»»»;:````      ╙▀█▌╬░,
         ;╗▓█▄▄███████▀░░»»»»;```` ╓▄▄█▄▄φ  ██▌Ñ>.
       .j╣█████▀▀░░░░░░░░»»╓▄▄¿``▄███████/▄████▓╬U.
      .j╣▓██▀ÜÑ╦╦░░░░░░▐█@▄████⌐▐███████████████▓╬H.
      «╫▓█▀░ÑÑ╩╦░░░░░░░░▀██████M"▀███████████████▓╫░
     :]╣█▌ÑÑÑÑ▄▄██▀░░░░»»██████████████████████████Ñ~
     »╫▓█╫ÑÑ▄███▀░░░░░»»▐██████████████████████████▌░
    `j╣█▌Ñ╬████░░░░░░░»»▐████████████████████████▌▐█U`
    `/╫█▌▄███▌░░░░░░░»»»;▀██████████████▀████████w▐█░`
     ;╟█▌███▌░░░░░░░▄▄»»;:`▀▀████████▀Ü▄████████▌ ▐▌>`
     `]▓████░░░░░░░░██⌂;:````╓▄▄µp╓▄▄██████████▀ ,█M`
      "╠╣██▌░░░░░░░»██▌;````  ╙▀██████████████M  █▀"
       "╟╣█░░░░░░░░»███⌂```      ▐▀████████▀░   █▌░`
        "╩█▄░░░░░░»»▀███ ``           └└`     ,█▀"`
         `░▀█▄░░░»»»»████@                  .▄█Ü`
           `╙▀█▄@»»»;`▀███▌¿              ,▄▀Ñ"`
             `"╨▀█▄▄▄░`▐█████▄,       ,▄▄▀▀░`
                `"╙╩▀▀▀▀████████▓▌▌▌▀▀▀╨"``
                    ``""░╚╨╝╝╝╝╨╨░""``     
EOF
        ;;

        "MatuusOS"*)
            set_colors 9 11 0
            read -rd '' ascii_data <<'EOF'
${c2}
░░░░░░░░░░░░░░░░░░░░░░░░░░░░░░░░░░░░░░░░░░
░░░░░░░░░░░░░░░░░░░░░░░░░░░░░░░░░░░░░░░░░░
░░░░░░░░░░░░░░░░░░░░░░░░░░░░░░░░░░░░░░░░░░
░░░░░░░░░░░░░░░░▒▓▓████▓▒▒░░░░░░░░░░░░░░░░
░░░░░░░░░░░░░▒▓████████████▓░░░░░░░░░░░░░░
░░░░░░░░░░░░▓████████████████▒░░░░░░░░░░░░
░░░░░░░░░░░▓██████████████████▒░░░░░░░░░░░
░░░░░░░░░░▓████▒▓███████▓▓█████░░░░░░░░░░░
░░░░░░░░░░██████▓░▓████▒░██████▓░░░░░░░░░░
░░░░░░░░░▒███████▓░▒▓▒░░████████░░░░░░░░░░
░░░░░░░░░▒█████████▒░░░█████████░░░░░░░░░░
░░░░░░░░░░██████████▓▒██████████░░░░░░░░░░
░░░░░░░░░░▓████████████████████▒░░░░░░░░░░
░░░░░░░░░░░███████████████████▓░░░░░░░░░░░
░░░░░░░░░░░░█████████████████▓░░░░░░░░░░░░
░░░░░░░░░░░░░▓██████████████▒░░░░░░░░░░░░░
░░░░░░░░░░░░░░░▒▓████████▓░░░░░░░░░░░░░░░░
░░░░░░░░░░░░░░░░░░░░░░░░░░░░░░░░░░░░░░░░░░
░░░░░░░░░░░░░░░░░░░░░░░░░░░░░░░░░░░░░░░░░░
░░░░░░░░░░░░░░░░░░░░░░░░░░░░░░░░░░░░░░░░░░
EOF
        ;;

        "BLAG"*)
            set_colors 5 7
            read -rd '' ascii_data <<'EOF'
${c1}             d
            ,MK:
            xMMMX:
           .NMMMMMX;
           lMMMMMMMM0clodkO0KXWW:
           KMMMMMMMMMMMMMMMMMMX'
      .;d0NMMMMMMMMMMMMMMMMMMK.
 .;dONMMMMMMMMMMMMMMMMMMMMMMx
'dKMMMMMMMMMMMMMMMMMMMMMMMMl
   .:xKWMMMMMMMMMMMMMMMMMMM0.
       .:xNMMMMMMMMMMMMMMMMMK.
          lMMMMMMMMMMMMMMMMMMK.
          ,MMMMMMMMWkOXWMMMMMM0
          .NMMMMMNd.     `':ldko
           OMMMK:
           oWk,
           ;:
EOF
        ;;

        "BlankOn"*)
            set_colors 1 7 3
            read -rd '' ascii_data <<'EOF'
${c2}        `./ohdNMMMMNmho+.` ${c1}       .+oo:`
${c2}      -smMMMMMMMMMMMMMMMMmy-`    ${c1}`yyyyy+
${c2}   `:dMMMMMMMMMMMMMMMMMMMMMMd/`  ${c1}`yyyyys
${c2}  .hMMMMMMMNmhso/++symNMMMMMMMh- ${c1}`yyyyys
${c2} -mMMMMMMms-`         -omMMMMMMN-${c1}.yyyyys
${c2}.mMMMMMMy.              .yMMMMMMm:${c1}yyyyys
${c2}sMMMMMMy                 `sMMMMMMh${c1}yyyyys
${c2}NMMMMMN:                  .NMMMMMN${c1}yyyyys
${c2}MMMMMMm.                   NMMMMMN${c1}yyyyys
${c2}hMMMMMM+                  /MMMMMMN${c1}yyyyys
${c2}:NMMMMMN:                :mMMMMMM+${c1}yyyyys
${c2} oMMMMMMNs-            .sNMMMMMMs.${c1}yyyyys
${c2}  +MMMMMMMNho:.`  `.:ohNMMMMMMNo ${c1}`yyyyys
${c2}   -hMMMMMMMMNNNmmNNNMMMMMMMMh-  ${c1}`yyyyys
${c2}     :yNMMMMMMMMMMMMMMMMMMNy:`   ${c1}`yyyyys
${c2}       .:sdNMMMMMMMMMMNds/.      ${c1}`yyyyyo
${c2}           `.:/++++/:.`           ${c1}:oys+.
EOF
        ;;

        "BlueLight"*)
            set_colors 7 4
            read -rd '' ascii_data <<'EOF'
${c1}              oMMNMMMMMMMMMMMMMMMMMMMMMM
              oMMMMMMMMMMMMMMMMMMMMMMMMM
              oMMMMMMMMMMMMMMMMMMMMMMMMM
              oMMMMMMMMMMMMMMMMMMMMMMMMM
              -+++++++++++++++++++++++mM${c2}
             ```````````````````````..${c1}dM${c2}
           ```````````````````````....${c1}dM${c2}
         ```````````````````````......${c1}dM${c2}
       ```````````````````````........${c1}dM${c2}
     ```````````````````````..........${c1}dM${c2}
   ```````````````````````............${c1}dM${c2}
.::::::::::::::::::::::-..............${c1}dM${c2}
 `-+yyyyyyyyyyyyyyyyyyyo............${c1}+mMM${c2}
     -+yyyyyyyyyyyyyyyyo..........${c1}+mMMMM${c2}
        ./syyyyyyyyyyyyo........${c1}+mMMMMMM${c2}
           ./oyyyyyyyyyo......${c1}+mMMMMMMMM${c2}
              omdyyyyyyo....${c1}+mMMMMMMMMMM${c2}
              ${c1}oMMM${c2}mdhyyo..${c1}+mMMMMMMMMMMMM
              oNNNNNNm${c2}dso${c1}mMMMMMMMMMMMMMM
EOF
        ;;

        "Bodhi"*)
            set_colors 7 11 2
            read -rd '' ascii_data <<'EOF'
${c1}|           ${c2},,mmKKKKKKKKWm,,
 ${c1}'      ${c2},aKKP${c1}LL**********|L*${c2}TKp,
   ${c1}t  ${c2}aKP${c1}L**```          ```**L${c2}*Kp
    IX${c1}EL${c3}L,wwww,              ${c1}``*||${c2}Kp
  ,#P${c1}L|${c3}KKKpPP@IPPTKmw,          ${c1}`*||${c2}K
 ,K${c1}LL*${c3}{KKKKKKPPb$KPhpKKPKp        ${c1}`||${c2}K
 #${c1}PL  ${c3}!KKKKKKPhKPPP$KKEhKKKKp      ${c1}`||${c2}K
!H${c1}L*   ${c3}1KKKKKKKphKbPKKKKKK$KKp      ${c1}`|I${c2}W
$${c1}bL     ${c3}KKKKKKKKBQKhKbKKKKKKKK       ${c1}|I${c2}N
$${c1}bL     ${c3}!KKKKKKKKKKNKKKKKKKPP`       ${c1}|I${c2}b
TH${c1}L*     ${c3}TKKKKKK##KKKN@KKKK^         ${c1}|I${c2}M
 K@${c1}L      ${c3}*KKKKKKKKKKKEKE5          ${c1}||${c2}K
 `NL${c1}L      ${c3}`KKKKKKKKKK"```|L       ${c1}||${c2}#P
  `K@${c1}LL       ${c3}`"**"`        ${c1}'.   :||${c2}#P
    Yp${c1}LL                      ${c1}' |L${c2}$M`
     `Tp${c1}pLL,                ,|||${c2}p'L
        "Kpp${c1}LL++,.,    ,,|||$${c2}#K*   ${c1}'.
           ${c2}`"MKWpppppppp#KM"`        ${c1}`h,
EOF
        ;;

        "bonsai"*)
            set_colors 6 2 3
            read -rd '' ascii_data <<'EOF'
${c2}   ,####,
   ${c2}#######,  ${c2},#####,
   ${c2}#####',#  ${c2}'######
    ${c2}''###'${c3}';,,,'${c2}###'
   ${c3}       ,;  ''''
   ${c3}      ;;;   ${c2},#####,
   ${c3}     ;;;'  ,,;${c2};;###
   ${c3}     ';;;;''${c2}'####'
   ${c3}      ;;;
   ${c3}   ,.;;';'',,,
   ${c3}  '     '
${c1} #
 #                        O
 ##, ,##,',##, ,##  ,#,   ,
 # # #  # #''# #,,  # #   #
 '#' '##' #  #  ,,# '##;, #
EOF
       ;;

        "BSD")
            set_colors 1 7 4 3 6
            read -rd '' ascii_data <<'EOF'
${c1}             ,        ,
            /(        )`
            \ \___   / |
            /- _  `-/  '
           (${c2}/\/ \ ${c1}\   /\
           ${c2}/ /   | `    ${c1}\
           ${c3}O O   ${c2}) ${c1}/    |
           ${c2}`-^--'${c1}`<     '
          (_.)  _  )   /
           `.___/`    /
             `-----' /
${c4}<----.     __ / __   \
${c4}<----|====${c1}O)))${c4}==${c1}) \) /${c4}====|
<----'    ${c1}`--' `.__,' \
             |        |
              \       /       /\
         ${c5}______${c1}( (_  / \______/
       ${c5},'  ,-----'   |
       `--{__________)
EOF
        ;;

        "BunsenLabs"*)
            set_colors fg 7
            read -rd '' ascii_data <<'EOF'
${c1}        `++
      -yMMs
    `yMMMMN`
   -NMMMMMMm.
  :MMMMMMMMMN-
 .NMMMMMMMMMMM/
 yMMMMMMMMMMMMM/
`MMMMMMNMMMMMMMN.
-MMMMN+ /mMMMMMMy
-MMMm`   `dMMMMMM
`MMN.     .NMMMMM.
 hMy       yMMMMM`
 -Mo       +MMMMN
  /o       +MMMMs
           +MMMN`
           hMMM:
          `NMM/
          +MN:
          mh.
         -/
EOF
        ;;

        "Cachy OS"*)
            set_colors 2 8 6
            read -rd '' ascii_data <<'EOF'
${c3}           ${c2}.${c3}-------------------------:
${c3}          .${c1}+=${c3}========================.
${c3}         :${c1}++${c3}===${c1}++===${c3}===============-       :${c1}++${c3}-
${c3}        :${c1}*++${c3}====${c1}+++++==${c3}===========-        .==:
${c3}       -${c1}*+++${c3}=====${c1}+***++=${c3}=========:
${c3}      =${c1}*++++=${c3}=======------------:
${c3}     =${c1}*+++++=${c3}====-                     ${c2}...${c3}
${c3}   .${c1}+*+++++${c3}=-===:                    .${c1}=+++=${c3}:
${c3}  :${c1}++++${c3}=====-==:                     -***${c1}**${c3}+
${c3} :${c1}++=${c3}=======-=.                      .=+**+${c2}.${c3}
${c3}.${c1}+${c3}==========-.                          ${c2}.${c3}
${c3} :${c1}+++++++${c3}====-                                ${c2}.${c3}--==-${c2}.${c3}
${c3}  :${c1}++${c3}==========.                             ${c2}:${c1}+++++++${c3}${c2}:
${c3}   .-===========.                            =*****+*+
${c3}    .-===========:                           .+*****+:
${c3}      -=======${c1}++++${c3}:::::::::::::::::::::::::-:  ${c2}.${c3}---:
${c3}       :======${c1}++++${c3}====${c1}+++******************=.
${c3}        :=====${c1}+++${c3}==========${c1}++++++++++++++*-
${c3}         .====${c1}++${c3}==============${c1}++++++++++*-
${c3}          .===${c1}+${c3}==================${c1}+++++++:
${c3}           .-=======================${c1}+++:
${c3}             ${c2}..........................
EOF
        ;;

        "Calculate"*)
            set_colors 7 3
            read -rd '' ascii_data <<'EOF'
${c1}                              ......
                           ,,+++++++,.
                         .,,,....,,,${c2}+**+,,.${c1}
                       ............,${c2}++++,,,${c1}
                      ...............
                    ......,,,........
                  .....+*#####+,,,*+.
              .....,*###############,..,,,,,,..
           ......,*#################*..,,,,,..,,,..
         .,,....*####################+***+,,,,...,++,
       .,,..,..*#####################*,
     ,+,.+*..*#######################.
   ,+,,+*+..,########################*
.,++++++.  ..+##**###################+
.....      ..+##***#################*.
           .,.*#*****##############*.
           ..,,*********#####****+.
     ${c2}.,++*****+++${c1}*****************${c2}+++++,.${c1}
      ${c2},++++++**+++++${c1}***********${c2}+++++++++,${c1}
     ${c2}.,,,,++++,..  .,,,,,.....,+++,.,,${c1}
EOF
        ;;

        "Carbs"*)
            set_colors 4 5 4 4 4 4
            read -rd '' ascii_data <<'EOF'
${c2}             ..........
          ..,;:ccccccc:;'..
       ..,clllc:;;;;;:cllc,.
      .,cllc,...     ..';;'.
     .;lol;..           ..
    .,lol;.
    .coo:.
   .'lol,.
   .,lol,.
   .,lol,.
    'col;.
    .:ooc'.
    .'col:.
     .'cllc'..          .''.
      ..:lolc,'.......',cll,.
        ..;cllllccccclllc;'.
          ...',;;;;;;,,...
                .....
EOF

        ;;

        "CalinixOS")
            # set_colors 4 5 4 4 4 4
            set_colors 5 4
            read -rd '' ascii_data <<'EOF'
${c2}
⠀⠀⠀⠀⠀⠀⠀⠀⠀⠀⠀⠀⠀⠀⠀⠀⣀⣠⠤⠔⠒⠒⠋⠉⠉⠉⠉⠓⠒⠒⠦⠤⣄⡀⠀⠀⠀⠀⠀⠀⠀⠀⠀⠀⠀⠀⠀⠀⠀⠀
⠀⠀⠀⠀⠀⠀⠀⠀⠀⠀⠀⠀⣀⠤⠒⠉⣁⣠⣤⣶⣶⣿⣿⣿⣿⣿⣿⣿⣿⣶⣶⣤⣄⣈⠙⠲⢤⣀⠀⠀⠀⠀⠀⠀⠀⠀⠀⠀⠀⠀
⠀⠀⠀⠀⠀⠀⠀⠀⠀⣀⠴⠋⢁⣤⣶⣿⣿⣿⣿⣿⣿⣿⣿⣿⣿⣿⣿⣿⣿⣿⣿⣿⣿⣿⣿⣶⣤⡈⠑⢦⡀⠀⠀⠀⠀⠀⠀⠀⠀⠀
⠀⠀⠀⠀⠀⠀⠀⣠⠞⢁⣠⣾⣿⣿⣿⣿⣿⣿⣿⣿⣿⣿⣿⣿⣿⣿⣿⣿⣿⣿⣿⣿⣿⣿⣿⣿⣿⣿⣷⡄⠈⠢⡀⠀⠀⠀⠀⠀⠀⠀
⠀⠀⠀⠀⠀⢀⠞⠁⣴⣿⣿⣿⣿⣿⣿⣿⣿⣿⠿⠛⠋⠉⠁⠀⠀⠀⠀⠈⠉⠙⠛⠿⣿⣿⣿⣿⣿⣿⠏⠀⠀⠀⠈⢢⡀⠀⠀⠀⠀⠀
⠀⠀⠀⠀⡰⠃⣠⣾⣿⣿⣿⣿⣿⣿⡿⠛⠉⠀⠀⠀⠀⠀⠀⠀⠀⠀⠀⠀⠀⠀⠀⠀⠀⠉⠻⢿⡿⠁⠀⠀⠀⠀⠀⠀⠙⣄⠀⠀⠀⠀
⠀⠀⠀⡼⠁⣴⣿⣿⣿⣿⣿⣿⡿⠋⠀⠀⠀⠀⠀⠀⠀⠀⠀⠀⠀⠀⠀⠀⠀⠀⠀⠀⠀⠀⠀⠀⠀⠀⠀⠀⠀⠀⠀⠀⠀⠈⢆⠀⠀⠀
⠀⠀⡼⠀⣼⣿⣿⣿⣿⣿⣿⠏⠀⠀⠀⠀⠀⠀⠀⠀⠀⠀⠀⠀⠀⠀⠀⠀⠀⠀⠀⠀⠀⠀⠀⠀⠀⠀⠀⠀⠀⠀⠀⠀⠀⠀⠈⣆⠀⠀
⠀⣰⠁⣸⣿⣿⣿⣿⣿⣿⠃⠀⠀⠀⠀⠀⠀⠉⠻⣿⣿⣿⣿⣿⣿⣷⣄⠀⠀⠀⠀⠀⠀⠀⠀⠀⠀⠀⠀⠀⠀⠀⠀⠀⠀⠀⠀⠘⡄⠀
⢀⡇⢠⣿⣿⣿⣿⣿⣿⠃⠀⠀⠀⠀⠀⠀⠀⠀⠀⠈⠛⢿⣿⣿⣿⣿⣿⣷⣦⡀⠀⠀⠀⠀⠀⠀⠀⠀⠀⠀⠀⠀⠀⠀⠀⠀⠀⠀⢳⠀
⢸⠀⣸⣿⣿⣿⣿⣿⡟⠀⠀⠀⠀⠀⠀⠀⠀⠀⠀⠀⠀⠀⠙⢿⣿⣿⣿⣿⣿⣿⣦⣄⠀⠀⠀⠀⠀⠀⠀⠀⠀⠀⠀⠀⠀⠀⠀⠀⠘⡄
⣼⠀⣿⣿⣿⣿⣿⣿⠇⠀⠀⠀⠀⠀⠀⠀⠀⠀⠀⠀⠀⠀⠀⠀⠈⠻⣿⣿⣿⣿⣿⣿⣷⣤⡀⠀⠀⠀⠀⠀⠀⠀⠀⠀⠀⠀⠀⠀⠀⡇
⡇⠀⣿⣿⣿⣿⣿⣿⠀⠀⠀⠀⠀⠀⠀⠀⠀⠀⠀⠀⠀⠀⠀⠀⠀⠀⠈⢛⣿⣿⣿⣿⣿⣿⣿⡦⠀⠀⠀⠀⠀⠀⠀⠀⠀⠀⠀⠀⠀⡇
⢻⠀⣿⣿⣿⣿⣿⣿⡆⠀⠀⠀⠀⠀⠀⠀⠀⠀⠀⠀⠀⠀⠀⠀⠀⣠⣶⣿⣿⣿⣿⣿⣿⡿⠋⠀⠀⠀⠀⠀⠀⠀⠀⠀⠀⠀⠀⠀⠀⡇
⢸⡀⢹⣿⣿⣿⣿⣿⣧⠀⠀⠀⠀⠀⠀⠀⠀⠀⠀⠀⠀⠀⢀⣠⣾⣿⣿⣿⣿⣿⣿⠟⠁⠀⠀⠀⠀⠀⠀⠀⠀⠀⠀⠀⠀⠀⠀⠀⢰⠃
⠀⣇⠘⣿⣿⣿⣿⣿⣿⡄⠀⠀⠀⠀⠀⠀⠀⠀⠀⠀⢀⣴⣿⣿⣿⣿⣿⣿⡿⠋⠁⠀⠀⠀⠀⠀⠀⠀⠀⠀⠀⠀⠀⠀⠀⠀⠀⠀⡼⠀
⠀⠸⡄⢹⣿⣿⣿⣿⣿⣿⡄⠀⠀⠀⠀⠀⠀⠀⣠⣶⣿⣿⣿⣿⣿⣿⠟⠋⠀⠀⠀⠀⠀⠀⠀⠀⠀⠀⠀⠀⠀⠀⠀⠀⠀⠀⠀⢰⠃⠀
⠀⠀⢳⡀⢻⣿⣿⣿⣿⣿⣿⣆⠀⠀⠀⠀⠀⠈⠉⠉⠉⠀⠀⠀⠀⠀⠀⠀⠀⠀⠀⠀⠀⠀⠀⠀⠀⠀⠀⠀⠀⠀⠀⠀⠀⠀⢠⠏⠀⠀
⠀⠀⠀⠳⡀⠻⣿⣿⣿⣿⣿⣿⣷⣄⠀⠀⠀⠀⠀⠀⠀⠀⠀⠀⠀⠀⠀⠀⠀⠀⠀⠀⠀⠀⠀⠀⣠⣾⣷⣄⡀⠀⠀⠀⠀⢠⠏⠀⠀⠀
⠀⠀⠀⠀⠙⣄⠙⢿⣿⣿⣿⣿⣿⣿⣷⣦⣀⠀⠀⠀⠀⠀⠀⠀⠀⠀⠀⠀⠀⠀⠀⠀⠀⣀⣴⣾⣿⣿⣿⣿⣿⣦⡀⠀⡰⠃⠀⠀⠀⠀
⠀⠀⠀⠀⠀⠈⠢⡈⠻⣿⣿⣿⣿⣿⣿⣿⣿⣷⣶⣤⣄⣀⡀⠀⠀⠀⠀⢀⣀⣠⣤⣶⣿⣿⣿⣿⣿⣿⣿⣿⣿⠟⣠⠞⠁⠀⠀⠀⠀⠀
⠀⠀⠀⠀⠀⠀⠀⠈⠢⡈⠙⢿⣿⣿⣿⣿⣿⣿⣿⣿⣿⣿⣿⣿⣿⣿⣿⣿⣿⣿⣿⣿⣿⣿⣿⣿⣿⣿⡿⠋⣡⠞⠁⠀⠀⠀⠀⠀⠀⠀
⠀⠀⠀⠀⠀⠀⠀⠀⠀⠈⠓⢤⡈⠛⠿⣿⣿⣿⣿⣿⣿⣿⣿⣿⣿⣿⣿⣿⣿⣿⣿⣿⣿⣿⣿⠿⠛⣁⠴⠊⠁⠀⠀⠀⠀⠀⠀⠀⠀⠀
⠀⠀⠀⠀⠀⠀⠀⠀⠀⠀⠀⠀⠈⠑⠢⢄⣉⠙⠛⠿⠿⣿⣿⣿⣿⣿⣿⣿⣿⠿⠿⠛⠋⣉⡤⠖⠋⠁⠀⠀⠀⠀⠀⠀⠀⠀⠀⠀⠀⠀
⠀⠀⠀⠀⠀⠀⠀⠀⠀⠀⠀⠀⠀⠀⠀⠀⠈⠉⠓⠒⠢⠤⠤⠤⠤⠤⠤⠤⠤⠖⠒⠋⠉⠀⠀⠀⠀⠀⠀⠀⠀⠀⠀⠀⠀⠀⠀⠀⠀⠀⠀⠀

EOF
        ;;

        "CalinixOS_small"*)
            # set_colors 4 5 4 4 4 4
            set_colors 5 4
            read -rd '' ascii_data <<'EOF'
${c2}
⠀⠀⠀⠀⠀⠀⠀⠀⣀⠤⠐⣂⣈⣩⣭⣭⣍⣀⣐⠀⠄⡀⠀⠀⠀⠀⠀⠀⠀⠀
⠀⠀⠀⠀⠀⡀⠔⣨⣴⣾⣿⣿⣿⣿⣿⣿⣿⣿⣿⣿⣷⣦⣅⠢⡀⠀⠀⠀⠀⠀
⠀⠀⠀⠠⢊⣴⣾⣿⣿⣿⣿⠿⠟⠛⠛⠛⠛⠻⠿⣿⣿⣿⣿⠃⠀⠠⡀⠀⠀⠀
⠀⠀⡐⢡⣾⣿⣿⣿⠟⠉⠀⠀⠀⠀⠀⠀⠀⠀⠀⠀⠉⠛⠁⠀⠀⠀⠈⢆⠀⠀
⠀⡘⢰⣿⣿⣿⡟⠁⠀⠀⢀⣀⣀⣀⣀⠀⠀⠀⠀⠀⠀⠀⠀⠀⠀⠀⠀⠀⢂⠀
⢠⢠⣿⣿⣿⡟⠀⠀⠀⠀⠀⠙⠿⣿⣿⣷⣦⡀⠀⠀⠀⠀⠀⠀⠀⠀⠀⠀⠈⡀
⡄⢸⣿⣿⣿⠁⠀⠀⠀⠀⠀⠀⠀⠈⠻⣿⣿⣿⣦⣄⠀⠀⠀⠀⠀⠀⠀⠀⠀⠁
⡇⣿⣿⣿⣿⠀⠀⠀⠀⠀⠀⠀⠀⠀⠀⠈⣹⣿⣿⣿⣷⠄⠀⠀⠀⠀⠀⠀⠀⠀
⠃⢸⣿⣿⣿⡀⠀⠀⠀⠀⠀⠀⠀⠀⣠⣾⣿⣿⡿⠛⠁⠀⠀⠀⠀⠀⠀⠀⠀⡀
⠘⡘⣿⣿⣿⣧⠀⠀⠀⠀⠀⢀⣴⣿⣿⣿⠿⠋⠀⠀⠀⠀⠀⠀⠀⠀⠀⠀⢀⠁
⠀⠡⠸⣿⣿⣿⣧⡀⠀⠀⠀⠉⠉⠉⠉⠁⠀⠀⠀⠀⠀⠀⢀⠀⠀⠀⠀⢀⠆⠀
⠀⠀⠡⡘⢿⣿⣿⣿⣦⣀⠀⠀⠀⠀⠀⠀⠀⠀⠀⠀⣀⣴⣿⣷⣦⡀⢀⠊⠀⠀
⠀⠀⠀⠈⠊⡻⢿⣿⣿⣿⣿⣶⣤⣤⣤⣤⣤⣤⣶⣿⣿⣿⣿⡿⢟⠕⠁⠀⠀⠀
⠀⠀⠀⠀⠀⠈⠢⢙⠻⢿⣿⣿⣿⣿⣿⣿⣿⣿⣿⣿⡿⠟⡩⠐⠁⠀⠀⠀⠀⠀
⠀⠀⠀⠀⠀⠀⠀⠀⠈⠐⠂⠭⠉⠙⣛⣛⠋⠉⠭⠐⠂⠁⠀⠀⠀⠀⠀⠀⠀⠀⠀⠀⠀⠀⠀⠀⠀⠀

EOF
        ;;

        "CBL-Mariner"*)
            set_colors 6
            read -rd '' ascii_data <<'EOF'
${c1}                    .
                  :-  .
                :==. .=:
              :===:  -==:
            :-===:  .====:
          :-====-   -=====:
         -======   :=======:
        -======.  .=========:
       -======:   -==========.
      -======-    -===========.
     :======-      :===========.
    :=======.       .-==========.
   :=======:          -==========.
  :=======-            :==========.
 :=======-              .-========-
:--------.                :========-
                    ..:::--=========-
            ..::---================-=-
EOF
        ;;

        "CelOS"*)
            set_colors 4 6 0 5
            read -rd '' ascii_data <<'EOF'

${c4}                     .,cmmmmmmmmmmmc,.
                .,cmMMMMMMMMMMMMMMMMMMMMmc.
             .cMMMMMMMMMMMMMMMMMMMMMMMMMMMmc.
           .cMMMMMMMMMMMMMMMMMMMMMMMMMMMMMMMMc.
         ,:MMM ${c3}####################################${c4}
        cMMMMMMmmmmmmmmmmmmmmmmmmmmmmmmmmmmmmmmmc.
       .MMMMMMMMMMMMMMMMMMMMMMMMMMMMMMMMMMMMMMMMMM.
      .MMMMMMMMMMMMMMMMMMMMMMMMMMMMMMMMMMMMMMMMMMMc
      "******************************MMMMMMMMMMMMMc:
${c3}#################################### ${c4}MMMMMMMMMMMMMc
      "MMMMMMMMMMMMMMMMMMMMMMMMMMMMMMMMMMMMMMMMMMM:
       "MMMMMMMMMMMMMMMMMMMMMMMMMMMMMMMMMMMMMMMMMM"
       'MMMMMMMMM*******************************:
        \"MMMMMM ${c3}#####################################
         ${c4}`:MMMMMMmmmmmmmmmmmmmmmmmmmmmmmmmmmmm;
           `"MMMMMMMMMMMMMMMMMMMMMMMMMMMMMMMM"
             `":MMMMMMMMMMMMMMMMMMMMMMMMM;'
                `":MMMMMMMMMMMMMMMMMMM:"
                     "************"




EOF
        ;;

        "centos_small"*)
            set_colors 3 2 4 5 7
            read -rd '' ascii_data <<'EOF'
${c2} ____${c1}^${c4}____
${c2} |\\  ${c1}|${c4}  /|
${c2} | \\ ${c1}|${c4} / |
${c4}<---- ${c3}---->
${c3} | / ${c2}|${c1} \\ |
${c3} |/__${c2}|${c1}__\\|
${c2}     v
EOF
        ;;

        "CentOS"*)
            set_colors 3 2 4 5 7
            read -rd '' ascii_data <<'EOF'
${c1}                 ..
               .PLTJ.
              <><><><>
     ${c2}KKSSV' 4KKK ${c1}LJ${c4} KKKL.'VSSKK
     ${c2}KKV' 4KKKKK ${c1}LJ${c4} KKKKAL 'VKK
     ${c2}V' ' 'VKKKK ${c1}LJ${c4} KKKKV' ' 'V
     ${c2}.4MA.' 'VKK ${c1}LJ${c4} KKV' '.4Mb.
${c4}   . ${c2}KKKKKA.' 'V ${c1}LJ${c4} V' '.4KKKKK ${c3}.
${c4} .4D ${c2}KKKKKKKA.'' ${c1}LJ${c4} ''.4KKKKKKK ${c3}FA.
${c4}<QDD ++++++++++++  ${c3}++++++++++++ GFD>
${c4} 'VD ${c3}KKKKKKKK'.. ${c2}LJ ${c1}..'KKKKKKKK ${c3}FV
${c4}   ' ${c3}VKKKKK'. .4 ${c2}LJ ${c1}K. .'KKKKKV ${c3}'
     ${c3} 'VK'. .4KK ${c2}LJ ${c1}KKA. .'KV'
     ${c3}A. . .4KKKK ${c2}LJ ${c1}KKKKA. . .4
     ${c3}KKA. 'KKKKK ${c2}LJ ${c1}KKKKK' .4KK
     ${c3}KKSSA. VKKK ${c2}LJ ${c1}KKKV .4SSKK
${c2}              <><><><>
               'MKKM'
                 ''
EOF
        ;;

        "Center"*)
            set_colors 7 7
            read -rd '' ascii_data <<'EOF'
${c2}                .
                o,
        .       d,       .
        ';'   ..d;..  .cl'
          .:; 'oldO,.oo.
          ..,:,xKXxoo;'.
    ,;;;;;ldxkONMMMXxkxc;;;;;.
    .....':oddXWMNOxlcl:......
           .:dlxk0c;:. .
          :d:.,xcld,.,:.
        ;l,    .l;     ';'
               .o;
                l,
EOF
                ;;

        "Chakra"*)
            set_colors 4 5 7 6
            read -rd '' ascii_data <<'EOF'
${c1}     _ _ _        "kkkkkkkk.
   ,kkkkkkkk.,    'kkkkkkkkk,
   ,kkkkkkkkkkkk., 'kkkkkkkkk.
  ,kkkkkkkkkkkkkkkk,'kkkkkkkk,
 ,kkkkkkkkkkkkkkkkkkk'kkkkkkk.
  "''"''',;::,,"''kkk''kkkkk;   __
      ,kkkkkkkkkk, "k''kkkkk' ,kkkk
    ,kkkkkkk' ., ' .: 'kkkk',kkkkkk
  ,kkkkkkkk'.k'   ,  ,kkkk;kkkkkkkkk
 ,kkkkkkkk';kk 'k  "'k',kkkkkkkkkkkk
.kkkkkkkkk.kkkk.'kkkkkkkkkkkkkkkkkk'
;kkkkkkkk''kkkkkk;'kkkkkkkkkkkkk''
'kkkkkkk; 'kkkkkkkk.,""''"''""
  ''kkkk;  'kkkkkkkkkk.,
     ';'    'kkkkkkkkkkkk.,
             ';kkkkkkkkkk'
               ';kkkkkk'
                  "''"
EOF
        ;;

        "ChaletOS"*)
            set_colors 4 7 1
            read -rd '' ascii_data <<'EOF'
${c1}             `.//+osso+/:``
         `/sdNNmhyssssydmNNdo:`
       :hNmy+-`          .-+hNNs-
     /mMh/`       `+:`       `+dMd:
   .hMd-        -sNNMNo.  /yyy  /mMs`
  -NM+       `/dMd/--omNh::dMM   `yMd`
 .NN+      .sNNs:/dMNy:/hNmo/s     yMd`
 hMs    `/hNd+-smMMMMMMd+:omNy-    `dMo
:NM.  .omMy:/hNMMMMMMMMMMNy:/hMd+`  :Md`
/Md` `sm+.omMMMMMMMMMMMMMMMMd/-sm+  .MN:
/Md`      MMMMMMMMMMMMMMMMMMMN      .MN:
:NN.      MMMMMMm....--NMMMMMN      -Mm.
`dMo      MMMMMMd      mMMMMMN      hMs
 -MN:     MMMMMMd      mMMMMMN     oMm`
  :NM:    MMMMMMd      mMMMMMN    +Mm-
   -mMy.  mmmmmmh      dmmmmmh  -hMh.
     oNNs-                    :yMm/
      .+mMdo:`            `:smMd/`
         -ohNNmhsoo++osshmNNh+.
            `./+syyhhyys+:``
EOF
        ;;

        "Chapeau"*)
            set_colors 2 7
            read -rd '' ascii_data <<'EOF'
${c1}               .-/-.
            ////////.
          ////////${c2}y+${c1}//.
        ////////${c2}mMN${c1}/////.
      ////////${c2}mMN+${c1}////////.
    ////////////////////////.
  /////////+${c2}shhddhyo${c1}+////////.
 ////////${c2}ymMNmdhhdmNNdo${c1}///////.
///////+${c2}mMms${c1}////////${c2}hNMh${c1}///////.
///////${c2}NMm+${c1}//////////${c2}sMMh${c1}///////
//////${c2}oMMNmmmmmmmmmmmmMMm${c1}///////
//////${c2}+MMmssssssssssssss+${c1}///////
`//////${c2}yMMy${c1}////////////////////
 `//////${c2}smMNhso++oydNm${c1}////////
  `///////${c2}ohmNMMMNNdy+${c1}///////
    `//////////${c2}++${c1}//////////
       `////////////////.
           -////////-
EOF
        ;;

        "Chrom"*)
            set_colors 2 1 3 4 7
            read -rd '' ascii_data <<'EOF'
${c2}            .,:loool:,.
        .,coooooooooooooc,.
     .,lllllllllllllllllllll,.
    ;ccccccccccccccccccccccccc;
${c1}  '${c2}ccccccccccccccccccccccccccccc.
${c1} ,oo${c2}c::::::::okO${c5}000${c3}0OOkkkkkkkkkkk:
${c1}.ooool${c2};;;;:x${c5}K0${c4}kxxxxxk${c5}0X${c3}K0000000000.
${c1}:oooool${c2};,;O${c5}K${c4}ddddddddddd${c5}KX${c3}000000000d
${c1}lllllool${c2};l${c5}N${c4}dllllllllllld${c5}N${c3}K000000000
${c1}lllllllll${c2}o${c5}M${c4}dccccccccccco${c5}W${c3}K000000000
${c1};cllllllllX${c5}X${c4}c:::::::::c${c5}0X${c3}000000000d
${c1}.ccccllllllO${c5}Nk${c4}c;,,,;cx${c5}KK${c3}0000000000.
${c1} .cccccclllllxOO${c5}OOO${c1}Okx${c3}O0000000000;
${c1}  .:ccccccccllllllllo${c3}O0000000OOO,
${c1}    ,:ccccccccclllcd${c3}0000OOOOOOl.
${c1}      '::ccccccccc${c3}dOOOOOOOkx:.
${c1}        ..,::cccc${c3}xOOOkkko;.
${c1}            ..,:${c3}dOkxl:.
EOF
        ;;

        "cleanjaro_small"*)
            set_colors 7 7
            read -rd '' ascii_data <<'EOF'
${c1}█████ ██████████
█████ ██████████
█████
█████
█████
████████████████
████████████████
EOF
        ;;

        "Cleanjaro"*)
            set_colors 7 7
            read -rd '' ascii_data <<'EOF'
${c1}███████▌ ████████████████
███████▌ ████████████████
███████▌ ████████████████
███████▌
███████▌
███████▌
███████▌
███████▌
█████████████████████████
█████████████████████████
█████████████████████████
▀▀▀▀▀▀▀▀▀▀▀▀▀▀▀▀▀▀▀▀▀▀▀▀▀
EOF
        ;;

        "ClearOS"*)
            set_colors 2
            read -rd '' ascii_data <<'EOF'
${c1}             `.--::::::--.`
         .-:////////////////:-.
      `-////////////////////////-`
     -////////////////////////////-
   `//////////////-..-//////////////`
  ./////////////:      ://///////////.
 `//////:..-////:      :////-..-//////`
 ://////`    -///:.``.:///-`    ://///:
`///////:.     -////////-`    `:///////`
.//:--////:.     -////-`    `:////--://.
./:    .////:.     --`    `:////-    :/.
`//-`    .////:.        `:////-    `-//`
 :///-`    .////:.    `:////-    `-///:
 `/////-`    -///:    :///-    `-/////`
  `//////-   `///:    :///`   .//////`
   `:////:   `///:    :///`   -////:`
     .://:   `///:    :///`   -//:.
       .::   `///:    :///`   -:.
             `///:    :///`
              `...    ...`
EOF
        ;;

        "Clear Linux OS"* | "Clear_Linux"*)
            set_colors 4 3 7 6
            read -rd '' ascii_data <<'EOF'
${c1}          BBB
       BBBBBBBBB
     BBBBBBBBBBBBBBB
   BBBBBBBBBBBBBBBBBBBB
   BBBBBBBBBBB         BBB
  BBBBBBBB${c2}YYYYY
${c1}  BBBBBBBB${c2}YYYYYY
${c1}  BBBBBBBB${c2}YYYYYYY
${c1}  BBBBBBBBB${c2}YYYYY${c3}W
${c4} GG${c1}BBBBBBBY${c2}YYYY${c3}WWW
${c4} GGG${c1}BBBBBBB${c2}YY${c3}WWWWWWWW
${c4} GGGGGG${c1}BBBBBB${c3}WWWWWWWW
${c4} GGGGGGGG${c1}BBBB${c3}WWWWWWWW
${c4}GGGGGGGGGGG${c1}BBB${c3}WWWWWWW
${c4}GGGGGGGGGGGGG${c1}B${c3}WWWWWW
${c4}GGGGGGGG${c3}WWWWWWWWWWW
${c4}GG${c3}WWWWWWWWWWWWWWWW
 WWWWWWWWWWWWWWWW
      WWWWWWWWWW
          WWW
EOF
        ;;

        "Clover"*)
            set_colors 2 6
            read -rd '' ascii_data <<'EOF'
${c1}               `omo``omo`
             `oNMMMNNMMMNo`
           `oNMMMMMMMMMMMMNo`
          oNMMMMMMMMMMMMMMMMNo
          `sNMMMMMMMMMMMMMMNs`
     `omo`  `sNMMMMMMMMMMNs`  `omo`
   `oNMMMNo`  `sNMMMMMMNs`  `oNMMMNo`
 `oNMMMMMMMNo`  `oNMMNs`  `oNMMMMMMMNo`
oNMMMMMMMMMMMNo`  `sy`  `oNMMMMMMMMMMMNo
`sNMMMMMMMMMMMMNo.${c2}oNNs${c1}.oNMMMMMMMMMMMMNs`
`oNMMMMMMMMMMMMNs.${c2}oNNs${c1}.oNMMMMMMMMMMMMNo`
oNMMMMMMMMMMMNs`  `sy`  `oNMMMMMMMMMMMNo
 `oNMMMMMMMNs`  `oNMMNo`  `oNMMMMMMMNs`
   `oNMMMNs`  `sNMMMMMMNs`  `oNMMMNs`
     `oNs`  `sNMMMMMMMMMMNs`  `oNs`
          `sNMMMMMMMMMMMMMMNs`
          +NMMMMMMMMMMMMMMMMNo
           `oNMMMMMMMMMMMMNo`
             `oNMMMNNMMMNs`
               `omo``oNs`
EOF
        ;;

        "Condres"*)
            set_colors 2 3 6
            read -rd '' ascii_data <<'EOF'
${c1}syyyyyyyyyyyyyyyyyyyyyyyyyyyyyyyyyyy+${c3}.+.
${c1}`oyyyyyyyyyyyyyyyyyyyyyyyyyyyyyyyyy+${c3}:++.
${c2}/o${c1}+oyyyyyyyyyyyyyyyyyyyyyyyyyyyyyy/${c3}oo++.
${c2}/y+${c1}syyyyyyyyyyyyyyyyyyyyyyyyyyyyy${c3}+ooo++.
${c2}/hy+${c1}oyyyhhhhhhhhhhhhhhyyyyyyyyy${c3}+oo+++++.
${c2}/hhh+${c1}shhhhhdddddhhhhhhhyyyyyyy${c3}+oo++++++.
${c2}/hhdd+${c1}oddddddddddddhhhhhyyyys${c3}+oo+++++++.
${c2}/hhddd+${c1}odmmmdddddddhhhhyyyy${c3}+ooo++++++++.
${c2}/hhdddmo${c1}odmmmdddddhhhhhyyy${c3}+oooo++++++++.
${c2}/hdddmmms${c1}/dmdddddhhhhyyys${c3}+oooo+++++++++.
${c2}/hddddmmmy${c1}/hdddhhhhyyyyo${c3}+oooo++++++++++:
${c2}/hhdddmmmmy${c1}:yhhhhyyyyy+${c3}+oooo+++++++++++:
${c2}/hhddddddddy${c1}-syyyyyys+${c3}ooooo++++++++++++:
${c2}/hhhddddddddy${c1}-+yyyy+${c3}/ooooo+++++++++++++:
${c2}/hhhhhdddddhhy${c1}./yo:${c3}+oooooo+++++++++++++/
${c2}/hhhhhhhhhhhhhy${c1}:-.${c3}+sooooo+++++++++++///:
${c2}:sssssssssssso++${c1}${c3}`:/:--------.````````
EOF
        ;;

        "Container Linux by CoreOS"* | "Container_Linux"*)
            set_colors 4 7 1
            read -rd '' ascii_data <<'EOF'
${c1}                .....
          .';:cccccccc:;'.
        ':ccccclc${c3}lllllllll${c1}cc:.
     .;cccccccc${c3}lllllllllllllll${c1}c,
    ;clllccccc${c3}llllllllllllllllll${c1}c,
  .cllclccccc${c3}lllll${c2}lll${c3}llllllllllll${c1}c:
  ccclclcccc${c3}cllll${c2}kWMMNKk${c3}llllllllll${c1}c:
 :ccclclcccc${c3}llll${c2}oWMMMMMMWO${c3}lllllllll${c1}c,
.ccllllllccc${c3}clll${c2}OMMMMMMMMM0${c3}lllllllll${c1}c
.lllllclcccc${c3}llll${c2}KMMMMMMMMMMo${c3}llllllll${c1}c.
.lllllllcccc${c3}clll${c2}KMMMMMMMMN0${c3}lllllllll${c1}c.
.cclllllcccc${c3}lllld${c2}xkkxxdo${c3}llllllllllc${c1}lc
 :cccllllllcccc${c3}lllccllllcclccc${c1}cccccc;
 .ccclllllllcccccccc${c3}lll${c1}ccccclccccccc
  .cllllllllllclcccclccclccllllcllc
    :cllllllllccclcllllllllllllcc;
     .cccccccccccccclcccccccccc:.
       .;cccclccccccllllllccc,.
          .';ccccclllccc:;..
                .....
EOF
        ;;

        "crux_small" | KISS*)
            set_colors 4 5 7 6
            read -rd '' ascii_data <<'EOF'
${c1}    ___
   (${c3}.· ${c1}|
   (${c2}<> ${c1}|
  / ${c3}__  ${c1}\\
 ( ${c3}/  \\ ${c1}/|
${c2}_${c1}/\\ ${c3}__)${c1}/${c2}_${c1})
${c2}\/${c1}-____${c2}\/
EOF
        ;;

        "CRUX"*)
            set_colors 4 5 7 6
            read -rd '' ascii_data <<'EOF'
${c1}         odddd
      oddxkkkxxdoo
     ddcoddxxxdoool
     xdclodod  olol
     xoc  xdd  olol
     xdc  ${c2}k00${c1}Okdlol
     xxd${c2}kOKKKOkd${c1}ldd
     xdco${c2}xOkdlo${c1}dldd
     ddc:cl${c2}lll${c1}oooodo
   odxxdd${c3}xkO000kx${c1}ooxdo
  oxdd${c3}x0NMMMMMMWW0od${c1}kkxo
 oooxd${c3}0WMMMMMMMMMW0o${c1}dxkx
docldkXW${c3}MMMMMMMWWN${c1}Odolco
xx${c2}dx${c1}kxxOKN${c3}WMMWN${c1}0xdoxo::c
${c2}xOkkO${c1}0oo${c3}odOW${c2}WW${c1}XkdodOxc:l
${c2}dkkkxkkk${c3}OKX${c2}NNNX0Oxx${c1}xc:cd
${c2} odxxdx${c3}xllod${c2}ddooxx${c1}dc:ldo
${c2}   lodd${c1}dolccc${c2}ccox${c1}xoloo
EOF
        ;;

        *"Crystal Linux"*)
            set_colors 13 5
            read -rd '' ascii_data <<'EOF'
${c1}                        mysssym
${c1}                      mysssym
${c1}                    mysssym
${c1}                  mysssym
${c1}                mysssyd
${c1}              mysssyd    N
${c1}            mysssyd    mysym
${c1}          mysssyd      dysssym
${c1}        mysssyd          dysssym
${c1}      mysssyd              dysssym
${c1}      mysssyd              dysssym
${c1}        mysssyd          dysssym
${c1}          mysssyd      dysssym
${c1}            mysym    dysssym
${c1}              N    dysssym
${c1}                 dysssym
${c1}               dysssym
${c1}             dysssym
${c1}           dysssym
${c1}         dysssym
EOF
        ;;

        *"Cucumber"*)
            set_colors 2 3
            read -rd '' ascii_data <<'EOF'
${c1}           `.-://++++++//:-.`
        `:/+//${c2}::--------${c1}:://+/:`
      -++/:${c2}----..........----${c1}:/++-
    .++:${c2}---...........-......---${c1}:++.
   /+:${c2}---....-::/:/--//:::-....---${c1}:+/
 `++:${c2}--.....:---::/--/::---:.....--${c1}:++`
 /+:${c2}--.....--.--::::-/::--.--.....--${c1}:+/
-o:${c2}--.......-:::://--/:::::-.......--${c1}:o-
/+:${c2}--...-:-::---:::..:::---:--:-...--${c1}:+/
o/:${c2}-...-:.:.-/:::......::/:.--.:-...-${c1}:/o
o/${c2}--...::-:/::/:-......-::::::-/-...-${c1}:/o
/+:${c2}--..-/:/:::--:::..:::--::////-..--${c1}:+/
-o:${c2}--...----::/:::/--/:::::-----...--${c1}:o-
 /+:${c2}--....://:::.:/--/:.::://:....--${c1}:+/
 `++:${c2}--...-:::.--.:..:.--.:/:-...--${c1}:++`
   /+:${c2}---....----:-..-:----....---${c1}:+/
    .++:${c2}---..................---${c1}:++.
      -/+/:${c2}----..........----${c1}:/+/-
        `:/+//${c2}::--------:::${c1}/+/:`
           `.-://++++++//:-.`
EOF
        ;;

        "CutefishOS"*)
            set_colors 6 7 4
            read -rd '' ascii_data <<'EOF'
${c1}                     ___ww___
_              _wwMMM@M^^^^MMMMww_
M0w_       _wMMM~~             ~~MMm_
  ~MMy _ww0M~                      ~MMy
    ~MMMM~                      o    "MM
${c3}  jw0M~~MMMw_                      _wMM'
wMM~      ~~MMmw__             __w0M~
~             ~~MM0MmwwwwwwwwwMMM~
                    ~~~~^^~~~
EOF
        ;;

        "CyberOS"*)
            set_colors 50 32 57
            read -rd '' ascii_data <<'EOF'
${c3}             !M$EEEEEEEEEEEP
            .MMMMM000000Nr.
            ${c3}&MMMMMM${c2}MMMMMMMMMMMMM9
           ${c3}~MMM${c1}MMMM${c2}MMMMMMMMMMMMC
      ${c1}"    ${c3}M${c1}MMMMMMM${c2}MMMMMMMMMMs
    ${c1}iM${c2}MMM&&${c1}MMMMMMMM${c2}MMMMMMMM\\
   ${c1}BMMM${c2}MMMMM${c1}MMMMMMM${c2}MMMMMM${c3}"
  ${c1}9MMMMM${c2}MMMMMMM${c1}MMMM${c2}MMMM${c3}MMMf-
        ${c2}sMMMMMMMM${c1}MM${c2}M${c3}MMMMMMMMM3_
         ${c2}+ffffffff${c1}P${c3}MMMMMMMMMMMM0
                    ${c2}CMMMMMMMMMMM
                      }MMMMMMMMM
                        ~MMMMMMM
                          "RMMMM
                            .PMB
EOF
        ;;

        "dahlia"*)
            set_colors 1 7 3
            read -rd '' ascii_data <<'EOF'
${c1}
                  .#.
                *%@@@%*
        .,,,,,(&@@@@@@@&/,,,,,.
       ,#@@@@@@@@@@@@@@@@@@@@@#.
       ,#@@@@@@@&#///#&@@@@@@@#.
     ,/%&@@@@@%/,    .,(%@@@@@&#/.
   *#&@@@@@@#,.         .*#@@@@@@&#,
 .&@@@@@@@@@(            .(@@@@@@@@@&&.
#@@@@@@@@@@(               )@@@@@@@@@@@#
 °@@@@@@@@@@(            .(@@@@@@@@@@@°
   *%@@@@@@@(.           ,#@@@@@@@%*
     ,(&@@@@@@%*.     ./%@@@@@@%(,
       ,#@@@@@@@&(***(&@@@@@@@#.
       ,#@@@@@@@@@@@@@@@@@@@@@#.
        ,*****#&@@@@@@@&(*****,
               ,/%@@@%/.
                  ,#,
EOF
        ;;

        "debian_small")
            set_colors 1 7 3
            read -rd '' ascii_data <<'EOF'
${c1}  _____
 /  __ \\
|  /    |
|  \\___-
-_
  --_
EOF
        ;;

        "Debian"*)
            set_colors 1 7 3
            read -rd '' ascii_data <<'EOF'
${c2}       _,met$$$$$gg.
    ,g$$$$$$$$$$$$$$$P.
  ,g$$P"        """Y$$.".
 ,$$P'              `$$$.
',$$P       ,ggs.     `$$b:
`d$$'     ,$P"'   ${c1}.${c2}    $$$
 $$P      d$'     ${c1},${c2}    $$P
 $$:      $$.   ${c1}-${c2}    ,d$$'
 $$;      Y$b._   _,d$P'
 Y$$.    ${c1}`.${c2}`"Y$$$$P"'
${c2} `$$b      ${c1}"-.__
${c2}  `Y$$
   `Y$$.
     `$$b.
       `Y$$b.
          `"Y$b._
              `"""
EOF
        ;;

        "Deepin"*)
            set_colors 2 7
            read -rd '' ascii_data <<'EOF'
${c1}             ............
         .';;;;;.       .,;,.
      .,;;;;;;;.       ';;;;;;;.
    .;::::::::'     .,::;;,''''',.
   ,'.::::::::    .;;'.          ';
  ;'  'cccccc,   ,' :: '..        .:
 ,,    :ccccc.  ;: .c, '' :.       ,;
.l.     cllll' ., .lc  :; .l'       l.
.c       :lllc  ;cl:  .l' .ll.      :'
.l        'looc. .   ,o:  'oo'      c,
.o.         .:ool::coc'  .ooo'      o.
 ::            .....   .;dddo      ;c
  l:...            .';lddddo.     ,o
   lxxxxxdoolllodxxxxxxxxxc      :l
    ,dxxxxxxxxxxxxxxxxxxl.     'o,
      ,dkkkkkkkkkkkkko;.    .;o;
        .;okkkkkdl;.    .,cl:.
            .,:cccccccc:,.
EOF
        ;;

        "DesaOS")
            set_colors 2 7
            read -rd '' ascii_data <<'EOF'
${c1}███████████████████████
███████████████████████
███████████████████████
███████████████████████
████████               ███████
████████               ███████
████████               ███████
████████               ███████
████████               ███████
████████               ███████
████████               ███████
██████████████████████████████
██████████████████████████████
████████████████████████
████████████████████████
████████████████████████
EOF
        ;;

        "Devuan"*)
            set_colors 5 7
            read -rd '' ascii_data <<'EOF'
${c1}   ..,,;;;::;,..
           `':ddd;:,.
                 `'dPPd:,.
                     `:b$$b`.
                        'P$$$d`
                         .$$$$$`
                         ;$$$$$P
                      .:P$$$$$$`
                  .,:b$$$$$$$;'
             .,:dP$$$$$$$$b:'
      .,:;db$$$$$$$$$$Pd'`
 ,db$$$$$$$$$$$$$$b:'`
:$$$$$$$$$$$$b:'`
 `$$$$$bd:''`
   `'''`
EOF
        ;;

        "DracOS"*)
            set_colors 1 7 3
            read -rd '' ascii_data <<'EOF'
${c1}       `-:/-
          -os:
            -os/`
              :sy+-`
               `/yyyy+.
                 `+yyyyo-
                   `/yyyys:
`:osssoooo++-        +yyyyyy/`
   ./yyyyyyo         yo`:syyyy+.
      -oyyy+         +-   :yyyyyo-
        `:sy:        `.    `/yyyyys:
           ./o/.`           .oyyso+oo:`
              :+oo+//::::///:-.`     `.`
EOF
        ;;

        "DarkOs")
            set_colors 1 6 5 3 2
            read -rd '' ascii_data <<'EOF'

${c3}⠀⠀⠀⠀  ⠀⠀⠀⠀⠀⠀⠀⠀⠀⠀⠀⠀⠀⠀⠀⠀⠀⠀⠀⠀⢠⠢⠀⠀⠀⠀⠀⠀⠀⠀⠀⠀⠀⠀⠀⠀
${c1}⠀⠀⠀⠀⠀⠀⠀⠀⠀⠀⠀⠀⠀⠀⠀⠀⠀⠀⠀⠀⠀⠀⠀⠀⢀⣶⠋⡆⢹⠀⠀⠀⠀⠀⠀⠀⠀⠀⠀⠀⠀⠀
${c5}⠀⠀⠀⠀⠀⠀⠀⠀⠀⠀⠀⠀⠀⠀⠀⠀⠀⠀⠀⢀⡆⢀⣤⢛⠛⣠⣿⠀⡏⠀⠀⠀⠀⠀⠀⠀⠀⠀⠀⠀⠀⠀
${c6}⠀⠀⠀⠀⠀⠀⠀⠀⠀⠀⠀⠀⠀⠀⠀⠀⠀⢀⣶⣿⠟⣡⠊⣠⣾⣿⠃⣠⠀⠀⠀⠀⠀⠀⠀⠀⠀⠀⠀⠀⠀⠀
${c2}⠀⠀⠀⠀⠀⠀⠀⠀⠀⠀⠀⠀⠀⠀⠀⠀⣴⣯⣿⠀⠊⣤⣿⣿⣿⠃⣴⣧⣄⣀⠀⠀⠀⠀⠀⠀⠀⠀⠀⠀⠀⠀
${c1}⠀⠀⠀⠀⠀⠀⠀⠀⠀⠀⠀⠀⢀⣤⣶⣿⣿⡟⣠⣶⣿⣿⣿⢋⣤⠿⠛⠉⢁⣭⣽⠋⠀⠀⠀⠀⠀⠀⠀⠀⠀⠀
${c4}  ⠀⠀⠀⠀⠀⠀ ⠀⣠⠖⡭⢉⣿⣯⣿⣯⣿⣿⣿⣟⣧⠛⢉⣤⣶⣾⣿⣿⠋⠀⠀⠀⠀⠀⠀⠀⠀⠀⠀⠀⠀
${c5}⠀⠀⠀⠀⠀⠀⠀⠀⣴⣫⠓⢱⣯⣿⢿⠋⠛⢛⠟⠯⠶⢟⣿⣯⣿⣿⣿⣿⣿⣿⣦⣄⠀⠀⠀⠀⠀⠀⠀⠀⠀⠀
${c2}⠀⠀⠀⠀⠀⠀⢀⡮⢁⣴⣿⣿⣿⠖⣠⠐⠉⠀⠀⠀⠀⠀⠀⠀⠀⠀⠉⠉⠉⠛⠛⠛⢿⣶⣄⠀⠀⠀⠀⠀⠀⠀
${c3}⠀⠀⠀⠀⢀⣤⣷⣿⣿⠿⢛⣭⠒⠉⠀⠀⠀⣀⣀⣄⣤⣤⣴⣶⣶⣶⣿⣿⣿⣿⣿⠿⠋⠁⠀⠀⠀⠀⠀⠀⠀⠀
${c1}⠀⢀⣶⠏⠟⠝⠉⢀⣤⣿⣿⣶⣾⣿⣿⣿⣿⣿⣿⣟⢿⣿⣿⣿⣿⣿⣿⣿⣿⣿⣧⠀⠀⠀⠀⠀⠀⠀⠀⠀⠀⠀
${c6}⢴⣯⣤⣶⣿⣿⣿⣿⣿⡿⣿⣯⠉⠉⠉⠉⠀⠀⠀⠈⣿⡀⣟⣿⣿⢿⣿⣿⣿⣿⣿⣦⠀⠀⠀⠀⠀⠀⠀⠀⠀⠀
${c5}⠀⠀⠀⠉⠛⣿⣧⠀⣆⠀⠀⠀⠀⠀⠀⠀⠀⠀⠀⠀⣿⠃⣿⣿⣯⣿⣦⡀⠀⠉⠻⣿⣦⠀⠀⠀⠀⠀⠀⠀⠀⠀
${c3}⠀⠀⠀⠀⠀⠀⠉⢿⣮⣦⠀⠀⠀⠀⠀⠀⠀⠀⠀⣼⣿⠀⣯⠉⠉⠛⢿⣿⣷⣄⠀⠈⢻⣆⠀⠀⠀⠀⠀⠀⠀⠀
${c2}⠀⠀⠀⠀⠀⠀⠀⠀⠀⠉⠢⠀⠀⠀⠀⠀⠀⠀⢀⢡⠃⣾⣿⣿⣦⠀⠀⠀⠙⢿⣿⣤⠀⠙⣄⠀⠀⠀⠀⠀⠀⠀
${c6}⠀⠀⠀⠀⠀⠀⠀⠀⠀⠀⠀⠀⠀⠀⠀⠀⠀⢀⢋⡟⢠⣿⣿⣿⠋⢿⣄⠀⠀⠀⠈⡄⠙⣶⣈⡄⠀⠀⠀⠀⠀⠀
${c1}⠀⠀⠀⠀⠀⠀⠀⠀⠀⠀⠀⠀⠀⠀⠀⠐⠚⢲⣿⠀⣾⣿⣿⠁⠀⠀⠉⢷⡀⠀⠀⣇⠀⠀⠈⠻⡀⠀⠀⠀⠀⠀
${c4}⠀⠀⠀⠀⠀⠀⠀⠀⠀⠀⠀⠀⠀⠀⠀⢢⣀⣿⡏⠀⣿⡿⠀⠀⠀⠀⠀⠀⠙⣦⠀⢧⠀⠀⠀⠀⠀⠀⠀⠀⠀⠀
${c3}⠀⠀⠀⠀⠀⠀⠀⠀⠀⠀⠀⠀⠀⠀⠀⠀⢸⠿⣧⣾⣿⠀⠀⠀⠀⠀⠀⠀⠀⠀⠙⣮⠀⠀⠀⠀⠀⠀⠀⠀⠀⠀
${c5}⠀⠀⠀⠀⠀⠀⠀⠀⠀⠀⠀⠀⠀⠀⠀⠀⠀⠀⠉⠙⠛⠀⠀⠀⠀⠀⠀⠀⠀⠀⠀⠀⠀⠀⠀⠀⠀

EOF
        ;;

        "Itc"*)
            set_colors 1
            read -rd '' ascii_data <<'EOF'
${c1}....................-==============+...
${c1}....................-==============:...
${c1}...:===========-....-==============:...
${c1}...-===========:....-==============-...
${c1}....*==========+........-::********-...
${c1}....*===========+.:*====**==*+-.-......
${c1}....:============*+-..--:+**====*---...
${c1}......::--........................::...
${c1}..+-:+-.+::*:+::+:-++::++-.:-.*.:++:++.
${c1}..:-:-++++:-::--:+::-::.:++-++:++--:-:.    ⠀⠀⠀⠀⠀
⠀⠀⠀⠀⠀⠀⠀⠀⠀⠀
EOF
        ;;

        "dragonfly_old"*)
            set_colors 1 7 3
            read -rd '' ascii_data <<'EOF'
     ${c1}                   .-.
                 ${c3} ()${c1}I${c3}()
            ${c1} "==.__:-:__.=="
            "==.__/~|~\__.=="
            "==._(  Y  )_.=="
 ${c2}.-'~~""~=--...,__${c1}\/|\/${c2}__,...--=~""~~'-.
(               ..=${c1}\\=${c1}/${c2}=..               )
 `'-.        ,.-"`;${c1}/=\\${c2};"-.,_        .-'`
     `~"-=-~` .-~` ${c1}|=|${c2} `~-. `~-=-"~`
          .-~`    /${c1}|=|${c2}\    `~-.
       .~`       / ${c1}|=|${c2} \       `~.
   .-~`        .'  ${c1}|=|${c2}  `.        `~-.
 (`     _,.-="`  ${c1}  |=|${c2}    `"=-.,_     `)
  `~"~"`        ${c1}   |=|${c2}           `"~"~`
                 ${c1}  /=\\
                   \\=/
                    ^
EOF
        ;;

        "dragonfly_small"*)
            set_colors 1 7 3
            read -rd '' ascii_data <<'EOF'
${c2}   ,${c1}_${c2},
('-_${c1}|${c2}_-')
 >--${c1}|${c2}--<
(_-'${c1}|${c2}'-_)
    ${c1}|
    |
    |
EOF
        ;;

        "DragonFly"*)
            set_colors 1 7 3
            read -rd '' ascii_data <<'EOF'
${c2},--,           ${c1}|           ${c2},--,
${c2}|   `-,       ${c1},^,       ${c2},-'   |
${c2} `,    `-,   ${c3}(/ \)   ${c2},-'    ,'
${c2}   `-,    `-,${c1}/   \${c2},-'    ,-'
${c2}      `------${c1}(   )${c2}------'
${c2}  ,----------${c1}(   )${c2}----------,
${c2} |        _,-${c1}(   )${c2}-,_        |
${c2}  `-,__,-'   ${c1}\   /${c2}   `-,__,-'
${c1}              | |
              | |
              | |
              | |
              | |
              | |
              `|'
EOF
        ;;

        "Drauger"*)
            set_colors 1 7
            read -rd '' ascii_data <<'EOF'
${c1}                  -``-
                `:+``+:`
               `/++``++/.
              .++/.  ./++.
             :++/`    `/++:
           `/++:        :++/`
          ./+/-          -/+/.
         -++/.            ./++-
        :++:`              `:++:
      `/++-                  -++/`
     ./++.                    ./+/.
    -++/`                      `/++-
   :++:`                        `:++:
 `/++-                            -++/`
.:-.`..............................`.-:.
`.-/++++++++++++++++++++++++++++++++/-.`
EOF
        ;;

        "elementary_small"*)
            set_colors 4 7 1
            read -rd '' ascii_data <<'EOF'
${c2}  _______
 / ____  \\
/  |  /  /\\
|__\\ /  / |
\\   /__/  /
 \\_______/
EOF
        ;;

        "Elementary"*)
            set_colors 4 7 1
            read -rd '' ascii_data <<'EOF'
${c2}         eeeeeeeeeeeeeeeee
      eeeeeeeeeeeeeeeeeeeeeee
    eeeee  eeeeeeeeeeee   eeeee
  eeee   eeeee       eee     eeee
 eeee   eeee          eee     eeee
eee    eee            eee       eee
eee   eee            eee        eee
ee    eee           eeee       eeee
ee    eee         eeeee      eeeeee
ee    eee       eeeee      eeeee ee
eee   eeee   eeeeee      eeeee  eee
eee    eeeeeeeeee     eeeeee    eee
 eeeeeeeeeeeeeeeeeeeeeeee    eeeee
  eeeeeeee eeeeeeeeeeee      eeee
    eeeee                 eeeee
      eeeeeee         eeeeeee
         eeeeeeeeeeeeeeeee
EOF
        ;;

        "Elive"*)
            set_colors 7 6 6
            read -rd '' ascii_data <<'EOF'
${c1}
             *@${c2},,&(%%%..%*.
         ${c1}(@${c2}&%/##############((/${c1}*,
      ${c2}@${c1}@&${c2}#########${c1}*..../${c2}########%${c1}*..
    ${c2}@${c1}&${c2}#%%%%%.              ${c3},.${c1},${c2}%%%%%%.
  /%${c2}(%%%%.                      ${c1}(${c2}%%%%#.
 /${c1}*${c2}%%##,.                       .,%%###,
 ,####.   ,${c1}*${c2}#%${c1}#${c3}/,(/               ${c2}/${c1}#${c2}###,
((###/   ,,##########${c1}(${c3}/(#          ${c2}%####,
%#(((${c1}.   .${c1}./${c2}((((((((((((((${c1}(${c2}#/${c3}*..   ${c3}*.${c2}(((${c1}/
${c2}%#///${c1}.        ${c3}***${c2}.*/////////////
${c3}#${c2}#////*              ${c3}***${c2}.*/////.
 ${c3}(${c2}(*****                   ${c3}***
  ${c2},*****..
   ..${c1}*${c2}*****..                 *${c1}%${c2}/****.
     .,,*******,${c3},,../##(${c2}%&${c1}&${c2}#******${c1},${c2}.
        ,*${c1},${c2},,,,,,,,,,,,,,,,,,,${c1},${c2}..
            *//${c1}/,,${c2},,,,,,,${c1},..${c2}
EOF
        ;;

        "EndeavourOS"*)
            set_colors 1 5 4
            read -rd '' ascii_data <<'EOF'
${c1}                     ./${c2}o${c3}.
${c1}                   ./${c2}sssso${c3}-
${c1}                 `:${c2}osssssss+${c3}-
${c1}               `:+${c2}sssssssssso${c3}/.
${c1}             `-/o${c2}ssssssssssssso${c3}/.
${c1}           `-/+${c2}sssssssssssssssso${c3}+:`
${c1}         `-:/+${c2}sssssssssssssssssso${c3}+/.
${c1}       `.://o${c2}sssssssssssssssssssso${c3}++-
${c1}      .://+${c2}ssssssssssssssssssssssso${c3}++:
${c1}    .:///o${c2}ssssssssssssssssssssssssso${c3}++:
${c1}  `:////${c2}ssssssssssssssssssssssssssso${c3}+++.
${c1}`-////+${c2}ssssssssssssssssssssssssssso${c3}++++-
${c1} `..-+${c2}oosssssssssssssssssssssssso${c3}+++++/`
   ./++++++++++++++++++++++++++++++/:.
  `:::::::::::::::::::::::::------``
EOF
        ;;
	
	      "EncryptOS"*)
            set_colors 2 5 6
            read -rd '' ascii_data <<'EOF'
${c2}                  *******
${c2}                ***       **.
${c2}                **         **
${c2}                **         **

${c2}              *****************
${c2}             ,,,,,,,,,,,,,,,,***
${c2}             ,,,,,,,     ,,,,,,,
${c2}             ,,,,,,,     ,,,,,,,
${c2}             ,,,,,,,     ,,,,,,,
${c2}             ,,,,,,,     ,,,,,,,
${c2}             ,,,,,,,,,,,,,,,,,,,
${c2}                 ,,,,,,,,,,,,.

EOF
        ;;

        "Endless"*)
            set_colors 1 7
            read -rd '' ascii_data <<'EOF'
${c1}           `:+yhmNMMMMNmhy+:`
        -odMMNhso//////oshNMMdo-
      /dMMh+.              .+hMMd/
    /mMNo`                    `oNMm:
  `yMMo`                        `oMMy`
 `dMN-                            -NMd`
 hMN.                              .NMh
/MM/                  -os`          /MM/
dMm    `smNmmhs/- `:sNMd+   ``       mMd
MMy    oMd--:+yMMMMMNo.:ohmMMMNy`    yMM
MMy    -NNyyhmMNh+oNMMMMMy:.  dMo    yMM
dMm     `/++/-``/yNNh+/sdNMNddMm-    mMd
/MM/          `dNy:       `-::-     /MM/
 hMN.                              .NMh
 `dMN-                            -NMd`
  `yMMo`                        `oMMy`
    /mMNo`                    `oNMm/
      /dMMh+.              .+hMMd/
        -odMMNhso//////oshNMMdo-
           `:+yhmNMMMMNmhy+:`
EOF
        ;;

        "EuroLinux"*)
            set_colors 4 7
            read -rd '' ascii_data <<'EOF'
${c1}                __
         -wwwWWWWWWWWWwww-
        -WWWWWWWWWWWWWWWWWWw-
          \WWWWWWWWWWWWWWWWWWW-
  _Ww      `WWWWWWWWWWWWWWWWWWWw
 -W${c2}E${c1}Www                -WWWWWWWWW-
_WW${c2}U${c1}WWWW-                _WWWWWWWW
_WW${c2}R${c1}WWWWWWWWWWWWWWWWWWWWWWWWWWWWWW-
wWW${c2}O${c1}WWWWWWWWWWWWWWWWWWWWWWWWWWWWWWW
WWW${c2}L${c1}WWWWWWWWWWWWWWWWWWWWWWWWWWWWWWw
WWW${c2}I${c1}WWWWWWWWWWWWWWWWWWWWWWWWWWWWww-
wWW${c2}N${c1}WWWWw
 WW${c2}U${c1}WWWWWWw
 wW${c2}X${c1}WWWWWWWWww
   wWWWWWWWWWWWWWWWw
    wWWWWWWWWWWWWWWWw
       WWWWWWWWWWWWWw
           wWWWWWWWw
EOF
        ;;

        "Exherbo"*)
            set_colors 4 7 1
            read -rd '' ascii_data <<'EOF'
${c2} ,
OXo.
NXdX0:    .cok0KXNNXXK0ko:.
KX  '0XdKMMK;.xMMMk, .0MMMMMXx;  ...
'NO..xWkMMx   kMMM    cMMMMMX,NMWOxOXd.
  cNMk  NK    .oXM.   OMMMMO. 0MMNo  kW.
  lMc   o:       .,   .oKNk;   ;NMMWlxW'
 ;Mc    ..   .,,'    .0M${c1}g;${c2}WMN'dWMMMMMMO
 XX        ,WMMMMW.  cM${c1}cfli${c2}WMKlo.   .kMk
.Mo        .WM${c1}GD${c2}MW.   XM${c1}WO0${c2}MMk        oMl
,M:         ,XMMWx::,''oOK0x;          NM.
'Ml      ,kNKOxxxxxkkO0XXKOd:.         oMk
 NK    .0Nxc${c3}:::::::::::::::${c2}fkKNk,      .MW
 ,Mo  .NXc${c3}::${c2}qXWXb${c3}::::::::::${c2}oo${c3}::${c2}lNK.    .MW
  ;Wo oMd${c3}:::${c2}oNMNP${c3}::::::::${c2}oWMMMx${c3}:${c2}c0M;   lMO
   'NO;W0c${c3}:::::::::::::::${c2}dMMMMO${c3}::${c2}lMk  .WM'
     xWONXdc${c3}::::::::::::::${c2}oOOo${c3}::${c2}lXN. ,WMd
      'KWWNXXK0Okxxo,${c3}:::::::${c2},lkKNo  xMMO
        :XMNxl,';:lodxkOO000Oxc. .oWMMo
          'dXMMXkl;,.        .,o0MMNo'
             ':d0XWMMMMWNNNNMMMNOl'
                   ':okKXWNKkl'
EOF
        ;;

        "fedora_small")
            set_colors 12
            read -rd '' ascii_data <<'EOF'
${c1}        ,'''''.
       |   ,.  |
       |  |  '_'
  ,....|  |..
.'  ,_;|   ..'
|  |   |  |
|  ',_,'  |
 '.     ,'
   '''''
EOF
        ;;

        "Fedora_old"* | "RFRemix"*)
            set_colors 4 7 1
            read -rd '' ascii_data <<'EOF'
${c1}          /:-------------:\\
       :-------------------::
     :-----------${c2}/shhOHbmp${c1}---:\\
   /-----------${c2}omMMMNNNMMD  ${c1}---:
  :-----------${c2}sMMMMNMNMP${c1}.    ---:
 :-----------${c2}:MMMdP${c1}-------    ---\\
,------------${c2}:MMMd${c1}--------    ---:
:------------${c2}:MMMd${c1}-------    .---:
:----    ${c2}oNMMMMMMMMMNho${c1}     .----:
:--     .${c2}+shhhMMMmhhy++${c1}   .------/
:-    -------${c2}:MMMd${c1}--------------:
:-   --------${c2}/MMMd${c1}-------------;
:-    ------${c2}/hMMMy${c1}------------:
:--${c2} :dMNdhhdNMMNo${c1}------------;
:---${c2}:sdNMMMMNds:${c1}------------:
:------${c2}:://:${c1}-------------::
:---------------------://
EOF
        ;;

        "Fedora"*)
            set_colors 12 7
            read -rd '' ascii_data <<'EOF'
${c1}             .',;::::;,'.
         .';:cccccccccccc:;,.
      .;cccccccccccccccccccccc;.
    .:cccccccccccccccccccccccccc:.
  .;ccccccccccccc;${c2}.:dddl:.${c1};ccccccc;.
 .:ccccccccccccc;${c2}OWMKOOXMWd${c1};ccccccc:.
.:ccccccccccccc;${c2}KMMc${c1};cc;${c2}xMMc${c1};ccccccc:.
,cccccccccccccc;${c2}MMM.${c1};cc;${c2};WW:${c1};cccccccc,
:cccccccccccccc;${c2}MMM.${c1};cccccccccccccccc:
:ccccccc;${c2}oxOOOo${c1};${c2}MMM0OOk.${c1};cccccccccccc:
cccccc;${c2}0MMKxdd:${c1};${c2}MMMkddc.${c1};cccccccccccc;
ccccc;${c2}XM0'${c1};cccc;${c2}MMM.${c1};cccccccccccccccc'
ccccc;${c2}MMo${c1};ccccc;${c2}MMW.${c1};ccccccccccccccc;
ccccc;${c2}0MNc.${c1}ccc${c2}.xMMd${c1};ccccccccccccccc;
cccccc;${c2}dNMWXXXWM0:${c1};cccccccccccccc:,
cccccccc;${c2}.:odl:.${c1};cccccccccccccc:,.
:cccccccccccccccccccccccccccc:'.
.:cccccccccccccccccccccc:;,..
  '::cccccccccccccc::;,.
EOF
        ;;

        "Feren"*)
            set_colors 4 7 1
            read -rd '' ascii_data <<'EOF'
${c1} `----------`
 :+ooooooooo+.
-o+oooooooooo+-
..`/+++++++++++/...`````````````````
   .++++++++++++++++++++++++++/////-
    ++++++++++++++++++++++++++++++++//:`
    -++++++++++++++++++++++++++++++/-`
     ++++++++++++++++++++++++++++:.
     -++++++++++++++++++++++++/.
      +++++++++++++++++++++/-`
      -++++++++++++++++++//-`
        .:+++++++++++++//////-
           .:++++++++//////////-
             `-++++++---:::://///.
           `.:///+++.             `
          `.........
EOF
        ;;

        "Finnix"*)
            set_colors 4 7 7
            read -rd '' ascii_data <<'EOF'
${c1}            ,,:;;;;:,,
        ,;*%S########S%*;,
      ;?#################S?:
    :%######################?:
   +##########################;
  +############################;
 :#############.**,#############,
 *###########+      +###########+
 ?##########  ${c3}Finnix${c1}  ##########*
 *###########,      ,###########+
 :#############%..%#############,
  *############################+
   *##########################+
    ;S######################%:
     ,+%##################%;
        :+?S##########S?+:
            ,:;++++;:,
EOF
        ;;

        "freebsd_small")
            set_colors 1 7 3
            read -rd '' ascii_data <<'EOF'
${c1}/\\,-'''''-,/\\
\\_)       (_/
|           |
|           |
 ;         ;
  '-_____-'
EOF
        ;;

        FreeBSD*|HardenedBSD*)
            set_colors 1 7 3
            [[ $ascii_distro == *HardenedBSD* ]] && set_colors 4 7 3

            read -rd '' ascii_data <<'EOF'
   ${c2}```                        ${c1}`
  ${c2}` `.....---...${c1}....--.```   -/
  ${c2}+o   .--`         ${c1}/y:`      +.
  ${c2} yo`:.            ${c1}:o      `+-
    ${c2}y/               ${c1}-/`   -o/
   ${c2}.-                  ${c1}::/sy+:.
   ${c2}/                     ${c1}`--  /
  ${c2}`:                          ${c1}:`
  ${c2}`:                          ${c1}:`
   ${c2}/                          ${c1}/
   ${c2}.-                        ${c1}-.
    ${c2}--                      ${c1}-.
     ${c2}`:`                  ${c1}`:`
       .--             `--.
          .---.....----.
EOF
        ;;

        "FreeMiNT"*)
            set_colors 7
            read -rd '' ascii_data <<'EOF'
${c1}          ##
          ##         #########
                    ####      ##
            ####  ####        ##
####        ####  ##        ##
        ####    ####      ##  ##
        ####  ####  ##  ##  ##
            ####  ######
        ######  ##  ##  ####
      ####    ################
    ####        ##  ####
    ##            ####  ######
    ##      ##    ####  ####
    ##    ##  ##    ##  ##  ####
      ####  ##          ##  ##
EOF
        ;;

        "Frugalware"*)
            set_colors 4 7 1
            read -rd '' ascii_data <<'EOF'
${c1}          `++/::-.`
         /o+++++++++/::-.`
        `o+++++++++++++++o++/::-.`
        /+++++++++++++++++++++++oo++/:-.``
       .o+ooooooooooooooooooosssssssso++oo++/:-`
       ++osoooooooooooosssssssssssssyyo+++++++o:
      -o+ssoooooooooooosssssssssssssyyo+++++++s`
      o++ssoooooo++++++++++++++sssyyyyo++++++o:
     :o++ssoooooo${c2}/-------------${c1}+syyyyyo+++++oo
    `o+++ssoooooo${c2}/-----${c1}+++++ooosyyyyyyo++++os:
    /o+++ssoooooo${c2}/-----${c1}ooooooosyyyyyyyo+oooss
   .o++++ssooooos${c2}/------------${c1}syyyyyyhsosssy-
   ++++++ssooooss${c2}/-----${c1}+++++ooyyhhhhhdssssso
  -s+++++syssssss${c2}/-----${c1}yyhhhhhhhhhhhddssssy.
  sooooooyhyyyyyh${c2}/-----${c1}hhhhhhhhhhhddddyssy+
 :yooooooyhyyyhhhyyyyyyhhhhhhhhhhdddddyssy`
 yoooooooyhyyhhhhhhhhhhhhhhhhhhhddddddysy/
-ysooooooydhhhhhhhhhhhddddddddddddddddssy
 .-:/+osssyyyysyyyyyyyyyyyyyyyyyyyyyyssy:
       ``.-/+oosysssssssssssssssssssssss
               ``.:/+osyysssssssssssssh.
                        `-:/+osyyssssyo
                                .-:+++`
EOF
        ;;

        "Funtoo"*)
            set_colors 5 7
            read -rd '' ascii_data <<'EOF'
${c1}   .dKXXd                         .
  :XXl;:.                      .OXo
.'OXO''  .''''''''''''''''''''':XNd..'oco.lco,
xXXXXXX, cXXXNNNXXXXNNXXXXXXXXNNNNKOOK; d0O .k
  kXX  xXo  KNNN0  KNN.       'xXNo   :c; 'cc.
  kXX  xNo  KNNN0  KNN. :xxxx. 'NNo
  kXX  xNo  loooc  KNN. oNNNN. 'NNo
  kXX  xN0:.       KNN' oNNNX' ,XNk
  kXX  xNNXNNNNNNNNXNNNNNNNNXNNOxXNX0Xl
  ...  ......................... .;cc;.
EOF
        ;;

        "GalliumOS"*)
            set_colors 4 7 1
            read -rd '' ascii_data <<'EOF'
${c1}sooooooooooooooooooooooooooooooooooooo+:
yyooooooooooooooooooooooooooooooooo+/:::
yyysoooooooooooooooooooooooooooo+/::::::
yyyyyoooooooooooooooooooooooo+/:::::::::
yyyyyysoooooooooooooooooo++/::::::::::::
yyyyyyysoooooooooooooo++/:::::::::::::::
yyyyyyyyysoooooo${c2}sydddys${c1}+/:::::::::::::::
yyyyyyyyyysooo${c2}smMMMMMMMNd${c1}+::::::::::::::
yyyyyyyyyyyyo${c2}sMMMMMMMMMMMN${c1}/:::::::::::::
yyyyyyyyyyyyy${c2}dMMMMMMMMMMMM${c1}o//:::::::::::
yyyyyyyyyyyyy${c2}hMMMMMMMMMMMm${c1}--//::::::::::
yyyyyyyyyyyyyy${c2}hmMMMMMMMNy${c1}:..-://::::::::
yyyyyyyyyyyyyyy${c2}yyhhyys+:${c1}......://:::::::
yyyyyyyyyyyyyyys+:--...........-///:::::
yyyyyyyyyyyys+:--................://::::
yyyyyyyyyo+:-.....................-//:::
yyyyyyo+:-..........................://:
yyyo+:-..............................-//
o/:-...................................:
EOF
        ;;

        "Garuda"*)
            set_colors 7 7 3 7 2 4
            read -rd '' ascii_data <<'EOF'

${c3}
                     .%;888:8898898:
                   x;XxXB%89b8:b8%b88:
                .8Xxd                8X:.
              .8Xx;                    8x:.
            .tt8x          ${c6}.d${c3}            x88;
         .@8x8;          ${c6}.db:${c3}              xx@;
       ${c4},tSXX°          .bbbbbbbbbbbbbbbbbbbB8x@;
     .SXxx            bBBBBBBBBBBBBBBBBBBBbSBX8;
   ,888S                                     pd!
  8X88/                                       q
  GBB.
   ${c5}x%88        d888@8@X@X@X88X@@XX@@X@8@X.
     dxXd    dB8b8b8B8B08bB88b998888b88x.
      dxx8o                      .@@;.
        dx88                   .t@x.
          d:SS@8ba89aa67a853Sxxad.
            .d988999889889899dd.

EOF
        ;;

        "gentoo_small")
            set_colors 5 7
            read -rd '' ascii_data <<'EOF'
${c1} _-----_
(       \\
\    0   \\
${c2} \        )
 /      _/
(     _-
\____-
EOF
        ;;

        "Gentoo"*)
            set_colors 5 7
            read -rd '' ascii_data <<'EOF'
${c1}         -/oyddmdhs+:.
     -o${c2}dNMMMMMMMMNNmhy+${c1}-`
   -y${c2}NMMMMMMMMMMMNNNmmdhy${c1}+-
 `o${c2}mMMMMMMMMMMMMNmdmmmmddhhy${c1}/`
 om${c2}MMMMMMMMMMMN${c1}hhyyyo${c2}hmdddhhhd${c1}o`
.y${c2}dMMMMMMMMMMd${c1}hs++so/s${c2}mdddhhhhdm${c1}+`
 oy${c2}hdmNMMMMMMMN${c1}dyooy${c2}dmddddhhhhyhN${c1}d.
  :o${c2}yhhdNNMMMMMMMNNNmmdddhhhhhyym${c1}Mh
    .:${c2}+sydNMMMMMNNNmmmdddhhhhhhmM${c1}my
       /m${c2}MMMMMMNNNmmmdddhhhhhmMNh${c1}s:
    `o${c2}NMMMMMMMNNNmmmddddhhdmMNhs${c1}+`
  `s${c2}NMMMMMMMMNNNmmmdddddmNMmhs${c1}/.
 /N${c2}MMMMMMMMNNNNmmmdddmNMNdso${c1}:`
+M${c2}MMMMMMNNNNNmmmmdmNMNdso${c1}/-
yM${c2}MNNNNNNNmmmmmNNMmhs+/${c1}-`
/h${c2}MMNNNNNNNNMNdhs++/${c1}-`
`/${c2}ohdmmddhys+++/:${c1}.`
  `-//////:--.
EOF
        ;;

        "Pentoo"*)
            set_colors 5 7
            read -rd '' ascii_data <<'EOF'
${c2}           `:oydNNMMMMNNdyo:`
        :yNMMMMMMMMMMMMMMMMNy:
      :dMMMMMMMMMMMMMMMMMMMMMMd:
     oMMMMMMMho/-....-/ohMMMMMMMo
    oMMMMMMy.            .yMMMMMMo
   .MMMMMMo                oMMMMMM.
   +MMMMMm                  mMMMMM+
   oMMMMMh                  hMMMMMo
 //hMMMMMm//${c1}`${c2}          ${c1}`${c2}////mMMMMMh//
MMMMMMMMMMM${c1}/${c2}      ${c1}/o/`${c2}  ${c1}.${c2}smMMMMMMMMMMM
MMMMMMMMMMm      ${c1}`NMN:${c2}    ${c1}.${c2}yMMMMMMMMMM
MMMMMMMMMMMh${c1}:.${c2}              dMMMMMMMMM
MMMMMMMMMMMMMy${c1}.${c2}            ${c1}-${c2}NMMMMMMMMM
MMMMMMMMMMMd:${c1}`${c2}           ${c1}-${c2}yNMMMMMMMMMM
MMMMMMMMMMh${c1}`${c2}          ${c1}./${c2}hNMMMMMMMMMMMM
MMMMMMMMMM${c1}s${c2}        ${c1}.:${c2}ymMMMMMMMMMMMMMMM
MMMMMMMMMMN${c1}s:..-/${c2}ohNMMMMMMMMMMMMMMMMMM
MMMMMMMMMMMMMMMMMMMMMMMMMMMMMMMMMMMMMM
MMMMMMMMMMMMMMMMMMMMMMMMMMMMMMMMMMMMMM
 MMMMMMMMMMMMMMMMMMMMMMMMMMMMMMMMMMMM

EOF
        ;;

        "glaucus"*)
            set_colors 5
            read -rd '' ascii_data <<'EOF'
${c1}             ,,        ,d88P
           ,d8P    ,ad8888*
         ,888P    d88888*     ,,ad8888P*
    d   d888P   a88888P*  ,ad8888888*
  .d8  d8888:  d888888* ,d888888P*
 .888; 88888b d8888888b8888888P
 d8888J888888a88888888888888P*    ,d
 88888888888888888888888888P   ,,d8*
 888888888888888888888888888888888*
 *8888888888888888888888888888888*
  Y888888888P* `*``*888888888888*
   *^888^*            *Y888P**
EOF
        ;;

        "gNewSense"*)
            set_colors 4 5 7 6
            read -rd '' ascii_data <<'EOF'
${c1}                     ..,,,,..
               .oocchhhhhhhhhhccoo.
        .ochhlllllllc hhhhhh ollllllhhco.
    ochlllllllllll hhhllllllhhh lllllllllllhco
 .cllllllllllllll hlllllo  +hllh llllllllllllllc.
ollllllllllhco''  hlllllo  +hllh  ``ochllllllllllo
hllllllllc'       hllllllllllllh       `cllllllllh
ollllllh          +llllllllllll+          hllllllo
 `cllllh.           ohllllllho           .hllllc'
    ochllc.            ++++            .cllhco
       `+occooo+.                .+ooocco+'
              `+oo++++      ++++oo+'
EOF
        ;;

        "GNOME"*)
            set_colors 4
            read -rd '' ascii_data <<'EOF'
${c1}                               ,@@@@@@@@,
                 @@@@@@      @@@@@@@@@@@@
        ,@@.    @@@@@@@    *@@@@@@@@@@@@
       @@@@@%   @@@@@@(    @@@@@@@@@@@&
       @@@@@@    @@@@*     @@@@@@@@@#
@@@@*   @@@@,              *@@@@@%
@@@@@.
 @@@@#         @@@@@@@@@@@@@@@@
         ,@@@@@@@@@@@@@@@@@@@@@@@,
      ,@@@@@@@@@@@@@@@@@@@@@@@@@@&
    .@@@@@@@@@@@@@@@@@@@@@@@@@@@@
    @@@@@@@@@@@@@@@@@@@@@@@@@@@
   @@@@@@@@@@@@@@@@@@@@@@@@(
   @@@@@@@@@@@@@@@@@@@@%
    @@@@@@@@@@@@@@@@
     @@@@@@@@@@@@*        @@@@@@@@/
      &@@@@@@@@@@        @@@@@@@@@*
        @@@@@@@@@@@,    @@@@@@@@@*
          ,@@@@@@@@@@@@@@@@@@@@&
              &@@@@@@@@@@@@@@
                     ...
EOF
        ;;

        "GNU")
            set_colors fg 7
            read -rd '' ascii_data <<'EOF'
${c1}    _-`````-,           ,- '- .
  .'   .- - |          | - -.  `.
 /.'  /                     `.   \
:/   :      _...   ..._      ``   :
::   :     /._ .`:'_.._\.    ||   :
::    `._ ./  ,`  :    \ . _.''   .
`:.      /   |  -.  \-. \\_      /
  \:._ _/  .'   .@)  \@) ` `\ ,.'
     _/,--'       .- .\,-.`--`.
       ,'/''     (( \ `  )
        /'/'  \    `-'  (
         '/''  `._,-----'
          ''/'    .,---'
           ''/'      ;:
             ''/''  ''/
               ''/''/''
                 '/'/'
                  `;
EOF
        ;;

        "GoboLinux"*)
            set_colors 5 4 6 2
            read -rd '' ascii_data <<'EOF'
${c1}  _____       _
 / ____|     | |
| |  __  ___ | |__   ___
| | |_ |/ _ \| '_ \ / _ \
| |__| | (_) | |_) | (_) |
 \_____|\___/|_.__/ \___/
EOF
        ;;

        "GrapheneOS"*)
            set_colors 7 4
            read -rd '' ascii_data <<'EOF'
${c1}                        B?
                        G~
                        G~&
                      G!^:^?#
                     &^.:::.J
    &PG&          #G5JJ7~^~?JY5B&          #PG
     B5JJPGJ77YG5JYP#   &&   &B5JYPGJ7?YG5JYP#
        &Y..::.:P&               &?..::.:G
         #!::::?                  B~::::J
           B~J#                     B!?#
            !P                       75
            !P                       75
            !5                       7Y
         &Y~:^!P                  &J~:^!P
         P..::.:B                 Y..::.:#
      #PYJJ~^^!JJYP#          &B5YJ?~^^!JJYG#
    &YYG#   &&   #PYJ5G5??JGGYJ5G&   &&   #PYP
                     B^.::..7&
                      J::::^G
                       #Y^G&
                        B~
                        G!
                        #
EOF
        ;;

        "Grombyang"*)
            set_colors 4 2 1
            read -rd '' ascii_data <<'EOF'
${c1}            eeeeeeeeeeee
         eeeeeeeeeeeeeeeee
      eeeeeeeeeeeeeeeeeeeeeee
    eeeee       ${c2}.o+       ${c1}eeee
  eeee         ${c2}`ooo/         ${c1}eeee
 eeee         ${c2}`+oooo:         ${c1}eeee
eee          ${c2}`+oooooo:          ${c1}eee
eee          ${c2}-+oooooo+:         ${c1}eee
ee         ${c2}`/:oooooooo+:         ${c1}ee
ee        ${c2}`/+   +++    +:        ${c1}ee
ee              ${c2}+o+\             ${c1}ee
eee             ${c2}+o+\            ${c1}eee
eee        ${c2}//  \\ooo/  \\\        ${c1}eee
 eee      ${c2}//++++oooo++++\\\     ${c1}eee
  eeee    ${c2}::::++oooo+:::::   ${c1}eeee
    eeeee   ${c3}Grombyang OS ${c1}  eeee
      eeeeeeeeeeeeeeeeeeeeeee
         eeeeeeeeeeeeeeeee
EOF
        ;;

        "guix_small"*)
            set_colors 3 7 6 1 8
            read -rd '' ascii_data <<'EOF'
${c1}|.__          __.|
|__ \\        / __|
   \\ \\      / /
    \\ \\    / /
     \\ \\  / /
      \\ \\/ /
       \\__/
EOF
        ;;

        "Guix"*)
            set_colors 3 7 6 1 8
            read -rd '' ascii_data <<'EOF'
${c1} ..                             `.
 `--..```..`           `..```..--`
   .-:///-:::.       `-:::///:-.
      ````.:::`     `:::.````
           -//:`    -::-
            ://:   -::-
            `///- .:::`
             -+++-:::.
              :+/:::-
              `-....`
EOF
        ;;

        "haiku_small"*)
            set_colors 2 8
            read -rd '' ascii_data <<'EOF'
${c1}       ,^,
      /   \\
*--_ ;     ; _--*
\\   '"     "'   /
 '.           .'
.-'"         "'-.
 '-.__.   .__.-'
       |_|
EOF
        ;;

        "Haiku"*)
            set_colors 1 3 7 2
            read -rd '' ascii_data <<'EOF'
${c3}

           MMMM              MMMM
           MMMM              MMMM
           MMMM              MMMM
           MMMM              MMMM
           MMMM${c4}       .ciO| /YMMMMM*"
${c3}           MMMM${c4}   .cOMMMMM|/MMMMM/`
 ,         ,iMM|/MMMMMMMMMMMMMMM*
  `*.__,-cMMMMMMMMMMMMMMMMM/`${c3}.MMM
           MM${c4}MMMMMMM/`:MMM/  ${c3}MMMM
           MMMM              MMMM
           MMMM              MMMM
           """"              """"
EOF
        ;;

        "Huayra"*)
            set_colors 4 7
            read -rd '' ascii_data <<'EOF'
${c2}                     `
            .       .       `
       ``    -      .      .
        `.`   -` `. -  `` .`
          ..`-`-` + -  / .`     ```
          .--.+--`+:- :/.` .-``.`
            -+/so::h:.d-`./:`.`
              :hNhyMomy:os-...-.  ````
               .dhsshNmNhoo+:-``.```
                ${c1}`ohy:-${c2}NMds+::-.``
            ````${c1}.hNN+`${c2}mMNho/:-....````
       `````     `../dmNhoo+/:..``
    ````            .dh++o/:....`
.+s/`                `/s-.-.:.`` ````
::`                    `::`..`
                          .` `..
                                ``
EOF
        ;;

        "HydroOS"*)
            set_colors 1 2 3 4 5
            read -rd '' ascii_data <<'EOF'
${c1}
  _    _           _            ____   _____
 | |  | |         | |          / __ \ / ____|
 | |__| |_   _  __| |_ __ ___ | |  | | (___
 |  __  | | | |/ _` | '__/ _ \| |  | |\___ \
 | |  | | |_| | (_| | | | (_) | |__| |____) |
 |_|  |_|\__, |\__,_|_|  \___/ \____/|_____/
          __/ |
         |___/
EOF
        ;;

        "hyperbola_small"*)
            set_colors 8
            read -rd '' ascii_data <<'EOF'
${c1}    |`__.`/
    \____/
    .--.
   /    \\
  /  ___ \\
 / .`   `.\\
/.`      `.\\
EOF
        ;;

        "Hyperbola"*)
            set_colors 8
            read -rd '' ascii_data <<'EOF'
${c1}                     WW
                     KX              W
                    WO0W          NX0O
                    NOO0NW  WNXK0OOKW
                    W0OOOOOOOOOOOOKN
                     N0OOOOOOO0KXW
                       WNXXXNW
                 NXK00000KN
             WNK0OOOOOOOOOO0W
           NK0OOOOOOOOOOOOOO0W
         X0OOOOOOO00KK00OOOOOK
       X0OOOO0KNWW      WX0OO0W
     X0OO0XNW              KOOW
   N00KNW                   KOW
 NKXN                       W0W
WW                           W
EOF
        ;;

        "iglunix"*|"iglu"*)
            set_colors 8
            read -rd '' ascii_data <<'EOF'
${c1}     |
     |        |
              |
|    ________
|  /\   |    \
  /  \  |     \  |
 /    \        \ |
/      \________\
\      /        /
 \    /        /
  \  /        /
   \/________/
EOF
        ;;

        "januslinux"*|"janus"*|"Ataraxia Linux"*|"Ataraxia"*)
            set_colors 4 5 6 2
            read -rd '' ascii_data <<'EOF'
${c1}               'l:
        loooooo
          loooo coooool
 looooooooooooooooooool
  looooooooooooooooo
         lool   cooo
        coooooooloooooooo
     clooooo  ;lood  cloooo
  :loooocooo cloo      loooo
 loooo  :ooooool       loooo
looo    cooooo        cooooo
looooooooooooo      ;loooooo ${c2}looooooc
${c1}looooooooo loo   cloooooool    ${c2}looooc
${c1} cooo       cooooooooooo       ${c2}looolooooool
${c1}            cooo:     ${c2}coooooooooooooooooool
                       loooooooooooolc:   loooc;
                             cooo:    loooooooooooc
                            ;oool         looooooo:
                           coool          olc,
                          looooc   ,,
                        coooooc    loc
                       :oooool,    coool:, looool:,
                       looool:      ooooooooooooooo:
                       cooolc        .ooooooooooool
EOF
        ;;

        "Kaisen"*)
            set_colors 1 7 3
            read -rd '' ascii_data <<'EOF'
${c1}                          `
                  `:+oyyho.
             `+:`sdddddd/
        `+` :ho oyo++ohds-`
       .ho :dd.  .: `sddddddhhyso+/-
       ody.ddd-:yd- +hysssyhddddddddho`
       yddddddhddd` ` `--`   -+hddddddh.
       hddy-+dddddy+ohh/..+sddddy/:::+ys
      :ddd/sdddddddddd- oddddddd       `
     `yddddddddddddddd/ /ddddddd/
:.  :ydddddddddddddddddo..sddddddy/`
odhdddddddo- `ddddh+-``....-+hdddddds.
-ddddddhd:   /dddo  -ydddddddhdddddddd-
 /hdy:o - `:sddds   .`./hdddddddddddddo
  `/-  `+hddyosy+       :dddddddy-.-od/
      :sydds           -hddddddd`    /
       .+shd-      `:ohddddddddd`
                `:+ooooooooooooo:
EOF
        ;;

        "Kali"*)
            set_colors 4 8
            read -rd '' ascii_data <<'EOF'
${c1}..............
            ..,;:ccc,.
          ......''';lxO.
.....''''..........,:ld;
           .';;;:::;,,.x,
      ..'''.            0Xxoc:,.  ...
  ....                ,ONkc;,;cokOdc',.
 .                   OMo           ':${c2}dd${c1}o.
                    dMc               :OO;
                    0M.                 .:o.
                    ;Wd
                     ;XO,
                       ,d0Odlc;,..
                           ..',;:cdOOd::,.
                                    .:d;.':;.
                                       'd,  .'
                                         ;l   ..
                                          .o
                                            c
                                            .'
                                             .
EOF
        ;;

        "KaOS"*)
            set_colors 4 7 1
            read -rd '' ascii_data <<'EOF'
${c1}                     ..
  .....         ..OSSAAAAAAA..
 .KKKKSS.     .SSAAAAAAAAAAA.
.KKKKKSO.    .SAAAAAAAAAA...
KKKKKKS.   .OAAAAAAAA.
KKKKKKS.  .OAAAAAA.
KKKKKKS. .SSAA..
.KKKKKS..OAAAAAAAAAAAA........
 DKKKKO.=AA=========A===AASSSO..
  AKKKS.==========AASSSSAAAAAASS.
  .=KKO..========ASS.....SSSSASSSS.
    .KK.       .ASS..O.. =SSSSAOSS:
     .OK.      .ASSSSSSSO...=A.SSA.
       .K      ..SSSASSSS.. ..SSA.
                 .SSS.AAKAKSSKA.
                    .SSS....S..
EOF
        ;;

        "KDE"*)
            set_colors 2 7
            read -rd '' ascii_data <<'EOF'
${c1}             `..---+/---..`
         `---.``   ``   `.---.`
      .--.`        ``        `-:-.
    `:/:     `.----//----.`     :/-
   .:.    `---`          `--.`    .:`
  .:`   `--`                .:-    `:.
 `/    `:.      `.-::-.`      -:`   `/`
 /.    /.     `:++++++++:`     .:    .:
`/    .:     `+++++++++++/      /`   `+`
/+`   --     .++++++++++++`     :.   .+:
`/    .:     `+++++++++++/      /`   `+`
 /`    /.     `:++++++++:`     .:    .:
 ./    `:.      `.:::-.`      -:`   `/`
  .:`   `--`                .:-    `:.
   .:.    `---`          `--.`    .:`
    `:/:     `.----//----.`     :/-
      .-:.`        ``        `-:-.
         `---.``   ``   `.---.`
             `..---+/---..`
EOF
        ;;

        "Kibojoe"*)
            set_colors 2 7 4
            read -rd '' ascii_data <<'EOF'
            ${c3}           ./+oooooo+/.
           -/+ooooo+/:.`
          ${c1}`${c3}yyyo${c2}+++/++${c3}osss${c1}.
         ${c1}+NMN${c3}yssssssssssss${c1}.
       ${c1}.dMMMMN${c3}sssssssssssy${c1}Ns`
      +MMMMMMMm${c3}sssssssssssh${c1}MNo`
    `hMMMMMNNNMd${c3}sssssssssssd${c1}MMN/
   .${c3}syyyssssssy${c1}NNmmmmd${c3}sssss${c1}hMMMMd:
  -NMmh${c3}yssssssssyhhhhyssyh${c1}mMMMMMMMy`
 -NMMMMMNN${c3}mdhyyyyyyyhdm${c1}NMMMMMMMMMMMN+
`NMMMMMMMMMMMMMMMMMMMMMMMMMMMMMMMMMMMd.
ods+/:-----://+oyydmNMMMMMMMMMMMMMMMMMN-
`                     .-:+osyhhdmmNNNmdo
EOF
        ;;

        "Kogaion"*)
            set_colors 4 7 1
            read -rd '' ascii_data <<'EOF'
${c1}            ;;      ,;
           ;;;     ,;;
         ,;;;;     ;;;;
      ,;;;;;;;;    ;;;;
     ;;;;;;;;;;;   ;;;;;
    ,;;;;;;;;;;;;  ';;;;;,
    ;;;;;;;;;;;;;;, ';;;;;;;
    ;;;;;;;;;;;;;;;;;, ';;;;;
;    ';;;;;;;;;;;;;;;;;;, ;;;
;;;,  ';;;;;;;;;;;;;;;;;;;,;;
;;;;;,  ';;;;;;;;;;;;;;;;;;,
;;;;;;;;,  ';;;;;;;;;;;;;;;;,
;;;;;;;;;;;;, ';;;;;;;;;;;;;;
';;;;;;;;;;;;; ';;;;;;;;;;;;;
 ';;;;;;;;;;;;;, ';;;;;;;;;;;
  ';;;;;;;;;;;;;  ;;;;;;;;;;
    ';;;;;;;;;;;; ;;;;;;;;
        ';;;;;;;; ;;;;;;
           ';;;;; ;;;;
             ';;; ;;
EOF
        ;;

        "Korora"*)
            set_colors 4 7 1
            read -rd '' ascii_data <<'EOF'
${c2}                ____________
             _add55555555554${c1}:
           _w?'${c1}``````````'${c2})k${c1}:
          _Z'${c1}`${c2}            ]k${c1}:
          m(${c1}`${c2}             )k${c1}:
     _.ss${c1}`${c2}m[${c1}`${c2},            ]e${c1}:
   .uY"^`${c1}`${c2}Xc${c1}`${c2}?Ss.         d(${c1}`
  jF'${c1}`${c2}    `@.  ${c1}`${c2}Sc      .jr${c1}`
 jr${c1}`${c2}       `?n_ ${c1}`${c2}$;   _a2"${c1}`
.m${c1}:${c2}          `~M${c1}`${c2}1k${c1}`${c2}5?!`${c1}`
:#${c1}:${c2}             ${c1}`${c2})e${c1}```
:m${c1}:${c2}             ,#'${c1}`
:#${c1}:${c2}           .s2'${c1}`
:m,________.aa7^${c1}`
:#baaaaaaas!J'${c1}`
 ```````````
EOF
        ;;

        "KSLinux"*)
            set_colors 4 7 1
            read -rd '' ascii_data <<'EOF'
${c1} K   K U   U RRRR   ooo
 K  K  U   U R   R o   o
 KKK   U   U RRRR  o   o
 K  K  U   U R  R  o   o
 K   K  UUU  R   R  ooo

${c2}  SSS   AAA  W   W  AAA
 S     A   A W   W A   A
  SSS  AAAAA W W W AAAAA
     S A   A WW WW A   A
  SSS  A   A W   W A   A
EOF
        ;;

        "Kubuntu"*)
            set_colors 4 7 1
            read -rd '' ascii_data <<'EOF'
${c1}           `.:/ossyyyysso/:.
        .:oyyyyyyyyyyyyyyyyyyo:`
      -oyyyyyyyo${c2}dMMy${c1}yyyyyyysyyyyo-
    -syyyyyyyyyy${c2}dMMy${c1}oyyyy${c2}dmMMy${c1}yyyys-
   oyyys${c2}dMy${c1}syyyy${c2}dMMMMMMMMMMMMMy${c1}yyyyyyo
 `oyyyy${c2}dMMMMy${c1}syysoooooo${c2}dMMMMy${c1}yyyyyyyyo`
 oyyyyyy${c2}dMMMMy${c1}yyyyyyyyyyys${c2}dMMy${c1}sssssyyyo
-yyyyyyyy${c2}dMy${c1}syyyyyyyyyyyyyys${c2}dMMMMMy${c1}syyy-
oyyyysoo${c2}dMy${c1}yyyyyyyyyyyyyyyyyy${c2}dMMMMy${c1}syyyo
yyys${c2}dMMMMMy${c1}yyyyyyyyyyyyyyyyyysosyyyyyyyy
yyys${c2}dMMMMMy${c1}yyyyyyyyyyyyyyyyyyyyyyyyyyyyy
oyyyyysos${c2}dy${c1}yyyyyyyyyyyyyyyyyy${c2}dMMMMy${c1}syyyo
-yyyyyyyy${c2}dMy${c1}syyyyyyyyyyyyyys${c2}dMMMMMy${c1}syyy-
 oyyyyyy${c2}dMMMy${c1}syyyyyyyyyyys${c2}dMMy${c1}oyyyoyyyo
 `oyyyy${c2}dMMMy${c1}syyyoooooo${c2}dMMMMy${c1}oyyyyyyyyo
   oyyysyyoyyyys${c2}dMMMMMMMMMMMy${c1}yyyyyyyo
    -syyyyyyyyy${c2}dMMMy${c1}syyy${c2}dMMMy${c1}syyyys-
      -oyyyyyyy${c2}dMMy${c1}yyyyyysosyyyyo-
        ./oyyyyyyyyyyyyyyyyyyo/.
           `.:/oosyyyysso/:.`
EOF
        ;;

        "LEDE"*)
            set_colors 4 7 1
            read -rd '' ascii_data <<'EOF'
${c1}     _________
    /        /\
   /  LE    /  \
  /    DE  /    \
 /________/  LE  \
 \        \   DE /
  \    LE  \    /
   \  DE    \  /
    \________\/
EOF
        ;;

        "LangitKetujuh_old")
            set_colors 7 4
            read -rd '' ascii_data <<'EOF'
${c1}
   L7L7L7L7L7L7L7L7L7L7L7L7L7L7L7L7L7L7L7L7L7L
      'L7L7L7L7L7L7L7L7L7L7L7L7L7L7L7L7L7L7L7L
   L7L.   'L7L7L7L7L7L7L7L7L7L7L7L7L7L7L7L7L7L
   L7L7L7L                             L7L7L7L
   L7L7L7L                             L7L7L7L
   L7L7L7L             L7L7L7L7L7L7L7L7L7L7L7L
   L7L7L7L                'L7L7L7L7L7L7L7L7L7L
   L7L7L7L                    'L7L7L7L7L7L7L7L
   L7L7L7L                             L7L7L7L
   L7L7L7L                             L7L7L7L
   L7L7L7L7L7L7L7L7L7L7L7L7L7L7L7L7L7L.   'L7L
   L7L7L7L7L7L7L7L7L7L7L7L7L7L7L7L7L7L7L7L.
   L7L7L7L7L7L7L7L7L7L7L7L7L7L7L7L7L7L7L7L7L7L
${c2}
EOF
        ;;

        "LangitKetujuh"*)
            set_colors 4 2
            read -rd '' ascii_data <<'EOF'
${c1}
. 'MMMMMMMMMMMMMMMMMMMMMMMMMMMMMMMMML7
MM.   'MMMMMMMMMMMMMMMMMMMMMMMMMMML7L7
MMMMMM     MMMMMMML7L7L7L7L7L7L7L7L7L7
L7MMMM                          L7L7L7
L7L7MM           'L7L7L7L7L7L7L7L7L7L:
L7L7L7               'L7L7L7L7L7L7L:::
L7L7L7                   'L7L7L7::::::
:7L7L7                          ::::::
::L7L7L7L7L7L7L7L7L7L::::::.    ::::::
:::::7L7L7L7L7L7:::::::::::::::.   '::
:::::::::::::::::::::::::::::::::::. '
${c2}

EOF
        ;;

        "LaxerOS"*)
            set_colors 7 4
            read -rd '' ascii_data <<'EOF'
${c2}
                    /.
                 `://:-
                `//////:
               .////////:`
              -//////////:`
             -/////////////`
            :///////////////.
          `://////.```-//////-
         `://///:`     .//////-
        `//////:        `//////:
       .//////-          `://///:`
      -//////-            `://///:`
     -//////.               ://////`
    ://////`                 -//////.
   `/////:`                   ./////:
    .-::-`                     .:::-`

.:://////////////////////////////////::.
////////////////////////////////////////
.:////////////////////////////////////:.

EOF
        ;;

        "LibreELEC"*)
            set_colors 2 3 7 14 13
            read -rd '' ascii_data <<'EOF'
${c1}          :+ooo/.      ${c2}./ooo+:
${c1}        :+ooooooo/.  ${c2}./ooooooo+:
${c1}      :+ooooooooooo:${c2}:ooooooooooo+:
${c1}    :+ooooooooooo+-  ${c2}-+ooooooooooo+:
${c1}  :+ooooooooooo+-  ${c3}--  ${c2}-+ooooooooooo+:
${c1}.+ooooooooooo+-  ${c3}:+oo+:  ${c2}-+ooooooooooo+-
${c1}-+ooooooooo+-  ${c3}:+oooooo+:  ${c2}-+oooooooooo-
${c1}  :+ooooo+-  ${c3}:+oooooooooo+:  ${c2}-+oooooo:
${c1}    :+o+-  ${c3}:+oooooooooooooo+:  ${c2}-+oo:
${c4}     ./   ${c3}:oooooooooooooooooo:   ${c5}/.
${c4}   ./oo+:  ${c3}-+oooooooooooooo+-  ${c5}:+oo/.
${c4} ./oooooo+:  ${c3}-+oooooooooo+-  ${c5}:+oooooo/.
${c4}-oooooooooo+:  ${c3}-+oooooo+-  ${c5}:+oooooooooo-
${c4}.+ooooooooooo+:  ${c3}-+oo+-  ${c5}:+ooooooooooo+.
${c4}  -+ooooooooooo+:  ${c3}..  ${c5}:+ooooooooooo+-
${c4}    -+ooooooooooo+:  ${c5}:+ooooooooooo+-
${c4}      -+oooooooooo+:${c5}:+oooooooooo+-
${c4}        -+oooooo+:    ${c5}:+oooooo+-
${c4}          -+oo+:        ${c5}:+oo+-
${c4}            ..            ${c5}..
EOF
        ;;

        "Linux")
            set_colors fg 8 3
            read -rd '' ascii_data <<'EOF'
${c2}        #####
${c2}       #######
${c2}       ##${c1}O${c2}#${c1}O${c2}##
${c2}       #${c3}#####${c2}#
${c2}     ##${c1}##${c3}###${c1}##${c2}##
${c2}    #${c1}##########${c2}##
${c2}   #${c1}############${c2}##
${c2}   #${c1}############${c2}###
${c3}  ##${c2}#${c1}###########${c2}##${c3}#
${c3}######${c2}#${c1}#######${c2}#${c3}######
${c3}#######${c2}#${c1}#####${c2}#${c3}#######
${c3}  #####${c2}#######${c3}#####
EOF
        ;;

        "linuxlite_small"*)
            set_colors 3 7
            read -rd '' ascii_data <<'EOF'
${c1}   /\\
  /  \\
 / ${c2}/ ${c1}/
> ${c2}/ ${c1}/
\\ ${c2}\\ ${c1}\\
 \\_${c2}\\${c1}_\\
${c2}    \\
EOF
        ;;

        "Linux Lite"* | "Linux_Lite"*)
            set_colors 3 7
            read -rd '' ascii_data <<'EOF'
${c1}          ,xXc
      .l0MMMMMO
   .kNMMMMMWMMMN,
   KMMMMMMKMMMMMMo
  'MMMMMMNKMMMMMM:
  kMMMMMMOMMMMMMO
 .MMMMMMX0MMMMMW.
 oMMMMMMxWMMMMM:
 WMMMMMNkMMMMMO
:MMMMMMOXMMMMW
.0MMMMMxMMMMM;
:;cKMMWxMMMMO
'MMWMMXOMMMMl
 kMMMMKOMMMMMX:
 .WMMMMKOWMMM0c
  lMMMMMWO0MNd:'
   oollXMKXoxl;.
     ':. .: .'
              ..
                .
EOF
        ;;

        "LMDE"*)
            set_colors 2 7
            read -rd '' ascii_data <<'EOF'
${c2}         `.-::---..
${c1}      .:++++ooooosssoo:.
    .+o++::.      `.:oos+.
${c1}   :oo:.`             -+oo${c2}:
${c1} ${c2}`${c1}+o/`    .${c2}::::::${c1}-.    .++-${c2}`
${c1}${c2}`${c1}/s/    .yyyyyyyyyyo:   +o-${c2}`
${c1}${c2}`${c1}so     .ss       ohyo` :s-${c2}:
${c1}${c2}`${c1}s/     .ss  h  m  myy/ /s`${c2}`
${c1}`s:     `oo  s  m  Myy+-o:`
`oo      :+sdoohyoydyso/.
 :o.      .:////////++:
${c1} `/++        ${c2}-:::::-
${c1}  ${c2}`${c1}++-
${c1}   ${c2}`${c1}/+-
${c1}     ${c2}.${c1}+/.
${c1}       ${c2}.${c1}:+-.
          `--.``
EOF
        ;;

        "Lubuntu"*)
            set_colors 4 7 1
            read -rd '' ascii_data <<'EOF'
${c1}           `.:/ossyyyysso/:.
        `.:yyyyyyyyyyyyyyyyyy:.`
      .:yyyyyyyyyyyyyyyyyyyyyyyy:.
    .:yyyyyyyyyyyyyyyyyyyyyyyyyyyy:.
   -yyyyyyyyyyyyyy${c2}+hNMMMNh+${c1}yyyyyyyyy-
  :yy${c2}mNy+${c1}yyyyyyyy${c2}+Nmso++smMdhyysoo+${c1}yy:
 -yy${c2}+MMMmmy${c1}yyyyyy${c2}hh${c1}yyyyyyyyyyyyyyyyyyy-
.yyyy${c2}NMN${c1}yy${c2}shhs${c1}yyy${c2}+o${c1}yyyyyyyyyyyyyyyyyyyy.
:yyyy${c2}oNM+${c1}yyyy${c2}+sso${c1}yyyyyyy${c2}ss${c1}yyyyyyyyyyyyy:
:yyyyy${c2}+dNs${c1}yyyyyyy${c2}++${c1}yyyyy${c2}oN+${c1}yyyyyyyyyyyy:
:yyyyy${c2}oMMmhysso${c1}yyyyyyyyyy${c2}mN+${c1}yyyyyyyyyyy:
:yyyyyy${c2}hMm${c1}yyyyy${c2}+++${c1}yyyyyyy${c2}+MN${c1}yyyyyyyyyyy:
.yyyyyyy${c2}ohmy+${c1}yyyyyyyyyyyyy${c2}NMh${c1}yyyyyyyyyy.
 -yyyyyyyyyy${c2}++${c1}yyyyyyyyyyyy${c2}MMh${c1}yyyyyyyyy-
  :yyyyyyyyyyyyyyyyyyyyy${c2}+mMN+${c1}yyyyyyyy:
   -yyyyyyyyyyyyyyyyy${c2}+sdMMd+${c1}yyyyyyyy-
    .:yyyyyyyyy${c2}hmdmmNMNdy+${c1}yyyyyyyy:.
      .:yyyyyyy${c2}my${c1}yyyyyyyyyyyyyyy:.
        `.:yyyy${c2}s${c1}yyyyyyyyyyyyy:.`
           `.:/oosyyyysso/:.`
EOF
        ;;

        "Lunar"*)
            set_colors 4 7 3
            read -rd '' ascii_data <<'EOF'
${c1}`-.                                 `-.
  -ohys/-`                    `:+shy/`
     -omNNdyo/`          :+shmNNy/`
             ${c3}      -
                 /mMmo
                 hMMMN`
                 .NMMs
    ${c1}  -:+oooo+//: ${c3}/MN${c1}. -///oooo+/-`
     /:.`          ${c3}/${c1}           `.:/`
${c3}          __
         |  |   _ _ ___ ___ ___
         |  |__| | |   | .'|  _|
         |_____|___|_|_|__,|_|
EOF
        ;;

        "mac"*"_small")
            set_colors 2 3 1 5 4
            read -rd '' ascii_data <<'EOF'
${c1}       .:'
    _ :'_
${c2} .'`_`-'_``.
:________.-'
${c3}:_______:
:_______:
${c4} :_______`-;
${c5}  `._.-._.'
EOF
        ;;

        "mac"* | "Darwin")
            set_colors 2 3 1 1 5 4
            read -rd '' ascii_data <<'EOF'
${c1}                    c.'
                 ,xNMM.
               .OMMMMo
               lMM"
     .;loddo:.  .olloddol;.
   cKMMMMMMMMMMNWMMMMMMMMMM0:
${c2} .KMMMMMMMMMMMMMMMMMMMMMMMWd.
 XMMMMMMMMMMMMMMMMMMMMMMMX.
${c3};MMMMMMMMMMMMMMMMMMMMMMMM:
:MMMMMMMMMMMMMMMMMMMMMMMM:
${c4}.MMMMMMMMMMMMMMMMMMMMMMMMX.
 kMMMMMMMMMMMMMMMMMMMMMMMMWd.
 ${c5}'XMMMMMMMMMMMMMMMMMMMMMMMMMMk
  'XMMMMMMMMMMMMMMMMMMMMMMMMK.
    ${c6}kMMMMMMMMMMMMMMMMMMMMMMd
     ;KMMMMMMMWXXWMMMMMMMk.
       "cooc*"    "*coo'"
EOF
        ;;

        "mageia_small"*)
            set_colors 6 7
            read -rd '' ascii_data <<'EOF'
${c1}   *
    *
   **
${c2} /\\__/\\
/      \\
\\      /
 \\____/
EOF
        ;;

        "Mageia"*)
            set_colors 6 7
            read -rd '' ascii_data <<'EOF'
${c1}        .°°.
         °°   .°°.
         .°°°. °°
         .   .
          °°° .°°°.
      .°°°.   '___'
${c2}     .${c1}'___'     ${c2}   .
   :dkxc;'.  ..,cxkd;
 .dkk. kkkkkkkkkk .kkd.
.dkk.  ';cloolc;.  .kkd
ckk.                .kk;
xO:                  cOd
xO:                  lOd
lOO.                .OO:
.k00.              .00x
 .k00;            ;00O.
  .lO0Kc;,,,,,,;c0KOc.
     ;d00KKKKKK00d;
        .,KKKK,.
EOF
        ;;

        "MagpieOS"*)
            set_colors 2 1 3 5
            read -rd '' ascii_data <<'EOF'
${c1}        ;00000     :000Ol
     .x00kk00:    O0kk00k;
    l00:   :00.  o0k   :O0k.
  .k0k.     x${c2}d$dddd${c1}k'    .d00;
  k0k.      ${c2}.dddddl       ${c1}o00,
 o00.        ${c2}':cc:.        ${c1}d0O
.00l                       ,00.
l00.                       d0x
k0O                     .:k0o
O0k                 ;dO0000d.
k0O               .O0O${c2}xxxxk${c1}00:
o00.              k0O${c2}dddddd${c1}occ
'00l              x0O${c2}dddddo${c3};..${c1}
 x00.             .x00${c2}kxxd${c3}:..${c1}
 .O0x               .:oxxx${c4}Okl.${c1}
  .x0d                     ${c4},xx,${c1}
    .:o.          ${c4}.xd       ckd${c1}
       ..          ${c4}dxl     .xx;
                    :xxolldxd'
                      ;oxdl.
EOF
        ;;

        "Mandriva"* | "Mandrake"*)
            set_colors 4 3
            read -rd '' ascii_data <<'EOF'
${c2}                        ``
                       `-.
${c1}      `               ${c2}.---
${c1}    -/               ${c2}-::--`
${c1}  `++    ${c2}`----...```-:::::.
${c1} `os.      ${c2}.::::::::::::::-```     `  `
${c1} +s+         ${c2}.::::::::::::::::---...--`
${c1}-ss:          ${c2}`-::::::::::::::::-.``.``
${c1}/ss-           ${c2}.::::::::::::-.``   `
${c1}+ss:          ${c2}.::::::::::::-
${c1}/sso         ${c2}.::::::-::::::-
${c1}.sss/       ${c2}-:::-.`   .:::::
${c1} /sss+.    ${c2}..`${c1}  `--`    ${c2}.:::
${c1}  -ossso+/:://+/-`        ${c2}.:`
${c1}    -/+ooo+/-.              ${c2}`
EOF
        ;;

        "manjaro_small"*)
            set_colors 2 7
            read -rd '' ascii_data <<'EOF'
${c1}||||||||| ||||
||||||||| ||||
||||      ||||
|||| |||| ||||
|||| |||| ||||
|||| |||| ||||
|||| |||| ||||
EOF
        ;;

        "Manjaro"*)
            set_colors 2 7
            read -rd '' ascii_data <<'EOF'
${c1}██████████████████  ████████
██████████████████  ████████
██████████████████  ████████
██████████████████  ████████
████████            ████████
████████  ████████  ████████
████████  ████████  ████████
████████  ████████  ████████
████████  ████████  ████████
████████  ████████  ████████
████████  ████████  ████████
████████  ████████  ████████
████████  ████████  ████████
████████  ████████  ████████
EOF
        ;;

        "MassOS"*)
            set_colors 7
            read -rd '' ascii_data <<'EOF'
${c1} -+++/+++osyyhdmNNMMMMNdy/
 /MMMMMMMMMMMMMMMMMMMMMMMMm.
 /MMMMMMMMMMMMMMMMMMMMMMMMMm
 /MMMMMMMMMMMMMMMMMMMMMMMMMM:
 :ddddddddhddddddddhdddddddd/
 /NNNNNNNm:NNNNNNNN-NNNNNNNNo
 /MMMMMMMN:MMMMMMMM-MMMMMMMMs
 /MMMMMMMN:MMMMMMMM-MMMMMMMMs
 /MMMMMMMN:MMMMMMMM-MMMMMMMMs
 /MMMMMMMN:MMMMMMMM-MMMMMMMMs
 /MMMMMMMN:MMMMMMMM-MMMMMMMMs
 /MMMMMMMN:MMMMMMMM-MMMMMMMMs
 /MMMMMMMN:MMMMMMMM-MMMMMMMMs
 /MMMMMMMN:MMMMMMMM-MMMMMMMMs
 :MMMMMMMN:MMMMMMMM-MMMMMMMMs
  dMMMMMMN:MMMMMMMM-MMMMMMMMs
  `yNMMMMN:MMMMMMMM-MMMMMMMMs
    `:+oss.ssssssss.ssssssss/
EOF
        ;;

        "TeArch"*)
            set_colors 39 7 1
            read -rd '' ascii_data <<'EOF'
${c1}          @@@@@@@@@@@@@@
      @@@@@@@@@              @@@@@@
     @@@@@                     @@@@@
     @@                           @@
      @%                         @@
       @                         @
       @@@@@@@@@@@@@@@@@@@@@@@@ @@
       .@@@@@@@@@@@@/@@@@@@@@@@@@
       @@@@@@@@@@@@///@@@@@@@@@@@@
      @@@@@@@@@@@@@((((@@@@@@@@@@@@
     @@@@@@@@@@@#(((((((#@@@@@@@@@@@
    @@@@@@@@@@@#//////////@@@@@@@@@@&
    @@@@@@@@@@////@@@@@////@@@@@@@@@@
    @@@@@@@@//////@@@@@/////@@@@@@@@@
    @@@@@@@//@@@@@@@@@@@@@@@//@@@@@@@
 @@@@@@@@@@@@@@@@@@@@@@@@@@@@@@@@@@@@@@@
@@     .@@@@@@@@@@@@@@@@@@@@@@@@@      @
 @@@@@@           @@@.           @@@@@@@
   @@@@@@@&@@@@@@@#  #@@@@@@@@@@@@@@@@
      @@@@@@@@@@@@@@@@@@@@@@@@@@@@@
          @@@@@@@@@@@@@@@@@@@@@
EOF
        ;;

        "Maui"*)
            set_colors 6 7
            read -rd '' ascii_data <<'EOF'
${c1}             `.-://////:--`
         .:/oooooooooooooooo+:.
      `:+ooooooooooooooooooooooo:`
    `:oooooooooooooooooooooooooooo/`
    ..```-oooooo/-`` `:oooooo+:.` `--
  :.      +oo+-`       /ooo/`       -/
 -o.     `o+-          +o/`         -o:
`oo`     ::`  :o/     `+.  .+o`     /oo.
/o+      .  -+oo-     `   /oo/     `ooo/
+o-        /ooo+`       .+ooo.     :ooo+
++       .+oooo:       -oooo+     `oooo+
:.      .oooooo`      :ooooo-     :oooo:
`      .oooooo:      :ooooo+     `ooo+-`
      .+oooooo`     -oooooo:     `o/-
      +oooooo:     .ooooooo.
     /ooooooo`     /ooooooo/       ..
    `:oooooooo/:::/ooooooooo+:--:/:`
      `:+oooooooooooooooooooooo+:`
         .:+oooooooooooooooo+:.
             `.-://////:-.`
EOF
        ;;

        "Mer"*)
            set_colors 4 7 1
            read -rd '' ascii_data <<'EOF'
${c1}                         dMs
                         .-`
                       `y`-o+`
                        ``NMMy
                      .--`:++.
                    .hNNNNs
                    /MMMMMN
                    `ommmd/ +/
                      ````  +/
                     `:+sssso/-`
  .-::. `-::-`     `smNMNmdmNMNd/      .://-`
.ymNMNNdmNMMNm+`  -dMMh:.....+dMMs   `sNNMMNo
dMN+::NMMy::hMM+  mMMo `ohhy/ `dMM+  yMMy::-
MMm   yMM-  :MMs  NMN` `:::::--sMMh  dMM`
MMm   yMM-  -MMs  mMM+ `ymmdsymMMMs  dMM`
NNd   sNN-  -NNs  -mMNs-.--..:dMMh`  dNN
---   .--`  `--.   .smMMmdddmMNdo`   .--
                     ./ohddds+:`
                     +h- `.:-.
                     ./`.dMMMN+
                        +MMMMMd
                        `+dmmy-
                      ``` .+`
                     .dMNo-y.
                     `hmm/
                         .:`
                         dMs
EOF
        ;;

        "Minix"*)
            set_colors 1 7 3
            read -rd '' ascii_data <<'EOF'
${c2}   -sdhyo+:-`                -/syymm:
   sdyooymmNNy.     ``    .smNmmdysNd
   odyoso+syNNmysoyhhdhsoomNmm+/osdm/
    :hhy+-/syNNmddhddddddmNMNo:sdNd:
     `smNNdNmmNmddddddddddmmmmmmmy`
   `ohhhhdddddmmNNdmddNmNNmdddddmdh-
   odNNNmdyo/:/-/hNddNy-`..-+ydNNNmd:
 `+mNho:`   smmd/ sNNh :dmms`   -+ymmo.
-od/       -m${c1}mm${c2}mo -NN+ +m${c1}mm${c2}m-       yms:
+sms -.`    :so:  .NN+  :os/     .-`mNh:
.-hyh+:////-     -sNNd:`    .--://ohNs-
 `:hNNNNNNNMMd/sNMmhsdMMh/ymmNNNmmNNy/
  -+sNNNNMMNNNsmNMo: :NNmymNNNNMMMms:
    //oydNMMMMydMMNysNMMmsMMMMMNyo/`
       ../-yNMMy--/::/-.sMMmos+.`
           -+oyhNsooo+omy/```
              `::ohdmds-`
EOF
        ;;

        "MIRACLE LINUX"* | "MIRACLE_LINUX"*)
            set_colors 29
            read -rd '' ascii_data <<'EOF'
${c1}            ,A
          .###
     .#' .####   .#.
   r##:  :####   ####.
  +###;  :####  ######C
  :####:  #### ,######".#.
.# :####. :### #####'.#####.
##: `####. ### ###'.########+.
#### `####::## ##'.#######+'
 ####+.`###i## #',####:'
 `+###MI`##### 'l###:'
   `+####+`### ;#E'
      `+###:## #'
         `:### '
           '##
            ';
EOF
        ;;

		
        "Linspire"* | "Freespire"* | "Lindows"*)
            set_colors 4 2
            read -rd '' ascii_data <<'EOF'
${c2}                                                   __^ 	
${c2}                                                __/    \\
${c2}   MMy        dMy                            __/        \\
${c2}  dMMy        MMy                            ${c1}MM${c2}          \\
${c2}  MMMy            ,,        ${c1}dMMMMn                        ${c2}\\
${c2} dMMy        dMM dMMMMMMy  ${c1}dMM  MM dMMMMMy  dMM MM.nMMM dMMMMMM
${c1}MMM          ${c2}MMy MMy  MMy ${c1}dMM      MMy  MMy MMy MMy    dy   dMy
${c1}MMM         ${c2}dMM dMM   MMy  ${c1}dMMMMy dMM  dMM dMM dMM    dMMMMMMM
${c2} dMMy       MMy MMy  MMy     ${c1}dMMy MM  MMy MMy  MMy    dMM
${c2}dMMy       dMM dMM  dMM ${c1}dMM  MMy dMMMMMy dMM  dMM     MMy   MM
${c2}MMMMMMMMMM MMy MMy  MMy ${c1}dMMMyyy MMy     MMy  MMy      dMMMMMMy
${c2}                                ${c1}dy
EOF
        ;;
		
        "linuxmint_small"*)
            set_colors 2 7
            read -rd '' ascii_data <<'EOF'
${c1} ___________
|_          \\
  | ${c2}| _____ ${c1}|
  | ${c2}| | | | ${c1}|
  | ${c2}| | | | ${c1}|
  | ${c2}\\__${c2}___/ ${c1}|
  \\_________/
EOF
        ;;

        "Linux Mint Old"* | "LinuxMintOld"* | "mint_old"*)
            set_colors 2 7
            read -rd '' ascii_data <<'EOF'
${c1}MMMMMMMMMMMMMMMMMMMMMMMMMmds+.
MMm----::-://////////////oymNMd+`
MMd      ${c2}/++                ${c1}-sNMd:
MMNso/`  ${c2}dMM    `.::-. .-::.` ${c1}.hMN:
ddddMMh  ${c2}dMM   :hNMNMNhNMNMNh: ${c1}`NMm
    NMm  ${c2}dMM  .NMN/-+MMM+-/NMN` ${c1}dMM
    NMm  ${c2}dMM  -MMm  `MMM   dMM. ${c1}dMM
    NMm  ${c2}dMM  -MMm  `MMM   dMM. ${c1}dMM
    NMm  ${c2}dMM  .mmd  `mmm   yMM. ${c1}dMM
    NMm  ${c2}dMM`  ..`   ...   ydm. ${c1}dMM
    hMM- ${c2}+MMd/-------...-:sdds  ${c1}dMM
    -NMm- ${c2}:hNMNNNmdddddddddy/`  ${c1}dMM
     -dMNs-${c2}``-::::-------.``    ${c1}dMM
      `/dMNmy+/:-------------:/yMMM
         ./ydNMMMMMMMMMMMMMMMMMMMMM
            .MMMMMMMMMMMMMMMMMMM
EOF
        ;;

        "Linux Mint"* | "LinuxMint"* | "mint"*)
            set_colors 2 7
            read -rd '' ascii_data <<'EOF'
${c2}             ...-:::::-...
${c2}          .-MMMMMMMMMMMMMMM-.
      .-MMMM${c1}`..-:::::::-..`${c2}MMMM-.
    .:MMMM${c1}.:MMMMMMMMMMMMMMM:.${c2}MMMM:.
   -MMM${c1}-M---MMMMMMMMMMMMMMMMMMM.${c2}MMM-
 `:MMM${c1}:MM`  :MMMM:....::-...-MMMM:${c2}MMM:`
 :MMM${c1}:MMM`  :MM:`  ``    ``  `:MMM:${c2}MMM:
.MMM${c1}.MMMM`  :MM.  -MM.  .MM-  `MMMM.${c2}MMM.
:MMM${c1}:MMMM`  :MM.  -MM-  .MM:  `MMMM-${c2}MMM:
:MMM${c1}:MMMM`  :MM.  -MM-  .MM:  `MMMM:${c2}MMM:
:MMM${c1}:MMMM`  :MM.  -MM-  .MM:  `MMMM-${c2}MMM:
.MMM${c1}.MMMM`  :MM:--:MM:--:MM:  `MMMM.${c2}MMM.
 :MMM${c1}:MMM-  `-MMMMMMMMMMMM-`  -MMM-${c2}MMM:
  :MMM${c1}:MMM:`                `:MMM:${c2}MMM:
   .MMM${c1}.MMMM:--------------:MMMM.${c2}MMM.
     '-MMMM${c1}.-MMMMMMMMMMMMMMM-.${c2}MMMM-'
       '.-MMMM${c1}``--:::::--``${c2}MMMM-.'
${c2}            '-MMMMMMMMMMMMM-'
${c2}               ``-:::::-``
EOF
        ;;

        "Live Raizo"* | "Live_Raizo"*)
            set_colors 3
            read -rd '' ascii_data <<'EOF'
${c1}             `......`
        -+shmNMMMMMMNmhs/.
     :smMMMMMmmhyyhmmMMMMMmo-
   -hMMMMd+:. `----` .:odMMMMh-
 `hMMMN+. .odNMMMMMMNdo. .yMMMMs`
 hMMMd. -dMMMMmdhhdNMMMNh` .mMMMh
oMMMm` :MMMNs.:sddy:-sMMMN- `NMMM+
mMMMs  dMMMo sMMMMMMd yMMMd  sMMMm
----`  .---` oNMMMMMh `---.  .----
              .sMMy:
               /MM/
              +dMMms.
             hMMMMMMN
            `dMMMMMMm:
      .+ss+sMNysMMoomMd+ss+.
     +MMMMMMN` +MM/  hMMMMMNs
     sMMMMMMm-hNMMMd-hMMMMMMd
      :yddh+`hMMMMMMN :yddy/`
             .hMMMMd:
               `..`
EOF
        ;;

        "mx_small"*)
            set_colors 4 6 7
            read -rd '' ascii_data <<'EOF'
${c3}    \\\\  /
     \\\\/
      \\\\
   /\\/ \\\\
  /  \\  /\\
 /    \\/  \\
/__________\\
EOF
        ;;

        "MX"*)
            set_colors 4 6 7
            read -rd '' ascii_data <<'EOF'
${c3}MMMMMMMMMMMMMMMMMMMMMMMMMMMMMMNMMMMMMMMM
MMMMMMMMMMNs..yMMMMMMMMMMMMMm: +NMMMMMMM
MMMMMMMMMN+    :mMMMMMMMMMNo` -dMMMMMMMM
MMMMMMMMMMMs.   `oNMMMMMMh- `sNMMMMMMMMM
MMMMMMMMMMMMN/    -hMMMN+  :dMMMMMMMMMMM
MMMMMMMMMMMMMMh-    +ms. .sMMMMMMMMMMMMM
MMMMMMMMMMMMMMMN+`   `  +NMMMMMMMMMMMMMM
MMMMMMMMMMMMMMNMMd:    .dMMMMMMMMMMMMMMM
MMMMMMMMMMMMm/-hMd-     `sNMMMMMMMMMMMMM
MMMMMMMMMMNo`   -` :h/    -dMMMMMMMMMMMM
MMMMMMMMMd:       /NMMh-   `+NMMMMMMMMMM
MMMMMMMNo`         :mMMN+`   `-hMMMMMMMM
MMMMMMh.            `oNMMd:    `/mMMMMMM
MMMMm/                -hMd-      `sNMMMM
MMNs`                   -          :dMMM
Mm:                                 `oMM
MMMMMMMMMMMMMMMMMMMMMMMMMMMMMMMMMMMMMMMM
EOF
        ;;

        "Namib"*)
            set_colors 1
            read -rd '' ascii_data <<'EOF'
${c1}          .:+shysyhhhhysyhs+:.
       -/yyys              syyy/-
     -shy                      yhs-
   -yhs                          shy-
  +hy                              yh+
 +ds                                sd+
/ys                  so              sy/
sh                 smMMNdyo           hs
yo               ymMMMMNNMMNho        oy
N             ydMMMNNMMMMMMMMMmy       N
N         shmMMMMNNMMMMMMMMMMMMMNy     N
yo  ooshmNMMMNNNNMMMMMMMMMMMMMMMMMms  oy
sd yyyyyyyyyyyyyyyyyyyyyyyyyyyyyyyyyy ds
/ys                                  sy/
 +ds                                sd+
  +hy                              yh+
   -yhs                          shy-
     -shy                      yhs-
       -/yyys              syyy/-
          .:+shysyhyhhysyhs+:.
EOF
        ;;

        "Neptune"*)
            set_colors 7
            read -rd '' ascii_data <<'EOF'
${c1}            ./+sydddddddys/-.
        .+ymNNdyooo/:+oooymNNmy/`
     `/hNNh/.`             `-+dNNy:`
    /mMd/.          .++.:oy/   .+mMd-
  `sMN/             oMMmdy+.     `oNNo
 `hMd.           `/ymy/.           :NMo
 oMN-          `/dMd:               /MM-
`mMy          -dMN+`                 mMs
.MMo         -NMM/                   yMs
 dMh         mMMMo:`                `NMo
 /MM/        /ymMMMm-               sMN.
  +Mm:         .hMMd`              oMN/
   +mNs.      `yNd/`             -dMm-
    .yMNs:    `/.`            `/yNNo`
      .odNNy+-`           .:ohNNd/.
         -+ymNNmdyyyyyyydmNNmy+.
             `-//sssssss//.
EOF
        ;;

        "netbsd_small"*)
            set_colors 5 7
            read -rd '' ascii_data <<'EOF'
${c2}\\\\${c1}\`-______,----__
${c2} \\\\        ${c1}__,---\`_
${c2}  \\\\       ${c1}\`.____
${c2}   \\\\${c1}-______,----\`-
${c2}    \\\\
     \\\\
      \\\\
EOF
        ;;

        "NetBSD"*)
            set_colors 5 7
            read -rd '' ascii_data <<'EOF'
${c1}                     `-/oshdmNMNdhyo+:-`
${c2}y${c1}/s+:-``    `.-:+oydNMMMMNhs/-``
${c2}-m+${c1}NMMMMMMMMMMMMMMMMMMMNdhmNMMMmdhs+/-`
 ${c2}-m+${c1}NMMMMMMMMMMMMMMMMMMMMmy+:`
  ${c2}-N/${c1}dMMMMMMMMMMMMMMMds:`
   ${c2}-N/${c1}hMMMMMMMMMmho:`
    ${c2}-N/${c1}-:/++/:.`
${c2}     :M+
      :Mo
       :Ms
        :Ms
         :Ms
          :Ms
           :Ms
            :Ms
             :Ms
              :Ms
EOF
        ;;

        "Netrunner"*)
            set_colors 4 7 1
            read -rd '' ascii_data <<'EOF'
${c1}           .:oydmMMMMMMmdyo:`
        -smMMMMMMMMMMMMMMMMMMds-
      +mMMMMMMMMMMMMMMMMMMMMMMMMd+
    /mMMMMMMMMMMMMMMMMMMMMMMMMMMMMm/
  `hMMMMMMMMMMMMMMMMMMMMMMMMMMMMMMMMy`
 .mMMMMMMMMMMMMMMMMMMMMMMMMMMMMMMMMMMd`
 dMMMMMMMMMMMMMMMMMMMMMMNdhmMMMMMMMMMMh
+MMMMMMMMMMMMMNmhyo+/-.   -MMMMMMMMMMMM/
mMMMMMMMMd+:.`           `mMMMMMMMMMMMMd
MMMMMMMMMMMdy/.          yMMMMMMMMMMMMMM
MMMMMMMMMMMMMMMNh+`     +MMMMMMMMMMMMMMM
mMMMMMMMMMMMMMMMMMs    -NMMMMMMMMMMMMMMd
+MMMMMMMMMMMMMMMMMN.  `mMMMMMMMMMMMMMMM/
 dMMMMMMMMMMMMMMMMMy  hMMMMMMMMMMMMMMMh
 `dMMMMMMMMMMMMMMMMM-+MMMMMMMMMMMMMMMd`
  `hMMMMMMMMMMMMMMMMmMMMMMMMMMMMMMMMy
    /mMMMMMMMMMMMMMMMMMMMMMMMMMMMMm:
      +dMMMMMMMMMMMMMMMMMMMMMMMMd/
        -odMMMMMMMMMMMMMMMMMMdo-
           `:+ydmNMMMMNmhy+-`
EOF
        ;;

        "Nitrux"*)
            set_colors 4
            read -rd '' ascii_data <<'EOF'
${c1}`:/.
`/yo
`/yo
`/yo      .+:.
`/yo      .sys+:.`
`/yo       `-/sys+:.`
`/yo           ./sss+:.`
`/yo              .:oss+:-`
`/yo                 ./o///:-`
`/yo              `.-:///////:`
`/yo           `.://///++//-``
`/yo       `.-:////++++/-`
`/yo    `-://///++o+/-`
`/yo `-/+o+++ooo+/-`
`/s+:+oooossso/.`
`//+sssssso:.
`+syyyy+:`
:+s+-
EOF
        ;;

        "nixos_small")
            set_colors 4 6
            read -rd '' ascii_data <<'EOF'
  ${c1}  \\\\  \\\\ //
 ==\\\\__\\\\/ //
   //   \\\\//
==//     //==
 //\\\\___//
// /\\\\  \\\\==
  // \\\\  \\\\
EOF
        ;;

        "nixos_old"*)
            set_colors 4 6
            read -rd '' ascii_data <<'EOF'
${c1}              ____       ${c2}_______        ____
${c1}             /####\      ${c2}\######\      /####\
${c1}             ######\      ${c2}\######\    /#####/
${c1}             \######\      ${c2}\######\  /#####/
${c1}              \######\      ${c2}\######\/#####/    ${c1}/\
${c1}               \######\      ${c2}\###########/    ${c1}/##\
${c1}        ________\######\______${c2}\#########/    ${c1}/####\
${c1}       /#######################${c2}\#######/    ${c1}/######
${c1}      /#########################${c2}\######\   ${c1}/######/
${c1}     /###########################${c2}\######\ ${c1}/######/
${c1}     ¯¯¯¯¯¯¯¯¯¯¯¯${c2}/######/${c1}¯¯¯¯¯¯¯¯¯${c2}\######${c1}/######/
${c2}                /######/           ${c2}\####${c1}/######/________
${c2}  _____________/######/             ${c2}\##${c1}/################\
${c2} /###################/               ${c2}\${c1}/##################\
${c2} \##################/${c1}\               /###################/
${c2}  \################/${c1}##\             /######/¯¯¯¯¯¯¯¯¯¯¯¯¯
${c2}   ¯¯¯¯¯¯¯¯/######/${c1}####\           /######/
${c2}          /######/${c1}######\${c2}_________${c1}/######/${c2}____________
${c2}         /######/ ${c1}\######\${c2}###########################/
${c2}        /######/   ${c1}\######\${c2}#########################/
${c2}        ######/    ${c1}/#######\${c2}#######################/
${c2}        \####/    ${c1}/#########\${c2}¯¯¯¯¯¯\######\¯¯¯¯¯¯¯¯
${c2}         \##/    ${c1}/###########\${c2}      \######\
${c2}          \/    ${c1}/#####/\######\${c2}      \######\
${c1}               ${c1}/#####/  \######\${c2}      \######\
${c1}              ${c1}/#####/    \######\${c2}      \######
${c1}              ${c1}\####/      \######\${c2}      \####/
${c1}               ${c1}¯¯¯¯        ¯¯¯¯¯¯¯${c2}       ¯¯¯¯
EOF
        ;;

        "NixOS"*)
            set_colors 4 6
            read -rd '' ascii_data <<'EOF'
${c1}          ▗▄▄▄       ${c2}▗▄▄▄▄    ▄▄▄▖
${c1}          ▜███▙       ${c2}▜███▙  ▟███▛
${c1}           ▜███▙       ${c2}▜███▙▟███▛
${c1}            ▜███▙       ${c2}▜██████▛
${c1}     ▟█████████████████▙ ${c2}▜████▛     ${c1}▟▙
${c1}    ▟███████████████████▙ ${c2}▜███▙    ${c1}▟██▙
${c2}           ▄▄▄▄▖           ▜███▙  ${c1}▟███▛
${c2}          ▟███▛             ▜██▛ ${c1}▟███▛
${c2}         ▟███▛               ▜▛ ${c1}▟███▛
${c2}▟███████████▛                  ${c1}▟██████████▙
${c2}▜██████████▛                  ${c1}▟███████████▛
${c2}      ▟███▛ ${c1}▟▙               ▟███▛
${c2}     ▟███▛ ${c1}▟██▙             ▟███▛
${c2}    ▟███▛  ${c1}▜███▙           ▝▀▀▀▀
${c2}    ▜██▛    ${c1}▜███▙ ${c2}▜██████████████████▛
${c2}     ▜▛     ${c1}▟████▙ ${c2}▜████████████████▛
${c1}           ▟██████▙       ${c2}▜███▙
${c1}          ▟███▛▜███▙       ${c2}▜███▙
${c1}         ▟███▛  ▜███▙       ${c2}▜███▙
${c1}         ▝▀▀▀    ▀▀▀▀▘       ${c2}▀▀▀▘
EOF
        ;;

        "NomadBSD"*)
            set_colors 4
            read -rd '' ascii_data <<'EOF'
${c1}         _======__
     (===============\\
   (===================\\
   _              _---__
  (=               ====-
 (=                ======
 (==                ======
 (==                ======
 (==\\ \\=-_      _=/ /====/
  (==\\ \\========/ /====/  /====-_
   (==\\ \\=====/ /==/   /===--
/================/  /===-
\\===========/
EOF
        ;;

        "Nurunner"*)
            set_colors 4
            read -rd '' ascii_data <<'EOF'
${c1}                  ,xc
                ;00cxXl
              ;K0,   .xNo.
            :KO'       .lXx.
          cXk.    ;xl     cXk.
        cXk.    ;k:.,xo.    cXk.
     .lXx.    :x::0MNl,dd.    :KO,
   .xNx.    cx;:KMMMMMNo'dx.    ;KK;
 .dNl.    cd,cXMMMMMMMMMWd,ox'    'OK:
;WK.    'K,.KMMMMMMMMMMMMMWc.Kx     lMO
 'OK:    'dl'xWMMMMMMMMMM0::x:    'OK:
   .kNo    .xo'xWMMMMMM0;:O:    ;KK;
     .dXd.   .do,oNMMO;ck:    ;00,
        oNd.   .dx,;'cO;    ;K0,
          oNx.    okk;    ;K0,
            lXx.        :KO'
              cKk'    cXk.
                ;00:lXx.
                  ,kd.
EOF
        ;;

        "NuTyX"*)
            set_colors 4 1
            read -rd '' ascii_data <<'EOF'
${c1}                                      .
                                    .
                                 ...
                               ...
            ....     .........--.
       ..-++-----....--++++++---.
    .-++++++-.   .-++++++++++++-----..
  .--...  .++..-+++--.....-++++++++++--..
 .     .-+-. .**-            ....  ..-+----..
     .+++.  .*+.         +            -++-----.
   .+++++-  ++.         .*+.     .....-+++-----.
  -+++-++. .+.          .-+***++***++--++++.  .
 -+-. --   -.          -*- ......        ..--.
.-. .+-    .          -+.
.  .+-                +.
   --                 --
  -+----.              .-
  -++-.+.                .
 .++. --
  +.  ----.
  .  .+. ..
      -  .
      .
EOF
        ;;

        "OBRevenge"*)
            set_colors 1 7 3
            read -rd '' ascii_data <<'EOF'
${c1}   __   __
     _@@@@   @@@g_
   _@@@@@@   @@@@@@
  _@@@@@@M   W@@@@@@_
 j@@@@P        ^W@@@@
 @@@@L____  _____Q@@@@
Q@@@@@@@@@@j@@@@@@@@@@
@@@@@    T@j@    T@@@@@
@@@@@ ___Q@J@    _@@@@@
@@@@@fMMM@@j@jggg@@@@@@
@@@@@    j@j@^MW@P @@@@
Q@@@@@ggg@@f@   @@@@@@L
^@@@@WWMMP  ^    Q@@@@
 @@@@@_         _@@@@l
  W@@@@@g_____g@@@@@P
   @@@@@@@@@@@@@@@@l
    ^W@@@@@@@@@@@P
       ^TMMMMTll
EOF
        ;;

        "openbsd_small")
            set_colors 3 7 6 1 8
            read -rd '' ascii_data <<'EOF'
${c1}      _____
    \\-     -/
 \\_/         \\
 |        ${c2}O O${c1} |
 |_  <   )  3 )
 / \\         /
    /-_____-\\
EOF
        ;;

        "OpenBSD"*)
            set_colors 3 7 6 1 8
            read -rd '' ascii_data <<'EOF'
${c3}                                     _
                                    (_)
${c1}              |    .
${c1}          .   |L  /|   .         ${c3} _
${c1}      _ . |\ _| \--+._/| .       ${c3}(_)
${c1}     / ||\| Y J  )   / |/| ./
    J  |)'( |        ` F`.'/       ${c3} _
${c1}  -<|  F         __     .-<        ${c3}(_)
${c1}    | /       .-'${c3}. ${c1}`.  /${c3}-. ${c1}L___
    J \\      <    ${c3}\ ${c1} | | ${c5}O${c3}\\${c1}|.-' ${c3} _
${c1}  _J \\  .-    \\${c3}/ ${c5}O ${c3}| ${c1}| \\  |${c1}F    ${c3}(_)
${c1} '-F  -<_.     \\   .-'  `-' L__
__J  _   _.     >-'  ${c1})${c4}._.   ${c1}|-'
${c1} `-|.'   /_.          ${c4}\_|  ${c1} F
  /.-   .                _.<
 /'    /.'             .'  `\\
  /L  /'   |/      _.-'-\\
 /'J       ___.---'\|
   |\  .--' V  | `. `
   |/`. `-.     `._)
      / .-.\\
      \\ (  `\\
       `.\\
EOF
        ;;

        "openEuler"*)
            set_colors 4 7 1
            read -rd '' ascii_data <<'EOF'
${c1}                 `.cc.`
             ``.cccccccc..`
          `.cccccccccccccccc.`
      ``.cccccccccccccccccccccc.``
   `..cccccccccccccccccccccccccccc..`
`.ccccccccccccccc${c2}/++/${c1}ccccccccccccccccc.`
.ccccccccccccccc${c2}mNMMNdo+oso+${c1}ccccccccccc.
.cccccccccc${c2}/++odms+//+mMMMMm/:+syso/${c1}cccc
.ccccccccc${c2}yNNMMMs:::/::+o+/:${c1}c${c2}dMMMMMm${c1}cccc
.ccccccc${c2}:+NmdyyhNNmNNNd:${c1}ccccc${c1}${c2}:oyyyo:${c1}cccc
.ccc${c2}:ohdmMs:${c1}cccc${c2}+mNMNmy${c1}ccccccccccccccccc
.cc${c2}/NMMMMMo////:${c1}c${c2}:///:${c1}cccccccccccccccccc
.cc${c2}:syysyNMNNNMNy${c1}ccccccccccccccccccccccc
.cccccccc${c2}+MMMMMNy${c1}c${c2}:/+++/${c1}cccccccccccccccc
.ccccccccc${c2}ohhhs/${c1}c${c2}omMMMMNh${c1}ccccccccccccccc
.ccccccccccccccc${c2}:MMMMMMMM/${c1}cccccccccccccc
.cccccccccccccccc${c2}sNNNNNd+${c1}cccccccccccccc.
`..cccccccccccccccc${c2}/+/:${c1}cccccccccccccc..`
   ``.cccccccccccccccccccccccccccc.``
       `.cccccccccccccccccccccc.`
          ``.cccccccccccccc.``
              `.cccccccc.`
                 `....`
EOF
        ;;

        "OpenIndiana"*)
            set_colors 4 7 1
            read -rd '' ascii_data <<'EOF'
${c2}                         .sy/
                         .yh+

           ${c1}-+syyyo+-     ${c2} /+.
         ${c1}+ddo/---/sdh/   ${c2} ym-
       ${c1}`hm+        `sms${c2}   ym-```````.-.
       ${c1}sm+           sm/ ${c2} ym-         +s
       ${c1}hm.           /mo ${c2} ym-         /h
       ${c1}omo           ym: ${c2} ym-       `os`
        ${c1}smo`       .ym+ ${c2}  ym-     .os-
     ``  ${c1}:ymy+///oyms- ${c2}   ym-  .+s+.
   ..`     ${c1}`:+oo+/-`  ${c2}    -//oyo-
 -:`                   .:oys/.
+-               `./oyys/.
h+`      `.-:+oyyyo/-`
`/ossssysso+/-.`
EOF
        ;;

        "openmamba"*)
            set_colors 7 2
            read -rd '' ascii_data <<'EOF'
${c1}                 `````
           .-/+ooooooooo+/:-`
        ./ooooooooooooooooooo+:.
      -+oooooooooooooooooooooooo+-
    .+ooooooooo+/:---::/+ooooooooo+.
   :oooooooo/-`          `-/oo${c2}s´${c1}oooo.${c2}s´${c1}
  :ooooooo/`                `${c2}sNds${c1}ooo${c2}sNds${c1}
 -ooooooo-                   ${c2}:dmy${c1}ooo${c2}:dmy${c1}
 +oooooo:                      :oooooo-
.ooooooo                        .://:`
:oooooo+                        ./+o+:`
-ooooooo`                      `oooooo+
`ooooooo:                      /oooooo+
 -ooooooo:                    :ooooooo.
  :ooooooo+.                .+ooooooo:
   :oooooooo+-`          `-+oooooooo:
    .+ooooooooo+/::::://oooooooooo+.
      -+oooooooooooooooooooooooo+-
        .:ooooooooooooooooooo+:.
           `-:/ooooooooo+/:.`
                 ``````
EOF
        ;;

        "OpenMandriva"*)
            set_colors 4
            read -rd '' ascii_data <<'EOF'
${c1}                  ``````
            `-:/+++++++//:-.`
         .:+++oooo+/:.``   ``
      `:+ooooooo+:.  `-:/++++++/:.`
     -+oooooooo:` `-++o+/::::://+o+/-
   `/ooooooooo-  -+oo/.`        `-/oo+.
  `+ooooooooo.  :os/`              .+so:
  +sssssssss/  :ss/                 `+ss-
 :ssssssssss`  sss`                  .sso
 ossssssssss  `yyo                    sys
`sssssssssss` `yys                   `yys
`sssssssssss:  +yy/                  +yy:
 oyyyyyyyyyys. `oyy/`              `+yy+
 :yyyyyyyyyyyo. `+yhs:.         `./shy/
  oyyyyyyyyyyys:` .oyhys+:----/+syhy+. `
  `syyyyyyyyyyyyo-` .:osyhhhhhyys+:``.:`
   `oyyyyyyyyyyyyys+-`` `.----.```./oo.
     /yhhhhhhhhhhhhhhyso+//://+osyhy/`
      `/yhhhhhhhhhhhhhhhhhhhhhhhhy/`
        `:oyhhhhhhhhhhhhhhhhhhyo:`
            .:+syhhhhhhhhys+:-`
                 ``....``
EOF
        ;;

        "OpenStage"*)
            set_colors 2
            read -rd '' ascii_data <<'EOF'
${c1}                 /(/
              .(((((((,
             /(((((((((/
           .(((((/,/(((((,
          *(((((*   ,(((((/
          (((((*      .*/((
         *((((/  (//(/*
         /((((*  ((((((((((,
      .  /((((*  (((((((((((((.
     ((. *((((/        ,((((((((
   ,(((/  (((((/     **   ,((((((*
  /(((((. .(((((/   //(((*  *(((((/
 .(((((,    ((/   .(((((/.   .(((((,
 /((((*        ,(((((((/      ,(((((
 /(((((((((((((((((((/.  /(((((((((/
 /(((((((((((((((((,   /(((((((((((/
     */(((((//*.      */((/(/(/*
EOF
        ;;

        "OpenWrt"*)
            set_colors 4 7 1
            read -rd '' ascii_data <<'EOF'
${c1} _______
|       |.-----.-----.-----.
|   -   ||  _  |  -__|     |
|_______||   __|_____|__|__|
         |__|
 ________        __
|  |  |  |.----.|  |_
|  |  |  ||   _||   _|
|________||__|  |____|
EOF
        ;;

        "Open Source Media Center"* | "osmc")
            set_colors 4 7 1
            read -rd '' ascii_data <<'EOF'
${c1}            -+shdmNNNNmdhs+-
        .+hMNho/:..``..:/ohNMh+.
      :hMdo.                .odMh:
    -dMy-                      -yMd-
   sMd-                          -dMs
  hMy       +.            .+       yMh
 yMy        dMs.        .sMd        yMy
:Mm         dMNMs`    `sMNMd        `mM:
yM+         dM//mNs``sNm//Md         +My
mM-         dM:  +NNNN+  :Md         -Mm
mM-         dM: `oNN+    :Md         -Mm
yM+         dM/+NNo`     :Md         +My
:Mm`        dMMNs`       :Md        `mM:
 yMy        dMs`         -ms        yMy
  hMy       +.                     yMh
   sMd-                          -dMs
    -dMy-                      -yMd-
      :hMdo.                .odMh:
        .+hMNho/:..``..:/ohNMh+.
            -+shdmNNNNmdhs+-
EOF
        ;;

        "OPNsense"*)
            set_colors 7 202
            read -rd '' ascii_data <<'EOF'
${c1}    .'''''''''''''''''''''''''''''''''''
  oocc:::::::::::::::::::::::::::::::cox
 ;00;                                o0O
 .,:'  .;;;;;;;;;;;;;;;;;;;;;;;;;;   ;:,
  .',;;cxOOOOOOOOOOOOOOOOOOOOOOOkd:;;,..
     .,cll:'                 ':llc,.
    ,;;:okxdxd:           :dxdxko:;;,
   .xxxx0XNNK0O.         .O0KNNX0xxxx.
       ,${c2}cc:${c1},.               .,${c2}:cc${c1},
 ........;${c2}ccc:${c1};.         .;${c2}:ccc${c1};........
 ${c2}ccccccccccccccc         ccccccccccccccc${c1}
 ........;${c2}ccc:${c1};.         .;${c2}:ccc${c1};........
       ,${c2}cc:${c1},.               .,${c2}:cc${c1},
   .xxxx0XNNK0O.         .O0KNNX0xxxx.
    ,;;:okxdxd:           :dxdxko:;;,
     .,cll:'                 ':llc,.
  .,,;,ckOOOOOOOOOOOOOOOOOOOOOOOOx;,;,'.
 .:l'  ...........................   ;:;
 lOk'                                cdd
 ;lccccccccccccccccccccccccccccccccccc:.
EOF
        ;;

        "Oracle"*)
            set_colors 1 7 3
            read -rd '' ascii_data <<'EOF'
${c1}
      `-/+++++++++++++++++/-.`
   `/syyyyyyyyyyyyyyyyyyyyyyys/.
  :yyyyo/-...............-/oyyyy/
 /yyys-                     .oyyy+
.yyyy`                       `syyy-
:yyyo                         /yyy/
.yyyy`                       `syyy-
 /yyys.                     .oyyyo
  /yyyyo:-...............-:oyyyy/`
   `/syyyyyyyyyyyyyyyyyyyyyyys+.
     `.:/+ooooooooooooooo+/:.`
EOF
        ;;

        "orchid_small"*)
            set_colors 255 127
            read -rd '' ascii_data <<'EOF'
${c2}                       :##:
                     -#${c1}@@@@${c2}#-
                    #${c1}@@${c2}=..=${c1}@@${c2}#
                    +${c1}@@${c2}-  -${c1}@@${c2}+
               -#${c1}@@${c2}*..*${c1}@${c2}..${c1}@${c2}*..*${c1}@@${c2}#-
             :#${c1}@@${c2}*+%${c1}@${c2}= .  . =${c1}@${c2}%+*${c1}@@${c2}#:
           +${c1}@@@${c2}:    :-.    .-:   :${c1}@@@${c2}+
             :#${c1}@@${c2}*+%${c1}@${c2}= .  . =${c1}@${c2}%+*${c1}@@${c2}#:
               -#${c1}@@${c2}*..*${c1}@${c2}..${c1}@${c2}*..*${c1}@@${c2}#-
                    +${c1}@@${c2}-  -${c1}@@${c2}+
                    #${c1}@@${c2}=..=${c1}@@${c2}#
                     -#${c1}@@@@${c2}#-
                       :##:
EOF
        ;;

        "orchid"*)
            set_colors 255 127 127
            read -rd '' ascii_data <<'EOF'
${c2}                  .==.
                .-${c3}#${c1}@@${c3}#${c2}-.
              .-${c3}##${c1}@@@@${c3}##${c2}-.
            .-${c3}##${c1}@@@@@@@@${c3}##${c2}-.
           :*${c1}@@@@@${c3}####${c1}@@@@@${c2}*:
         ..:*${c1}@@@@${c2}==--==${c1}@@@@${c2}*:..
      .-*${c1}%%${c3}#${c2}==${c3}#${c1}@@${c3}#${c2}====${c3}#${c1}@@${c3}#${c2}==${c3}#${c1}%%${c2}*-.
    .-${c3}#${c1}@@@@@${c3}##${c2}==${c3}#${c1}@@${c2}++${c1}@@${c3}##${c2}==${c3}#${c1}@@@@@${c3}#${c2}-.
  .-${c3}#${c1}@@@@@${c2}#${c1}@@@${c3}#${c2}++#====${c3}#${c2}++#${c1}@@@${c2}#${c1}@@@@@${c3}#${c2}-.
.-${c3}#${c1}@@@@@${c3}#${c2}-==**${c3}###${c2}+:--:+${c3}###${c2}**==-${c3}#${c1}@@@@@${c3}#${c2}-.
.-${c3}#${c1}@@@@@${c3}#${c2}-==**${c3}###${c2}+:--:+${c3}###${c2}**==-${c3}#${c1}@@@@@${c3}#${c2}-.
  .-${c3}#${c1}@@@@@${c2}#${c1}@@@${c3}#${c2}++#====${c3}#${c2}++#${c1}@@@${c2}#${c1}@@@@@${c3}#${c2}-.
    .-${c3}#${c1}@@@@@${c3}##${c2}==${c3}#${c1}@@${c2}++${c1}@@${c3}##${c2}==${c3}#${c1}@@@@@${c3}#${c2}-.
      .-*${c1}%%${c3}#${c2}==${c3}#${c1}@@${c3}#${c2}====${c3}#${c1}@@${c3}#${c2}==${c3}#${c1}%%${c2}*-.
         ..:*${c1}@@@@${c2}==--==${c1}@@@@${c2}*:..
           :*${c1}@@@@@${c3}####${c1}@@@@@${c2}*:
            .-${c3}##${c1}@@@@@@@@${c3}##${c2}-.
              .-${c3}##${c1}@@@@${c3}##${c2}-.
                .-${c3}#${c1}@@${c3}#${c2}-.
                  .==.
EOF
        ;;

        "OS Elbrus"*)
            set_colors 4 7 3
            read -rd '' ascii_data <<'EOF'
${c1}   ▄▄▄▄▄▄▄▄▄▄▄▄▄▄▄▄▄▄▄▄▄▄▄▄▄▄▄
   ██▀▀▀▀▀▀▀▀▀▀▀▀▀▀▀▀▀▀▀▀▀▀▀██
   ██                       ██
   ██   ███████   ███████   ██
   ██   ██   ██   ██   ██   ██
   ██   ██   ██   ██   ██   ██
   ██   ██   ██   ██   ██   ██
   ██   ██   ██   ██   ██   ██
   ██   ██   ███████   ███████
   ██   ██                  ██
   ██   ██▄▄▄▄▄▄▄▄▄▄▄▄▄▄▄▄▄▄██
   ██   ▀▀▀▀▀▀▀▀▀▀▀▀▀▀▀▀▀▀▀▀██
   ██                       ██
   ███████████████████████████
EOF
        ;;

        "PacBSD"*)
            set_colors 1 7 3
            read -rd '' ascii_data <<'EOF'
${c1}      :+sMs.
  `:ddNMd-                         -o--`
 -sMMMMh:                          `+N+``
 yMMMMMs`     .....-/-...           `mNh/
 yMMMMMmh+-`:sdmmmmmmMmmmmddy+-``./ddNMMm
 yNMMNMMMMNdyyNNMMMMMMMMMMMMMMMhyshNmMMMm
 :yMMMMMMMMMNdooNMMMMMMMMMMMMMMMMNmy:mMMd
  +MMMMMMMMMmy:sNMMMMMMMMMMMMMMMMMMMmshs-
  :hNMMMMMMN+-+MMMMMMMMMMMMMMMMMMMMMMMs.
 .omysmNNhy/+yNMMMMMMMMMMNMMMMMMMMMNdNNy-
 /hMM:::::/hNMMMMMMMMMMMm/-yNMMMMMMN.mMNh`
.hMMMMdhdMMMMMMMMMMMMMMmo  `sMMMMMMN mMMm-
:dMMMMMMMMMMMMMMMMMMMMMdo+  oMMMMMMN`smMNo`
/dMMMMMMMMMMMMMMMMMMMMMNd/` :yMMMMMN:-hMMM.
:dMMMMMMMMMMMMMMMMMMMMMNh`  oMMMMMMNo/dMNN`
:hMMMMMMMMMMMMMMMMMMMMMMNs--sMMMMMMMNNmy++`
 sNMMMMMMMMMMMMMMMMMMMMMMMmmNMMMMMMNho::o.
 :yMMMMMMMMMMMMMNho+sydNNNNNNNmysso/` -//
  /dMMMMMMMMMMMMMs-  ````````..``
   .oMMMMMMMMMMMMNs`               ./y:`
     +dNMMNMMMMMMMmy`          ``./ys.
      `/hMMMMMMMMMMMNo-``    `.+yy+-`
        `-/hmNMNMMMMMMmmddddhhy/-`
            `-+oooyMMMdsoo+/:.
EOF
        ;;

        "parabola_small"*)
            set_colors 5 7
            read -rd '' ascii_data <<'EOF'
${c1}  __ __ __  _
.`_//_//_/ / `.
          /  .`
         / .`
        /.`
       /`
EOF
        ;;

        "Parabola"*)
            set_colors 5 7
            read -rd '' ascii_data <<'EOF'
${c1}                          `.-.    `.
                   `.`  `:++.   `-+o+.
             `` `:+/. `:+/.   `-+oooo+
        ``-::-.:+/. `:+/.   `-+oooooo+
    `.-:///-  ..`   .-.   `-+oooooooo-
 `..-..`                 `+ooooooooo:
``                        :oooooooo/
                          `ooooooo:
                          `oooooo:
                          -oooo+.
                          +ooo/`
                         -ooo-
                        `+o/.
                        /+-
                       //`
                      -.
EOF
        ;;

        "Pardus"*)
            set_colors 3 7 6 1 8
            read -rd '' ascii_data <<'EOF'
${c1} .smNdy+-    `.:/osyyso+:.`    -+ydmNs.
/Md- -/ymMdmNNdhso/::/oshdNNmdMmy/. :dM/
mN.     oMdyy- -y          `-dMo     .Nm
.mN+`  sMy hN+ -:             yMs  `+Nm.
 `yMMddMs.dy `+`               sMddMMy`
   +MMMo  .`  .                 oMMM+
   `NM/    `````.`    `.`````    +MN`
   yM+   `.-:yhomy    ymohy:-.`   +My
   yM:          yo    oy          :My
   +Ms         .N`    `N.      +h sM+
   `MN      -   -::::::-   : :o:+`NM`
    yM/    sh   -dMMMMd-   ho  +y+My
    .dNhsohMh-//: /mm/ ://-yMyoshNd`
      `-ommNMm+:/. oo ./:+mMNmmo:`
     `/o+.-somNh- :yy: -hNmos-.+o/`
    ./` .s/`s+sMdd+``+ddMs+s`/s. `/.
        : -y.  -hNmddmNy.  .y- :
         -+       `..`       +-
EOF
        ;;

        "Parrot"*)
            set_colors 6 7
            read -rd '' ascii_data <<'EOF'
${c1}  `:oho/-`
`mMMMMMMMMMMMNmmdhy-
 dMMMMMMMMMMMMMMMMMMs`
 +MMsohNMMMMMMMMMMMMMm/
 .My   .+dMMMMMMMMMMMMMh.
  +       :NMMMMMMMMMMMMNo
           `yMMMMMMMMMMMMMm:
             /NMMMMMMMMMMMMMy`
              .hMMMMMMMMMMMMMN+
                  ``-NMMMMMMMMMd-
                     /MMMMMMMMMMMs`
                      mMMMMMMMsyNMN/
                      +MMMMMMMo  :sNh.
                      `NMMMMMMm     -o/
                       oMMMMMMM.
                       `NMMMMMM+
                        +MMd/NMh
                         mMm -mN`
                         /MM  `h:
                          dM`   .
                          :M-
                           d:
                           -+
                            -
EOF
        ;;

        "Parsix"*)
            set_colors 3 1 7 8
            read -rd '' ascii_data <<'EOF'
                 ${c2}-/+/:.
               ${c2}.syssssys.
       ${c1}.--.    ${c2}ssssssssso${c1}   ..--.
     :++++++:  ${c2}+ssssssss+${c1} ./++/+++:
    /+++++++++.${c2}.yssooooy`${c1}-+///////o-
    /++++++++++.${c2}+soooos:${c1}:+////////+-
     :+++++////o-${c2}oooooo-${c1}+/////////-
      `-/++//++-${c4}.-----.-${c1}:+/////:-
  ${c3}-://::--${c1}-:/:${c4}.--.````.--.${c1}:::-${c3}--::::::.
${c3}-/:::::::://:${c4}.:-`      `-:${c3}`:/:::::::--/-
${c3}/::::::::::/-${c4}--.        .-.${c3}-/://///::::/
${c3}-/:::::::::/:${c4}`:-.      .-:${c3}`:///////////-
 `${c3}-::::--${c1}.-://.${c4}---....---${c1}`:+/:-${c3}--::::-`
       ${c1}-/+///+o/-${c4}.----.${c1}.:oo+++o+.
     ${c1}-+/////+++o:${c2}syyyyy.${c1}o+++++++++:
    ${c1}.+////+++++-${c2}+sssssy+${c1}.++++++++++\
    ${c1}.+:/++++++.${c2}.yssssssy-${c1}`+++++++++:
     ${c1}:/+++++-  ${c2}+sssssssss  ${c1}-++++++-
       ${c1}`--`    ${c2}+sssssssso    ${c1}`--`
                ${c2}+sssssy+`
                 ${c2}`.::-`
EOF
        ;;

        "PCBSD"* | "TrueOS"*)
            set_colors 1 7 3
            read -rd '' ascii_data <<'EOF'
${c1}                       ..
                        s.
                        +y
                        yN
                       -MN  `.
                      :NMs `m
                    .yMMm` `No
            `-/+++sdMMMNs+-`+Ms
        `:oo+-` .yMMMMy` `-+oNMh
      -oo-     +NMMMM/       oMMh-
    .s+` `    oMMMMM/     -  oMMMhy.
   +s`- ::   :MMMMMd     -o `mMMMy`s+
  y+  h .Ny+oNMMMMMN/    sh+NMMMMo  +y
 s+ .ds  -NMMMMMMMMMMNdhdNMMMMMMh`   +s
-h .NM`   `hMMMMMMMMMMMMMMNMMNy:      h-
y- hMN`     hMMmMMMMMMMMMNsdMNs.      -y
m` mMMy`    oMMNoNMMMMMMo`  sMMMo     `m
m` :NMMMdyydMMMMo+MdMMMs     sMMMd`   `m
h-  `+ymMMMMMMMM--M+hMMN/    +MMMMy   -h
:y     `.sMMMMM/ oMM+.yMMNddNMMMMMm   y:
 y:   `s  dMMN- .MMMM/ :MMMMMMMMMMh  :y
 `h:  `mdmMMM/  yMMMMs  sMMMMMMMMN- :h`
   so  -NMMMN   /mmd+  `dMMMMMMMm- os
    :y: `yMMM`       `+NMMMMMMNo`:y:
      /s+`.omy      /NMMMMMNh/.+s:
        .+oo:-.     /mdhs+::oo+.
            -/o+++++++++++/-
EOF
        ;;

        "PCLinuxOS"*)
            set_colors 4 7 1
            read -rd '' ascii_data <<'EOF'
${c1}            mhhhyyyyhhhdN
        dyssyhhhhhhhhhhhssyhN
     Nysyhhyo/:-.....-/oyhhhssd
   Nsshhy+.              `/shhysm
  dohhy/                    -shhsy
 dohhs`                       /hhys
N+hho   ${c2}+ssssss+-   .+syhys+   ${c1}/hhsy
ohhh`   ${c2}ymmo++hmm+`smmy/::+y`   ${c1}shh+
+hho    ${c2}ymm-  /mmy+mms          ${c1}:hhod
/hh+    ${c2}ymmhhdmmh.smm/          ${c1}.hhsh
+hhs    ${c2}ymm+::-`  /mmy`    `    ${c1}/hh+m
yyhh-   ${c2}ymm-       /dmdyosyd`  ${c1}`yhh+
 ohhy`  ${c2}://`         -/+++/-   ${c1}ohhom
 N+hhy-                      `shhoh
   sshho.                  `+hhyom
    dsyhhs/.            `:ohhhoy
      dysyhhhso///://+syhhhssh
         dhyssyhhhhhhyssyyhN
              mddhdhdmN
EOF
        ;;

        "pearOS"*)
            set_colors 2 3 1 1 5 4
            read -rd '' ascii_data <<'EOF'
\e[0;32m                  .+yh
                 sMMMo
                sMMN+
                +o:    \e[0m
\e[93m           ./oyyys+.
         :dMMMMMMMMMm/
        :MMMMMMMMMMMMMy
        yMMMMMMMMMMMMMN \e[0m
\e[31m        mMMMMMMMMMMMMs`
       yMMMMMMMMMMMMo
     -mMMMMMMMMMMMMM`
    oMMMMMMMMMMMMMMM` \e[0m
\e[95m   oMMMMMMMMMMMMMMMMy
  .MMMMMMMMMMMMMMMMMMy`
  +MMMMMMMMMMMMMMMMMMMMy/`
  /MMMMMMMMMMMMMMMMMMMMMMMNds \e[0m
\e[34m  `mMMMMMMMMMMMMMMMMMMMMMMMM/
   .mMMMMMMMMMMMMMMMMMMMMMM+
    `oNMMMMMMMMMMMMMMMMMMd-
      `+hMMMMMMMMMMMMMms-
          -/osyhhyso:. \e[0m
EOF
        ;;

        "Pengwin"*)
            set_colors 5 5 13
            read -rd '' ascii_data <<'EOF'
${c3}                     ...`
${c3}                     `-///:-`
${c3}                       .+${c2}ssys${c3}/
${c3}                        +${c2}yyyyy${c3}o    ${c2}
${c2}                        -yyyyyy:
${c2}           `.:/+ooo+/:` -yyyyyy+
${c2}         `:oyyyyyys+:-.`syyyyyy:
${c2}        .syyyyyyo-`   .oyyyyyyo
${c2}       `syyyyyy   `-+yyyyyyy/`
${c2}       /yyyyyy+ -/osyyyyyyo/.
${c2}       +yyyyyy-  `.-:::-.`
${c2}       .yyyyyy-
${c3}        :${c2}yyyyy${c3}o
${c3}         .+${c2}ooo${c3}+
${c3}           `.::/:.
EOF
        ;;

        "Peppermint"*)
            set_colors 1 15 3
            read -rd '' ascii_data <<'EOF'
${c1}               PPPPPPPPPPPPPP
${c1}           PPPP${c2}MMMMMMM${c1}PPPPPPPPPPP
${c1}         PPPP${c2}MMMMMMMMMM${c1}PPPPPPPP${c2}MM${c1}PP
${c1}       PPPPPPPP${c2}MMMMMMM${c1}PPPPPPPP${c2}MMMMM${c1}PP
${c1}     PPPPPPPPPPPP${c2}MMMMMM${c1}PPPPPPP${c2}MMMMMMM${c1}PP
${c1}    PPPPPPPPPPPP${c2}MMMMMMM${c1}PPPP${c2}M${c1}P${c2}MMMMMMMMM${c1}PP
${c1}   PP${c2}MMMM${c1}PPPPPPPPPP${c2}MMM${c1}PPPPP${c2}MMMMMMM${c1}P${c2}MM${c1}PPPP
${c1}   P${c2}MMMMMMMMMM${c1}PPPPPP${c2}MM${c1}PPPPP${c2}MMMMMM${c1}PPPPPPPP
${c1}  P${c2}MMMMMMMMMMMM${c1}PPPPP${c2}MM${c1}PP${c2}M${c1}P${c2}MM${c1}P${c2}MM${c1}PPPPPPPPPPP
${c1}  P${c2}MMMMMMMMMMMMMMMM${c1}PP${c2}M${c1}P${c2}MMM${c1}PPPPPPPPPPPPPPPP
${c1}  P${c2}MMM${c1}PPPPPPPPPPPPPPPPPPPPPPPPPPPPPP${c2}MMMMM${c1}P
${c1}  PPPPPPPPPPPPPPPP${c2}MMM${c1}P${c2}M${c1}P${c2}MMMMMMMMMMMMMMMM${c1}PP
${c1}  PPPPPPPPPPP${c2}MM${c1}P${c2}MM${c1}PPPP${c2}MM${c1}PPPPP${c2}MMMMMMMMMMM${c1}PP
${c1}   PPPPPPPP${c2}MMMMMM${c1}PPPPP${c2}MM${c1}PPPPPP${c2}MMMMMMMMM${c1}PP
${c1}   PPPP${c2}MM${c1}P${c2}MMMMMMM${c1}PPPPPP${c2}MM${c1}PPPPPPPPPP${c2}MMMM${c1}PP
${c1}    PP${c2}MMMMMMMMM${c1}P${c2}M${c1}PPPP${c2}MMMMMM${c1}PPPPPPPPPPPPP
${c1}     PP${c2}MMMMMMM${c1}PPPPPPP${c2}MMMMMM${c1}PPPPPPPPPPPP
${c1}       PP${c2}MMMM${c1}PPPPPPPPP${c2}MMMMMMM${c1}PPPPPPPP
${c1}         PP${c2}MM${c1}PPPPPPPP${c2}MMMMMMMMMM${c1}PPPP
${c1}           PPPPPPPPPP${c2}MMMMMMMM${c1}PPPP
${c1}               PPPPPPPPPPPPPP
EOF
        ;;

        "Pisi"*)
            set_colors 12 7 6 1 8
            read -rd '' ascii_data <<'EOF'
${c1}   \Fv/!-                      `:?lzC
${c1}   Q!::=zFx!  ${c2}`;v6WBCicl;`  ${c1},vCC\!::#.
${c1}  ,%:::,'` ${c2}+#%@@FQ@@.   ,cF%i${c1}``-',::a?
${c1}  +m:,'```${c2}}3,/@@Q\@@       "af-${c1} `-'"7f
  =o'.` ${c2}/m'   :Q@:Qg         ,kl${c1}  `.|o
  :k` '${c2}$+      'Narm           >d,${c1}  ii
   #`${c2}!p.        `C ,            'd+${c1} %'
${c2}   !0m                           `6Kv
   =a                              m+
  !A     !\L|:            :|L\!     $:
 .8`     Q''%Q#'        '#Q%''Q     `0-
 :6      E|.6QQu        uQQ6.|E      p:
  i{      \jts9?        ?9stj\      u\
   |a`            -''.            `e>
    ,m+     ${c1}'^ !`${c2}s@@@@a${c1}'"`+`${c2}     >e'
      !3|${c1}`|=>>r-  ${c2}'U%:${c1}  '>>>=:`\3!
       'xopE|      ${c2}`'${c1}     `ledoz-
    `;=>>+`${c2}`^llci/|==|/iclc;`${c1}'>>>>:
   `^`+~          ${c2}````${c1}          !!-^
EOF
        ;;

        "PNM Linux"* | "WHPNM Linux"*)
            set_colors 33 9 15 202
            read -rd '' ascii_data <<'EOF'

${c1}
               ``.---..` `--`
            ``.---........-:.${c2}-::`${c1}
           ${c2}./::-${c1}........${c2}--::.````${c1}
          ${c2}.:://:::${c1}----${c2}::::-..${c1}
          ..${c2}--:::::--::::++-${c1}.`
  ${c2}`-:-`${c1}   .-ohy+::${c2}-:::${c1}/sdmdd:.${c2}   `-:-
   .-:::${c1}...${c3}sNNmds$y${c1}o/+${c3}sy+NN$m${c1}d+.`${c2}-:::-.
     `.-:-${c1}./${c3}dN${c1}()${c3}yyooosd${c1}()${c3}$m${c1}dy${c2}-.::-.`${c1}
      ${c2}`.${c1}-...-${c3}+hNdyyyyyydmy${c1}:......${c2}`${c1}
 ``..--.....-${c3}yNNm${c4}hssssh${c3}mmdo${c1}.........```
`-:://:.....${c3}hNNNNN${c4}mddm${c3}NNNmds${c1}.....//::--`
  ```.:-...${c3}oNNNNNNNNNNNNNNmd/${c1}...:-.```
      .....${c3}hNNNNNNNNNNNNNNmds${c1}....`
      --...${c3}hNNNNNNNNNNNNNNmdo${c1}.....
      .:...${c3}/NNNNNNNNNNNNNNdd${c1}:....`
       `-...${c3}+mNNNNNNNNNNNmh${c1}:...-.
     ${c4}.:+o+/:-${c1}:+oo+///++o+/:-${c4}:/+ooo/:.
       ${c4}+oo/:o-            +oooooso.`
       ${c4}.`   `             `/  .-//-
EOF
        ;;

        "popos_small"* | "pop_os_small"*)
            set_colors 6 7
            read -rd '' ascii_data <<'EOF'
${c1}______
\\   _ \\        __
 \\ \\ \\ \\      / /
  \\ \\_\\ \\    / /
   \\  ___\\  /_/
    \\ \\    _
   __\\_\\__(_)_
  (___________)`
EOF
        ;;

        "Pop!_OS"* | "popos"* | "pop_os"*)
            set_colors 6 7
            read -rd '' ascii_data <<'EOF'
${c1}             /////////////
         /////////////////////
      ///////${c2}*767${c1}////////////////
    //////${c2}7676767676*${c1}//////////////
   /////${c2}76767${c1}//${c2}7676767${c1}//////////////
  /////${c2}767676${c1}///${c2}*76767${c1}///////////////
 ///////${c2}767676${c1}///${c2}76767${c1}.///${c2}7676*${c1}///////
/////////${c2}767676${c1}//${c2}76767${c1}///${c2}767676${c1}////////
//////////${c2}76767676767${c1}////${c2}76767${c1}/////////
///////////${c2}76767676${c1}//////${c2}7676${c1}//////////
////////////,${c2}7676${c1},///////${c2}767${c1}///////////
/////////////*${c2}7676${c1}///////${c2}76${c1}////////////
///////////////${c2}7676${c1}////////////////////
 ///////////////${c2}7676${c1}///${c2}767${c1}////////////
  //////////////////////${c2}'${c1}////////////
   //////${c2}.7676767676767676767,${c1}//////
    /////${c2}767676767676767676767${c1}/////
      ///////////////////////////
         /////////////////////
             /////////////
EOF
        ;;

        "Porteus"*)
            set_colors 6 7
            read -rd '' ascii_data <<'EOF'
${c1}             `.-:::-.`
         -+ydmNNNNNNNmdy+-
      .+dNmdhs+//////+shdmdo.
    .smmy+-`             ./sdy:
  `omdo.    `.-/+osssso+/-` `+dy.
 `yms.   `:shmNmdhsoo++osyyo-``oh.
 hm/   .odNmds/.`    ``.....:::-+s
/m:  `+dNmy:`   `./oyhhhhyyooo++so
ys  `yNmy-    .+hmmho:-.`     ```
s:  yNm+`   .smNd+.
`` /Nm:    +dNd+`
   yN+   `smNy.
   dm    oNNy`
   hy   -mNm.
   +y   oNNo
   `y`  sNN:
    `:  +NN:
     `  .mNo
         /mm`
          /my`
           .sy`
             .+:
                `
EOF
        ;;

        "postmarketos_small")
            set_colors 2 7
            read -rd '' ascii_data <<'EOF'
${c1}        /\\
       /  \\
      /    \\
      \\__   \\
    /\\__ \\  _\\
   /   /  \\/ __
  /   / ____/  \\
 /    \\ \\       \\
/_____/ /________\\
EOF
        ;;

        "PostMarketOS"*)
            set_colors 2 7
            read -rd '' ascii_data <<'EOF'
${c1}                 /\\
                /  \\
               /    \\
              /      \\
             /        \\
            /          \\
            \\           \\
          /\\ \\____       \\
         /  \\____ \\       \\
        /       /  \\       \\
       /       /    \\    ___\\
      /       /      \\  / ____
     /       /        \\/ /    \\
    /       / __________/      \\
   /        \\ \\                 \\
  /          \\ \\                 \\
 /           / /                  \\
/___________/ /____________________\\
EOF
        ;;

        "PuffOS"*)
            set_colors 3
            read -rd '' ascii_data <<'EOF'
${c1}
              _,..._,m,
            ,/'      '"";
           /             ".
         ,'mmmMMMMmm.      \
       _/-"^^^^^"""%#%mm,   ;
 ,m,_,'              "###)  ;,
(###%                 \#/  ;##mm.
 ^#/  __        ___    ;  (######)
  ;  //.\\     //.\\   ;   \####/
 _; (#\"//     \\"/#)  ;  ,/
@##\ \##/   =   `"=" ,;mm/
`\##>.____,...,____,<####@
EOF
        ;;

        "Proxmox"*)
            set_colors 7 202
            read -rd '' ascii_data <<'EOF'
${c1}         .://:`              `://:.
       `hMMMMMMd/          /dMMMMMMh`
        `sMMMMMMMd:      :mMMMMMMMs`
${c2}`-/+oo+/:${c1}`.yMMMMMMMh-  -hMMMMMMMy.`${c2}:/+oo+/-`
`:oooooooo/${c1}`-hMMMMMMMyyMMMMMMMh-`${c2}/oooooooo:`
  `/oooooooo:${c1}`:mMMMMMMMMMMMMm:`${c2}:oooooooo/`
    ./ooooooo+-${c1} +NMMMMMMMMN+ ${c2}-+ooooooo/.
      .+ooooooo+-${c1}`oNMMMMNo`${c2}-+ooooooo+.
        -+ooooooo/.${c1}`sMMs`${c2}./ooooooo+-
          :oooooooo/${c1}`..`${c2}/oooooooo:
          :oooooooo/`${c1}..${c2}`/oooooooo:
        -+ooooooo/.`${c1}sMMs${c2}`./ooooooo+-
      .+ooooooo+-`${c1}oNMMMMNo${c2}`-+ooooooo+.
    ./ooooooo+-${c1} +NMMMMMMMMN+ ${c2}-+ooooooo/.
  `/oooooooo:`${c1}:mMMMMMMMMMMMMm:${c2}`:oooooooo/`
`:oooooooo/`${c1}-hMMMMMMMyyMMMMMMMh-${c2}`/oooooooo:`
`-/+oo+/:`${c1}.yMMMMMMMh-  -hMMMMMMMy.${c2}`:/+oo+/-`
${c1}        `sMMMMMMMm:      :dMMMMMMMs`
       `hMMMMMMd/          /dMMMMMMh`
         `://:`              `://:`
EOF
        ;;

        "Puppy"* | "Quirky Werewolf"* | "Precise Puppy"*)
            set_colors 4 7
            read -rd '' ascii_data <<'EOF'
${c1}           `-/osyyyysosyhhhhhyys+-
  -ohmNNmh+/hMMMMMMMMNNNNd+dMMMMNM+
 yMMMMNNmmddo/NMMMNNNNNNNNNo+NNNNNy
.NNNNNNmmmddds:MMNNNNNNNNNNNh:mNNN/
-NNNdyyyhdmmmd`dNNNNNmmmmNNmdd/os/
.Nm+shddyooo+/smNNNNmmmmNh.   :mmd.
 NNNNy:`   ./hmmmmmmmNNNN:     hNMh
 NMN-    -++- +NNNNNNNNNNm+..-sMMMM-
.MMo    oNNNNo hNNNNNNNNmhdNNNMMMMM+
.MMs    /NNNN/ dNmhs+:-`  yMMMMMMMM+
 mMM+     .. `sNN+.      hMMMMhhMMM-
 +MMMmo:...:sNMMMMMms:` hMMMMm.hMMy
  yMMMMMMMMMMMNdMMMMMM::/+o+//dMMd`
   sMMMMMMMMMMN+:oyyo:sMMMNNMMMNy`
    :mMMMMMMMMMMMmddNMMMMMMMMmh/
      /dMMMMMMMMMMMMMMMMMMNdy/`
        .+hNMMMMMMMMMNmdhs/.
            .:/+ooo+/:-.
EOF
        ;;

        "pureos_small"*)
            set_colors 2 7 7
            read -rd '' ascii_data <<'EOF'
${c1} _____________
|  _________  |
| |         | |
| |         | |
| |_________| |
|_____________|
EOF
        ;;

        "PureOS"*)
            set_colors 2 7 7
            read -rd '' ascii_data <<'EOF'
${c1}dmmmmmmmmmmmmmmmmmmmmmmmmmmmmmmmmmmmmmmd
dNm//////////////////////////////////mNd
dNd                                  dNd
dNd                                  dNd
dNd                                  dNd
dNd                                  dNd
dNd                                  dNd
dNd                                  dNd
dNd                                  dNd
dNd                                  dNd
dNm//////////////////////////////////mNd
dmmmmmmmmmmmmmmmmmmmmmmmmmmmmmmmmmmmmmmd
EOF
        ;;

        "Q4OS"*)
            set_colors 4 1
            read -rd '' ascii_data <<'EOF'
${c1}           .:*****  :=====.
        ${c1}.:********  :========.
     ${c1} .***********  :===========.
    ${c1}.:************  :============-
  ${c1} .**************  :==============
 ${c1} :***************  :===============
 ${c1}:**************.    :===============
${c1}.*************:        .=============.
${c1}*************.          .============:

${c1}:############.          ${c2}:==:
${c1}:##############.      ${c2}:======:
 ${c1}:################  ${c2}.==========:
  ${c1}:###############   ${c2}.===========:
   ${c1}:##############     ${c2}.===========:
    ${c1}:#############       ${c2}.=========:
      ${c1}:###########         ${c2}.=====:
        ${c1}.#########           ${c2}.=:
            ${c1}.#####
EOF
        ;;

        "Qubes"*)
            set_colors 4 5 7 6
            read -rd '' ascii_data <<'EOF'
${c1}               `..--..`
            `.----------.`
        `..----------------..`
     `.------------------------.``
 `..-------------....-------------..`
.::----------..``    ``..----------:+:
:////:----..`            `..---:/ossso
:///////:`                  `/osssssso
:///////:                    /ssssssso
:///////:                    /ssssssso
:///////:                    /ssssssso
:///////:                    /ssssssso
:///////:                    /ssssssso
:////////-`                .:sssssssso
:///////////-.`        `-/osssssssssso
`//////////////:-```.:+ssssssssssssso-
  .-://////////////sssssssssssssso/-`
     `.:///////////sssssssssssssso:.
         .-:///////ssssssssssssssssss/`
            `.:////ssss+/+ssssssssssss.
                `--//-    `-/osssso/.
EOF
        ;;

        "Qubyt"*)
            set_colors 4 5 0 4
            read -rd '' ascii_data <<'EOF'
${c1}    ########################${c2}(${c3}ooo
${c1}    ########################${c2}(${c3}ooo
${c1}###${c2}(${c3}ooo                  ${c1}###${c2}(${c3}ooo
${c1}###${c2}(${c3}ooo                  ${c1}###${c2}(${c3}ooo
${c1}###${c2}(${c3}ooo                  ${c1}###${c2}(${c3}ooo
${c1}###${c2}(${c3}ooo                  ${c1}###${c2}(${c3}ooo
${c1}###${c2}(${c3}ooo                  ${c1}###${c2}(${c3}ooo
${c1}###${c2}(${c3}ooo                  ${c1}###${c2}(${c3}ooo
${c1}###${c2}(${c3}ooo           ${c1}##${c3}o    ${c2}((((${c3}ooo
${c1}###${c2}(${c3}ooo          o${c2}((${c1}###   ${c3}oooooo
${c1}###${c2}(${c3}ooo           oo${c2}((${c1}###${c3}o
${c1}###${c2}(${c3}ooo             ooo${c2}((${c1}###
${c1}################${c2}(${c3}oo    oo${c2}((((${c3}o
${c2}(((((((((((((((((${c3}ooo     ooooo
  oooooooooooooooooo        o
EOF
        ;;

        "Quibian"*)
            set_colors 3 7
            read -rd '' ascii_data <<'EOF'
${c1}            `.--::::::::--.`
        `.-:::-..``   ``..-::-.`
      .::::-`   .${c2}+${c1}:``       `.-::.`
    .::::.`    -::::::-`       `.::.
  `-:::-`    -:::::::::--..``     .::`
 `::::-     .${c2}oy${c1}:::::::---.```.:    `::`
 -::::  `.-:::::::::::-.```         `::
.::::.`-:::::::::::::.               `:.
-::::.:::::::::::::::                 -:
::::::::::::::::::::`                 `:
:::::::::::::::::::-                  `:
:::::::::::::::::::                   --
.:::::::::::::::::`                  `:`
`:::::::::::::::::                   -`
 .:::::::::::::::-                  -`
  `::::::::::::::-                `.`
    .::::::::::::-               ``
      `.--:::::-.
EOF
        ;;

        "Radix"*)
            set_colors 1 2
            read -rd '' ascii_data <<'EOF'
${c2}                .:oyhdmNo
             `/yhyoosdms`
            -o+/ohmmho-
           ..`.:/:-`
     `.--:::-.``${c1}
  .+ydNMMMMMMNmhs:`
`omMMMMMMMMMMMMMMNh-
oNMMMNmddhhyyhhhddmy.
mMMMMNmmddhhysoo+/:-`
yMMMMMMMMMMMMMMMMNNh.
-dmmmmmNNMMMMMMMMMMs`
 -+oossyhmMMMMMMMMd-
 `sNMMMMMMMMMMMMMm:
  `yMMMMMMNmdhhhh:
   `sNMMMMMNmmho.
    `+mMMMMMMMy.
      .yNMMMm+`
       `:yd+.
EOF
        ;;

        "Raspbian_small"*)
            set_colors 2 1
            read -rd '' ascii_data <<'EOF'
${c1}   ..    ,.
  :oo: .:oo:
  'o\\o o/o:
${c2} :: . :: . ::
:: :::  ::: ::
:'  '',.''  ':
 ::: :::: :::
 ':,  ''  ,:'
   ' ~::~ '
EOF
        ;;

        "Raspbian"*)
            set_colors 2 1
            read -rd '' ascii_data <<'EOF'
${c1}  `.::///+:/-.        --///+//-:``
 `+oooooooooooo:   `+oooooooooooo:
  /oooo++//ooooo:  ooooo+//+ooooo.
  `+ooooooo:-:oo-  +o+::/ooooooo:
   `:oooooooo+``    `.oooooooo+-
     `:++ooo/.        :+ooo+/.`
        ${c2}...`  `.----.` ``..
     .::::-``:::::::::.`-:::-`
    -:::-`   .:::::::-`  `-:::-
   `::.  `.--.`  `` `.---.``.::`
       .::::::::`  -::::::::` `
 .::` .:::::::::- `::::::::::``::.
-:::` ::::::::::.  ::::::::::.`:::-
::::  -::::::::.   `-::::::::  ::::
-::-   .-:::-.``....``.-::-.   -::-
 .. ``       .::::::::.     `..`..
   -:::-`   -::::::::::`  .:::::`
   :::::::` -::::::::::` :::::::.
   .:::::::  -::::::::. ::::::::
    `-:::::`   ..--.`   ::::::.
      `...`  `...--..`  `...`
            .::::::::::
             `.-::::-`
EOF
        ;;

        "Reborn OS"* | "Reborn"*)
            set_colors 2 2 8
            read -rd '' ascii_data <<'EOF'
${c3}
        mMMMMMMMMM  MMMMMMMMMm
       NM                    MN
      MM  ${c1}dddddddd  dddddddd  ${c3}MN
     mM  ${c1}dd                dd  ${c3}MM
        ${c1}dd  hhhhhh   hhhhh  dd
   ${c3}mM      ${c1}hh            hh      ${c3}Mm
  NM  ${c1}hd       ${c3}mMMMMMMd       ${c1}dh  ${c3}MN
 NM  ${c1}dd  hh   ${c3}mMMMMMMMMm   ${c1}hh  dd  ${c3}MN
NM  ${c1}dd  hh   ${c3}mMMMMMMMMMMm   ${c1}hh  dd  ${c3}MN
 NM  ${c1}dd  hh   ${c3}mMMMMMMMMm   ${c1}hh  dd  ${c3}MN
  NM  ${c1}hd       ${c3}mMMMMMMm       ${c1}dh  ${c3}MN
   mM      ${c1}hh            hh      ${c3}Mm
        ${c1}dd  hhhhhh  hhhhhh  dd
     ${c3}MM  ${c1}dd                dd  ${c3}MM
      MM  ${c1}dddddddd  dddddddd  ${c3}MN
       NM                    MN
        mMMMMMMMMM  MMMMMMMMMm
EOF
        ;;

        "Red Star"* | "Redstar"*)
            set_colors 1 7 3
            read -rd '' ascii_data <<'EOF'
${c1}                    ..
                  .oK0l
                 :0KKKKd.
               .xKO0KKKKd
              ,Od' .d0000l
             .c;.   .'''...           ..'.
.,:cloddxxxkkkkOOOOkkkkkkkkxxxxxxxxxkkkx:
;kOOOOOOOkxOkc'...',;;;;,,,'',;;:cllc:,.
 .okkkkd,.lko  .......',;:cllc:;,,'''''.
   .cdo. :xd' cd:.  ..';'',,,'',,;;;,'.
      . .ddl.;doooc'..;oc;'..';::;,'.
        coo;.oooolllllllcccc:'.  .
       .ool''lllllccccccc:::::;.
       ;lll. .':cccc:::::::;;;;'
       :lcc:'',..';::::;;;;;;;,,.
       :cccc::::;...';;;;;,,,,,,.
       ,::::::;;;,'.  ..',,,,'''.
        ........          ......
EOF
        ;;

        "Redcore"*)
            set_colors 1
            read -rd '' ascii_data <<'EOF'
${c1}                 RRRRRRRRR
               RRRRRRRRRRRRR
        RRRRRRRRRR      RRRRR
   RRRRRRRRRRRRRRRRRRRRRRRRRRR
 RRRRRRR  RRR         RRR RRRRRRRR
RRRRR    RR                 RRRRRRRRR
RRRR    RR     RRRRRRRR      RR RRRRRR
RRRR   R    RRRRRRRRRRRRRR   RR   RRRRR
RRRR   R  RRRRRRRRRRRRRRRRRR  R   RRRRR
RRRR     RRRRRRRRRRRRRRRRRRR  R   RRRR
 RRR     RRRRRRRRRRRRRRRRRRRR R   RRRR
  RRR    RRRRRRRRRRRRRRRRRRRR    RRRR
    RR   RRRRRRRRRRRRRRRRRRR    RRR
     RR   RRRRRRRRRRRRRRRRR    RRR
       RR   RRRRRRRRRRRRRR   RR
         R       RRRR      RR
EOF
        ;;

        "redhat_old" | "rhel_old"*)
            set_colors 1 7 3
            read -rd '' ascii_data <<'EOF'
${c1}             `.-..........`
            `////////::.`-/.
            -: ....-////////.
            //:-::///////////`
     `--::: `-://////////////:
     //////-    ``.-:///////// .`
     `://////:-.`    :///////::///:`
       .-/////////:---/////////////:
          .-://////////////////////.
${c2}         yMN+`.-${c1}::///////////////-`
${c2}      .-`:NMMNMs`  `..-------..`
       MN+/mMMMMMhoooyysshsss
MMM    MMMMMMMMMMMMMMyyddMMM+
 MMMM   MMMMMMMMMMMMMNdyNMMh`     hyhMMM
  MMMMMMMMMMMMMMMMyoNNNMMM+.   MMMMMMMM
   MMNMMMNNMMMMMNM+ mhsMNyyyyMNMMMMsMM
EOF
        ;;

        "Redhat"* | "Red Hat"* | "rhel"*)
            set_colors 1
            read -rd '' ascii_data <<'EOF'
${c1}           .MMM..:MMMMMMM
          MMMMMMMMMMMMMMMMMM
          MMMMMMMMMMMMMMMMMMMM.
         MMMMMMMMMMMMMMMMMMMMMM
        ,MMMMMMMMMMMMMMMMMMMMMM:
        MMMMMMMMMMMMMMMMMMMMMMMM
  .MMMM'  MMMMMMMMMMMMMMMMMMMMMM
 MMMMMM    `MMMMMMMMMMMMMMMMMMMM.
MMMMMMMM      MMMMMMMMMMMMMMMMMM .
MMMMMMMMM.       `MMMMMMMMMMMMM' MM.
MMMMMMMMMMM.                     MMMM
`MMMMMMMMMMMMM.                 ,MMMMM.
 `MMMMMMMMMMMMMMMMM.          ,MMMMMMMM.
    MMMMMMMMMMMMMMMMMMMMMMMMMMMMMMMMMMMM
      MMMMMMMMMMMMMMMMMMMMMMMMMMMMMMMMM:
         MMMMMMMMMMMMMMMMMMMMMMMMMMMMMM
            `MMMMMMMMMMMMMMMMMMMMMMMM:
                ``MMMMMMMMMMMMMMMMM'
EOF
        ;;

        "Refracted Devuan"* | "Refracted_Devuan"*)
            set_colors 8 7
            read -rd '' ascii_data <<'EOF'
${c2}                             A
                            VW
                           VVW\\
                         .yWWW\\
 ,;,,u,;yy;;v;uyyyyyyy  ,WWWWW^
    *WWWWWWWWWWWWWWWW/  $VWWWWw      ,
        ^*%WWWWWWVWWX  $WWWW**    ,yy
        ,    "**WWW/' **'   ,yy/WWW*`
       &WWWWwy    `*`  <,ywWW%VWWW*
     yWWWWWWWWWW*    .,   "**WW%W
   ,&WWWWWM*"`  ,y/  &WWWww   ^*
  XWWX*^   ,yWWWW09 .WWWWWWWWwy,
 *`        &WWWWWM  WWWWWWWWWWWWWww,
           (WWWWW` /#####WWW***********
           ^WWWW
            VWW
            Wh.
            V/
EOF
        ;;

        "Regata"*)
            set_colors 7 1 4 5 3 2
            read -rd '' ascii_data <<'EOF'
${c1}            ddhso+++++osydd
        dho/.`hh${c2}.:/+/:.${c1}hhh`:+yd
      do-hhhhhh${c2}/sssssss+`${c1}hhhhh./yd
    h/`hhhhhhh${c2}-sssssssss:${c1}hhhhhhhh-yd
  do`hhhhhhhhh${c2}`ossssssso.${c1}hhhhhhhhhh/d
 d/hhhhhhhhhhhh${c2}`/ossso/.${c1}hhhhhhhhhhhh.h
 /hhhhhhhhhhhh${c3}`-/osyso/-`${c1}hhhhhhhhhhhh.h
shh${c4}-/ooo+-${c1}hhh${c3}:syyso+osyys/`${c1}hhh${c5}`+oo`${c1}hhh/
h${c4}`ohhhhhhho`${c3}+yyo.${c1}hhhhh${c3}.+yyo`${c5}.sssssss.${c1}h`h
s${c4}:hhhhhhhhho${c3}yys`${c1}hhhhhhh${c3}.oyy/${c5}ossssssso-${c1}hs
s${c4}.yhhhhhhhy/${c3}yys`${c1}hhhhhhh${c3}.oyy/${c5}ossssssso-${c1}hs
hh${c4}./syyys+.${c1} ${c3}+yy+.${c1}hhhhh${c3}.+yyo`${c5}.ossssso/${c1}h`h
shhh${c4}``.`${c1}hhh${c3}`/syyso++oyys/`${c1}hhh${c5}`+++-`${c1}hh:h
d/hhhhhhhhhhhh${c3}`-/osyso+-`${c1}hhhhhhhhhhhh.h
 d/hhhhhhhhhhhh${c6}`/ossso/.${c1}hhhhhhhhhhhh.h
  do`hhhhhhhhh${c6}`ossssssso.${c1}hhhhhhhhhh:h
    h/`hhhhhhh${c6}-sssssssss:${c1}hhhhhhhh-yd
      h+.hhhhhh${c6}+sssssss+${c1}hhhhhh`/yd
        dho:.hhh${c6}.:+++/.${c1}hhh`-+yd
            ddhso+++++osyhd
EOF
        ;;

        "Regolith"*)
            set_colors 1
            read -rd '' ascii_data <<'EOF'
${c1}
                 ``....```
            `.:/++++++/::-.`
          -/+++++++:.`
        -++++++++:`
      `/++++++++-
     `/++++++++.                    -/+/
     /++++++++/             ``   .:+++:.
    -+++++++++/          ./++++:+++/-`
    :+++++++++/         `+++++++/-`
    :++++++++++`      .-/+++++++`
   `:++++++++++/``.-/++++:-:::-`      `
 `:+++++++++++++++++/:.`            ./`
:++/-:+++++++++/:-..              -/+.
+++++++++/::-...:/+++/-..````..-/+++.
`......``.::/+++++++++++++++++++++/.
         -/+++++++++++++++++++++/.
           .:/+++++++++++++++/-`
              `.-:://////:-.
EOF
        ;;

        "rocky_small"*)
            set_colors 2
                read -rd '' ascii_data <<'EOF'
${c1}    `-/+++++++++/-.`
 `-+++++++++++++++++-`
.+++++++++++++++++++++.
-+++++++++++++++++++++++.
+++++++++++++++/-/+++++++
+++++++++++++/.   ./+++++
+++++++++++:.       ./+++
+++++++++:`   `:/:`   .:/
-++++++:`   .:+++++:`
 .+++-`   ./+++++++++:`
  `-`   ./+++++++++++-
       -+++++++++:-.`
EOF
        ;;

        "rocky"*)
            set_colors 35
            read -rd '' ascii_data <<'EOF'
${c1}          __wgliliiligw_,
       _williiiiiiliilililw,
     _%iiiiiilililiiiiiiiiiii_
   .Qliiiililiiiiiiililililiilm.
  _iiiiiliiiiiililiiiiiiiiiiliil,
 .lililiiilililiiiilililililiiiii,
_liiiiiiliiiiiiiliiiiiF{iiiiiilili,
jliililiiilililiiili@`  ~ililiiiiiL
iiiliiiiliiiiiiili>`      ~liililii
liliiiliiilililii`         -9liiiil
iiiiiliiliiiiii~             "4lili
4ililiiiiilil~|      -w,       )4lf
-liiiiililiF'       _liig,       )'
 )iiiliii@`       _QIililig,
  )iiii>`       .Qliliiiililw
   )<>~       .mliiiiiliiiiiil,
            _gllilililiililii~
           giliiiiiiiiiiiiT`
          -^~$ililili@~~'
EOF
        ;;

        "Rosa"*)
            set_colors 4 7 1
            read -rd '' ascii_data <<'EOF'
${c1}           ROSAROSAROSAROSAR
        ROSA               AROS
      ROS   SAROSAROSAROSAR   AROS
    RO   ROSAROSAROSAROSAROSAR   RO
  ARO  AROSAROSAROSARO      AROS  ROS
 ARO  ROSAROS         OSAR   ROSA  ROS
 RO  AROSA   ROSAROSAROSA    ROSAR  RO
RO  ROSAR  ROSAROSAROSAR  R  ROSARO  RO
RO  ROSA  AROSAROSAROSA  AR  ROSARO  AR
RO AROS  ROSAROSAROSA   ROS  AROSARO AR
RO AROS  ROSAROSARO   ROSARO  ROSARO AR
RO  ROS  AROSAROS   ROSAROSA AROSAR  AR
RO  ROSA  ROS     ROSAROSAR  ROSARO  RO
 RO  ROS     AROSAROSAROSA  ROSARO  AR
 ARO  ROSA   ROSAROSAROS   AROSAR  ARO
  ARO  OROSA      R      ROSAROS  ROS
    RO   AROSAROS   AROSAROSAR   RO
     AROS   AROSAROSAROSARO   AROS
        ROSA               SARO
           ROSAROSAROSAROSAR
EOF
        ;;

        "sabotage"*)
            set_colors 4 7 1
            read -rd '' ascii_data <<'EOF'
${c2} .|'''.|      |     '||''|.    ..|''||
 ||..  '     |||     ||   ||  .|'    ||
  ''|||.    |  ||    ||'''|.  ||      ||
.     '||  .''''|.   ||    || '|.     ||
|'....|'  .|.  .||. .||...|'   ''|...|'

|''||''|     |      ..|'''.|  '||''''|
   ||       |||    .|'     '   ||  .
   ||      |  ||   ||    ....  ||''|
   ||     .''''|.  '|.    ||   ||
  .||.   .|.  .||.  ''|...'|  .||.....|
EOF
        ;;

        "Sabayon"*)
            set_colors 4 7 1
            read -rd '' ascii_data <<'EOF'
${c1}            ...........
         ..             ..
      ..                   ..
    ..           ${c2}o           ${c1}..
  ..            ${c2}:W'            ${c1}..
 ..             ${c2}.d.             ${c1}..
:.             ${c2}.KNO              ${c1}.:
:.             ${c2}cNNN.             ${c1}.:
:              ${c2}dXXX,              ${c1}:
:   ${c2}.          dXXX,       .cd,   ${c1}:
:   ${c2}'kc ..     dKKK.    ,ll;:'    ${c1}:
:     ${c2}.xkkxc;..dkkkc',cxkkl       ${c1}:
:.     ${c2}.,cdddddddddddddo:.       ${c1}.:
 ..         ${c2}:lllllll:           ${c1}..
   ..         ${c2}',,,,,          ${c1}..
     ..                     ..
        ..               ..
          ...............
EOF
        ;;

        "Sailfish"*)
            set_colors 4 5 7 6
            read -rd '' ascii_data <<'EOF'
${c1}                 _a@b
              _#b (b
            _@@   @_         _,
          _#^@ _#*^^*gg,aa@^^
          #- @@^  _a@^^
          @_  *g#b
          ^@_   ^@_
            ^@_   @
             @(b (b
            #b(b#^
          _@_#@^
       _a@a*^
   ,a@*^
EOF
        ;;

        "SalentOS"*)
            set_colors 2 1 3 7
            read -rd '' ascii_data <<'EOF'
${c1}                 ``..``
        .-:+oshdNMMMMMMNdhyo+:-.`
  -oydmMMMMMMMMMMMMMMMMMMMMMMMMMMNdhs/
${c4} +hdddm${c1}NMMMMMMMMMMMMMMMMMMMMMMMMN${c4}mdddh+`
${c2}`MMMMMN${c4}mdddddm${c1}MMMMMMMMMMMM${c4}mdddddm${c3}NMMMMM-
${c2} mMMMMMMMMMMMN${c4}ddddhyyhhddd${c3}NMMMMMMMMMMMM`
${c2} dMMMMMMMMMMMMMMMMM${c4}oo${c3}MMMMMMMMMMMMMMMMMN`
${c2} yMMMMMMMMMMMMMMMMM${c4}hh${c3}MMMMMMMMMMMMMMMMMd
${c2} +MMMMMMMMMMMMMMMMM${c4}hh${c3}MMMMMMMMMMMMMMMMMy
${c2} :MMMMMMMMMMMMMMMMM${c4}hh${c3}MMMMMMMMMMMMMMMMMo
${c2} .MMMMMMMMMMMMMMMMM${c4}hh${c3}MMMMMMMMMMMMMMMMM/
${c2} `NMMMMMMMMMMMMMMMM${c4}hh${c3}MMMMMMMMMMMMMMMMM-
${c2}  mMMMMMMMMMMMMMMMM${c4}hh${c3}MMMMMMMMMMMMMMMMN`
${c2}  hMMMMMMMMMMMMMMMM${c4}hh${c3}MMMMMMMMMMMMMMMMm
${c2}  /MMMMMMMMMMMMMMMM${c4}hh${c3}MMMMMMMMMMMMMMMMy
${c2}   .+hMMMMMMMMMMMMM${c4}hh${c3}MMMMMMMMMMMMMms:
${c2}      `:smMMMMMMMMM${c4}hh${c3}MMMMMMMMMNh+.
${c2}          .+hMMMMMM${c4}hh${c3}MMMMMMdo:
${c2}             `:smMM${c4}yy${c3}MMNy/`
                 ${c2}.- ${c4}`${c3}:.
EOF
        ;;

        "ShastraOS"*)
            set_colors 6
            read -rd '' ascii_data <<'EOF'
${c1}                          ..,;;,'.
                       ':oo.     ;o:
                     :o,           ol
                   .oo        ..';co:
                   ooo',;:looo;
               .;lddl
             cx   .xl     .c:'
            dd     xx     xx ,d;
           .xd     cx.    xx   dd.
            cx:    .xo    xx    ,x:
             'xl    xx    cx'    .xl
               xd,  xx    .xd     dx.
                .xo:xx     xx    .xx
                   'c      xx:.'lx:
                      ..,;cxxxo
             .';:codxxl   lxo
           cd.           'xo
           :o,         'ld
            .oc'...';lo
EOF
        ;;

        "Scientific"*)
            set_colors 4 7 1
            read -rd '' ascii_data <<'EOF'
${c1}                 =/;;/-
                +:    //
               /;      /;
              -X        H.
.//;;;:;;-,   X=        :+   .-;:=;:;#;.
M-       ,=;;;#:,      ,:#;;:=,       ,@
:#           :#.=/++++/=.$=           #=
 ,#;         #/:+/;,,/++:+/         ;+.
   ,+/.    ,;@+,        ,#H;,    ,/+,
      ;+;;/= @.  ${c3}.H${c2}#${c3}#X   ${c1}-X :///+;
      ;+=;;;.@,  ${c2}.X${c3}M${c2}@$.  ${c1}=X.//;=#/.
   ,;:      :@#=        =$H:     .+#-
 ,#=         #;-///==///-//         =#,
;+           :#-;;;:;;;;-X-           +:
@-      .-;;;;M-        =M/;;;-.      -X
 :;;::;;-.    #-        :+    ,-;;-;:==
              ,X        H.
               ;/      #=
                //    +;
                 '////'
EOF
        ;;

        "Septor"*)
            set_colors 4 7 4
            read -rd '' ascii_data <<'EOF'
${c1}ssssssssssssssssssssssssssssssssssssssss
ssssssssssssssssssssssssssssssssssssssss
ssssssssssssssssssssssssssssssssssssssss
ssssssssssssssssssssssssssssssssssssssss
ssssssssss${c2};okOOOOOOOOOOOOOOko;${c1}ssssssssss
sssssssss${c2}oNWWWWWWWWWWWWWWWWWWNo${c1}sssssssss
ssssssss${c2}:WWWWWWWWWWWWWWWWWWWWWW:${c1}ssssssss
ssssssss${c2}lWWWWWk${c1}ssssssssss${c2}lddddd:${c1}ssssssss
ssssssss${c2}cWWWWWNKKKKKKKKKKKKOx:${c1}ssssssssss
${c3}yy${c1}sssssss${c2}OWWWWWWWWWWWWWWWWWWWWx${c1}sssssss${c3}yy
yyyyyyyyyy${c2}:kKNNNNNNNNNNNNWWWWWW:${c3}yyyyyyyy
yyyyyyyy${c2}sccccc;${c3}yyyyyyyyyy${c2}kWWWWW:${c3}yyyyyyyy
yyyyyyyy${c2}:WWWWWWNNNNNNNNNNWWWWWW;${c3}yyyyyyyy
yyyyyyyy${c2}.dWWWWWWWWWWWWWWWWWWWNd${c3}yyyyyyyyy
yyyyyyyyyy${c2}sdO0KKKKKKKKKKKK0Od;${c3}yyyyyyyyyy
yyyyyyyyyyyyyyyyyyyyyyyyyyyyyyyyyyyyyyyy
yyyyyyyyyyyyyyyyyyyyyyyyyyyyyyyyyyyyyyyy
yyyyyyyyyyyyyyyyyyyyyyyyyyyyyyyyyyyyyyyy
yyyyyyyyyyyyyyyyyyyyyyyyyyyyyyyyyyyyyyyy
yyyyyyyyyyyyyyyyyyyyyyyyyyyyyyyyyyyyyyyy
EOF
        ;;

        "Serene"*)
            set_colors 6 6
            read -rd '' ascii_data <<'EOF'
${c1}              __---''''''---__
          .                      .
        :                          :
      -                       _______----_-
     s               __----'''     __----
 __h_            _-'           _-'     h
 '-._''--.._    ;           _-'         y
  :  ''-._  '-._/        _-'             :
  y       ':_       _--''                y
  m    .--'' '-._.;'                     m
  m   :        :                         m
  y    '.._     '-__                     y
  :        '--._    '''----___           :
   y            '--._         ''-- _    y
    h                '--._          :  h
     s                  __';         vs
      -         __..--''             -
        :_..--''                   :
          .                     _ .
            `''---______---''-``
EOF
        ;;

        "SharkLinux"*)
            set_colors 4 7
            read -rd '' ascii_data <<'EOF'
${c1}                              `:shd/
                          `:yNMMMMs
                       `-smMMMMMMN.
                     .+dNMMMMMMMMs
                   .smNNMMMMMMMMm`
                 .sNNNNNNNMMMMMM/
               `omNNNNNNNMMMMMMm
              /dNNNNNNNNMMMMMMM+
            .yNNNNNNNNNMMMMMMMN`
           +mNNNNNNNNNMMMMMMMMh
         .hNNNNNNNNNNMMMMMMMMMs
        +mMNNNNNNNNMMMMMMMMMMMs
      .hNMMNNNNMMMMMMMMMMMMMMMd
    .oNNNNNNNNNNMMMMMMMMMMMMMMMo
 `:+syyssoo++++ooooossssssssssso:
EOF
        ;;

        "Siduction"*)
            set_colors 4 4
            read -rd '' ascii_data <<'EOF'
${c1}                _aass,
               jQh: =$w
               QWmwawQW
               )$QQQQ@(   ..
         _a_a.   ~??^  syDY?Sa,
       _mW>-<$c       jWmi  imm.
       ]QQwayQE       4QQmgwmQQ`
        ?WWQWP'       -9QQQQQ@'._aas,
 _a%is.        .adYYs,. -"?!` aQB*~^3$c
_Qh;.nm       .QWc. {QL      ]QQp;..vmQ/
"QQmmQ@       -QQQggmQP      ]QQWmggmQQ(
 -???"         "$WQQQY`  __,  ?QQQQQQW!
        _yZ!?q,   -   .yWY!!Sw, "???^
       .QQa_=qQ       mQm>..vmm
        $QQWQQP       $QQQgmQQ@
         "???"   _aa, -9WWQQWY`
               _mB>~)$a  -~~
               mQms_vmQ.
               ]WQQQQQP
                -?T??"
EOF
        ;;

        "slackware_small"*)
            set_colors 4 7 1
            read -rd '' ascii_data <<'EOF'
${c1}   ________
  /  ______|
  | |______
  \\______  \\
   ______| |
| |________/
|____________
EOF
        ;;

        "Slackware"*)
            set_colors 4 7 1
            read -rd '' ascii_data <<'EOF'
${c1}                  :::::::
            :::::::::::::::::::
         :::::::::::::::::::::::::
       ::::::::${c2}cllcccccllllllll${c1}::::::
    :::::::::${c2}lc               dc${c1}:::::::
   ::::::::${c2}cl   clllccllll    oc${c1}:::::::::
  :::::::::${c2}o   lc${c1}::::::::${c2}co   oc${c1}::::::::::
 ::::::::::${c2}o    cccclc${c1}:::::${c2}clcc${c1}::::::::::::
 :::::::::::${c2}lc        cclccclc${c1}:::::::::::::
::::::::::::::${c2}lcclcc          lc${c1}::::::::::::
::::::::::${c2}cclcc${c1}:::::${c2}lccclc     oc${c1}:::::::::::
::::::::::${c2}o    l${c1}::::::::::${c2}l    lc${c1}:::::::::::
 :::::${c2}cll${c1}:${c2}o     clcllcccll     o${c1}:::::::::::
 :::::${c2}occ${c1}:${c2}o                  clc${c1}:::::::::::
  ::::${c2}ocl${c1}:${c2}ccslclccclclccclclc${c1}:::::::::::::
   :::${c2}oclcccccccccccccllllllllllllll${c1}:::::
    ::${c2}lcc1lcccccccccccccccccccccccco${c1}::::
      ::::::::::::::::::::::::::::::::
        ::::::::::::::::::::::::::::
           ::::::::::::::::::::::
                ::::::::::::
EOF
        ;;

        "SliTaz"*)
            set_colors 3 3
            read -rd '' ascii_data <<'EOF'
${c1}        @    @(               @
      @@   @@                  @    @/
     @@   @@                   @@   @@
    @@  %@@                     @@   @@
   @@  %@@@       @@@@@.       @@@@  @@
  @@@    @@@@    @@@@@@@    &@@@    @@@
   @@@@@@@ %@@@@@@@@@@@@ &@@@% @@@@@@@/
       ,@@@@@@@@@@@@@@@@@@@@@@@@@
  .@@@@@@@@@@@@@@@@@@@@@@@@@@@@@@@@@/
@@@@@@.  @@@@@@@@@@@@@@@@@@@@@  /@@@@@@
@@    @@@@@  @@@@@@@@@@@@,  @@@@@   @@@
@@ @@@@.    @@@@@@@@@@@@@%    #@@@@ @@.
@@ ,@@      @@@@@@@@@@@@@      @@@  @@
@   @@.     @@@@@@@@@@@@@     @@@  *@
@    @@     @@@@@@@@@@@@      @@   @
      @      @@@@@@@@@.     #@
       @      ,@@@@@       @
EOF
        ;;

        "SmartOS"*)
            set_colors 6 7
            read -rd '' ascii_data <<'EOF'
${c1}yyyyyyyyyyyyyyyyyyyyyyyyyyyyyyyyyyy
yyyyyyyyyyyyyyyyyyyyyyyyyyyyyyyyyyy
yyyys             oyyyyyyyyyyyyyyyy
yyyys  yyyyyyyyy  oyyyyyyyyyyyyyyyy
yyyys  yyyyyyyyy  oyyyyyyyyyyyyyyyy
yyyys  yyyyyyyyy  oyyyyyyyyyyyyyyyy
yyyys  yyyyyyyyy  oyyyyyyyyyyyyyyyy
yyyys  yyyyyyyyyyyyyyyyyyyyyyyyyyyy
yyyyy                         syyyy
yyyyyyyyyyyyyyyyyyyyyyyyyyyy  syyyy
yyyyyyyyyyyyyyyy  syyyyyyyyy  syyyy
yyyyyyyyyyyyyyyy  oyyyyyyyyy  syyyy
yyyyyyyyyyyyyyyy  oyyyyyyyyy  syyyy
yyyyyyyyyyyyyyyy  syyyyyyyyy  syyyy
yyyyyyyyyyyyyyyy              yyyyy
yyyyyyyyyyyyyyyyyyyyyyyyyyyyyyyyyyy
yyyyyyyyyyyyyyyyyyyyyyyyyyyyyyyyyyy
EOF
        ;;

        "SkiffOS"*)
            set_colors 4 7
            read -rd '' ascii_data <<'EOF'
${c2}
             ,@@@@@@@@@@@w,_
  ${c2}====~~~,,.${c2}A@@@@@@@@@@@@@@@@@W,_
  ${c1}`||||||||||||||L{${c2}"@$@@@@@@@@B"
   ${c1}`|||||||||||||||||||||L{${c2}"$D
     ${c2}@@@@@@@@@@@@@@@@@@@@@${c1}_||||}==,
      ${c2}*@@@@@@@@@@@@@@@@@@@@@@@@@p${c1}||||==,
        ${c1}`'||LLL{{""${c2}@$B@@@@@@@@@@@@@@@p${c1}||
            ${c1}`~=|||||||||||L"${c2}$@@@@@@@@@@@
                   ${c1}````'"""""""${c2}'""""""""
EOF
        ;;

        "Solus"*)
            set_colors 4 7 1
            read -rd '' ascii_data <<'EOF'
${c2}            -```````````
          `-+/------------.`
       .---:mNo---------------.
     .-----yMMMy:---------------.
   `------oMMMMMm/----------------`
  .------/MMMMMMMN+----------------.
 .------/NMMMMMMMMm-+/--------------.
`------/NMMMMMMMMMN-:mh/-------------`
.-----/NMMMMMMMMMMM:-+MMd//oso/:-----.
-----/NMMMMMMMMMMMM+--mMMMh::smMmyo:--
----+NMMMMMMMMMMMMMo--yMMMMNo-:yMMMMd/.
.--oMMMMMMMMMMMMMMMy--yMMMMMMh:-yMMMy-`
`-sMMMMMMMMMMMMMMMMh--dMMMMMMMd:/Ny+y.
`-/+osyhhdmmNNMMMMMm-/MMMMMMMmh+/ohm+
  .------------:://+-/++++++${c1}oshddys:
   -hhhhyyyyyyyyyyyhhhhddddhysssso-
    `:ossssssyysssssssssssssssso:`
      `:+ssssssssssssssssssss+-
         `-/+ssssssssssso+/-`
              `.-----..`
EOF
        ;;

        "Sulin"*)
            set_colors 4 7 1
            read -rd '' ascii_data <<'EOF'
${c2}
                         /\          /\
                        ( \\\\        // )
                         \ \\\\      // /
                          \_\\\\||||//_/
                           \/ _  _ \
                          \/|(O)(O)|
                         \/ |      |
     ___________________\/  \      /
    //                //     |____|
   //                ||     /      \
  //|                \|     \ 0  0 /
 // \       )         V    / \____/
//   \     /        (     /
      \   /_________|  |_/
      /  /\   /     |  ||
     /  / /  /      \  ||
     | |  | |        | ||
     | |  | |        | ||
     |_|  |_|        |_||
     \_\  \_\        \_\\
EOF
        ;;

        "Source Mage"* | "Source_Mage"*)
            set_colors 4 7 1
            read -rd '' ascii_data <<'EOF'
${c2}       :ymNMNho.
.+sdmNMMMMMMMMMMy`
.-::/yMMMMMMMMMMMm-
      sMMMMMMMMMMMm/
     /NMMMMMMMMMMMMMm:
    .MMMMMMMMMMMMMMMMM:
    `MMMMMMMMMMMMMMMMMN.
     NMMMMMMMMMMMMMMMMMd
     mMMMMMMMMMMMMMMMMMMo
     hhMMMMMMMMMMMMMMMMMM.
     .`/MMMMMMMMMMMMMMMMMs
        :mMMMMMMMMMMMMMMMN`
         `sMMMMMMMMMMMMMMM+
           /NMMMMMMMMMMMMMN`
             oMMMMMMMMMMMMM+
          ./sd.-hMMMMMMMMmmN`
      ./+oyyyh- `MMMMMMMMMmNh
                 sMMMMMMMMMmmo
                 `NMMMMMMMMMd:
                  -dMMMMMMMMMo
                    -shmNMMms.
EOF
        ;;

        "Sparky"*)
            set_colors 1 7
            read -rd '' ascii_data <<'EOF'
${c1}
           .            `-:-`
          .o`       .-///-`
         `oo`    .:/++:.
         os+`  -/+++:` ``.........```
        /ys+`./+++/-.-::::::----......``
       `syyo`++o+--::::-::/+++/-``
       -yyy+.+o+`:/:-:sdmmmmmmmmdy+-`
::-`   :yyy/-oo.-+/`ymho++++++oyhdmdy/`
`/yy+-`.syyo`+o..o--h..osyhhddhs+//osyy/`
  -ydhs+-oyy/.+o.-: ` `  :/::+ydhy+```-os-
   .sdddy::syo--/:.     `.:dy+-ohhho    ./:
     :yddds/:+oo+//:-`- /+ +hy+.shhy:     ``
      `:ydmmdysooooooo-.ss`/yss--oyyo
        `./ossyyyyo+:-/oo:.osso- .oys
       ``..-------::////.-oooo/   :so
    `...----::::::::--.`/oooo:    .o:
           ```````     ++o+:`     `:`
                     ./+/-`        `
                   `-:-.
                   ``
EOF
        ;;

        "Star"*)
            set_colors 7
            read -rd '' ascii_data <<'EOF'
${c1}                   ./
                  `yy-
                 `y.`y`
    ``           s-  .y            `
    +h//:..`    +/    /o    ``..:/so
     /o``.-::/:/+      o/://::-.`+o`
      :s`     `.        .`     `s/
       .y.                    .s-
        `y-                  :s`
      .-//.                  /+:.
   .:/:.                       .:/:.
-+o:.                             .:+:.
-///++///:::`              .-::::///+so-
       ``..o/              d-....```
           s.     `/.      d
           h    .+o-+o-    h.
           h  -o/`   `/o:  s:
          -s/o:`       `:o/+/
          /s-             -yo
EOF
        ;;

        "SteamOS"*)
            set_colors 5 7
            read -rd '' ascii_data <<'EOF'
${c1}              .,,,,.
        .,'onNMMMMMNNnn',.
     .'oNMANKMMMMMMMMMMMNNn'.
   .'ANMMMMMMMXKNNWWWPFFWNNMNn.
  ;NNMMMMMMMMMMNWW'' ,.., 'WMMM,
 ;NMMMMV+##+VNWWW' .+;'':+, 'WMW,
,VNNWP+${c2}######${c1}+WW,  ${c2}+:    ${c1}:+, +MMM,
'${c2}+#############,   +.    ,+' ${c1}+NMMM
${c2}  '*#########*'     '*,,*' ${c1}.+NMMMM.
${c2}     `'*###*'          ,.,;###${c1}+WNM,
${c2}         .,;;,      .;##########${c1}+W
${c2},',.         ';  ,+##############'
 '###+. :,. .,; ,###############'
  '####.. `'' .,###############'
    '#####+++################'
      '*##################*'
         ''*##########*''
              ''''''
EOF
        ;;

        "sunos_small" | "solaris_small")
            set_colors 3 7
            read -rd '' ascii_data <<'EOF'
${c1}       .   .;   .
   .   :;  ::  ;:   .
   .;. ..      .. .;.
..  ..             ..  ..
 .;,                 ,;.
EOF
        ;;

        "SunOS" | "Solaris")
            set_colors 3 7
            read -rd '' ascii_data <<'EOF'
${c1}                 `-     `
          `--    `+-    .:
           .+:  `++:  -/+-     .
    `.::`  -++/``:::`./+/  `.-/.
      `++/-`.`          ` /++:`
  ``   ./:`                .: `..`.-
``./+/:-                     -+++:-
    -/+`                      :.
EOF
        ;;

        "openSUSE Leap"* | "openSUSE_Leap"*)
            set_colors 2 7
            read -rd '' ascii_data <<'EOF'
${c2}                 `-++:`
               ./oooooo/-
            `:oooooooooooo:.
          -+oooooooooooooooo+-`
       ./oooooooooooooooooooooo/-
      :oooooooooooooooooooooooooo:
    `  `-+oooooooooooooooooooo/-   `
 `:oo/-   .:ooooooooooooooo+:`  `-+oo/.
`/oooooo:.   -/oooooooooo/.   ./oooooo/.
  `:+ooooo+-`  `:+oooo+-   `:oooooo+:`
     .:oooooo/.   .::`   -+oooooo/.
        -/oooooo:.    ./oooooo+-
          `:+ooooo+-:+oooooo:`
             ./oooooooooo/.
                -/oooo+:`
                  `:/.
EOF
        ;;

        "t2"*)
            set_colors 7 4
            read -rd '' ascii_data <<'EOF'
${c2}
TTTTTTTTTT
    tt   ${c1}222${c2}
    tt  ${c1}2   2${c2}
    tt     ${c1}2${c2}
    tt    ${c1}2${c2}
    tt  ${c1}22222${c2}
EOF
        ;;

        "openSUSE Tumbleweed"* | "openSUSE_Tumbleweed"*)
            set_colors 2 7
            read -rd '' ascii_data <<'EOF'
${c2}                                     ......
     .,cdxxxoc,.               .:kKMMMNWMMMNk:.
    cKMMN0OOOKWMMXo. ;        ;0MWk:.      .:OMMk.
  ;WMK;.       .lKMMNM,     :NMK,             .OMW;
 cMW;            'WMMMN   ,XMK,                 oMM'
.MMc               ..;l. xMN:                    KM0
'MM.                   'NMO                      oMM
.MM,                 .kMMl                       xMN
 KM0               .kMM0. .dl:,..               .WMd
 .XM0.           ,OMMK,    OMMMK.              .XMK
   oWMO:.    .;xNMMk,       NNNMKl.          .xWMx
     :ONMMNXMMMKx;          .  ,xNMWKkxllox0NMWk,
         .....                    .:dOOXXKOxl,
EOF
        ;;

        "opensuse_small" | "suse_small"*)
            set_colors 2 7
            read -rd '' ascii_data <<'EOF'
${c1}  _______
__|   __ \\
     / .\\ \\
     \\__/ |
   _______|
   \\_______
__________/
EOF
        ;;

        "openSUSE"* | "open SUSE"* | "SUSE"*)
            set_colors 2 7
            read -rd '' ascii_data <<'EOF'
${c2}           .;ldkO0000Okdl;.
       .;d00xl:^''''''^:ok00d;.
     .d00l'                'o00d.
   .d0Kd'${c1}  Okxol:;,.          ${c2}:O0d.
  .OK${c1}KKK0kOKKKKKKKKKKOxo:,      ${c2}lKO.
 ,0K${c1}KKKKKKKKKKKKKKK0P^${c2},,,${c1}^dx:${c2}    ;00,
.OK${c1}KKKKKKKKKKKKKKKk'${c2}.oOPPb.${c1}'0k.${c2}   cKO.
:KK${c1}KKKKKKKKKKKKKKK: ${c2}kKx..dd ${c1}lKd${c2}   'OK:
dKK${c1}KKKKKKKKKOx0KKKd ${c2}^0KKKO' ${c1}kKKc${c2}   dKd
dKK${c1}KKKKKKKKKK;.;oOKx,..${c2}^${c1}..;kKKK0.${c2}  dKd
:KK${c1}KKKKKKKKKK0o;...^cdxxOK0O/^^'  ${c2}.0K:
 kKK${c1}KKKKKKKKKKKKK0x;,,......,;od  ${c2}lKk
 '0K${c1}KKKKKKKKKKKKKKKKKKKK00KKOo^  ${c2}c00'
  'kK${c1}KKOxddxkOO00000Okxoc;''   ${c2}.dKk'
    l0Ko.                    .c00l'
     'l0Kk:.              .;xK0l'
        'lkK0xl:;,,,,;:ldO0kl'
            '^:ldxkkkkxdl:^'
EOF
        ;;
        "parch"* | "Parch"* | "PARCH"*)
            set_colors 4 6
            read -rd '' ascii_data <<'EOF'

   ${c1} ,#/*%*
  ${c1} #. ..,..,*,,
        ${c1} ,/,,...  ,.                  (/   ...
         ${c1} ,/,........   .,.      ./(/%/ .*      #*
         ${c1} .**,.....             ...,%&.           .,
          ${c1} ,%,....                .,                ,
          ${c1} ,&,...                .,,                &. .
          ${c1} (%,...               ..,&                *.
         ${c1} *&*..... &,,,,,,,#&   ..,&/               *.  /
        ${c1} *&*,..... &***%&&**,&  ...,&*              /   /
       ${c1} *&,....    &,**,,,**,#    ..,&/                .
      ${c1} (/,...      &***%%%(,       ..,%(               #
     ${c1} %*...        #,,,%             ..*%        .    *
    ${c1} %,..                              .,%     .     /
   ${c1} %,.                                 ..,,.      .%
  ${c1} /,.                             ${c1} ..#     .%
 ${c1} .,.           ${c2}    @@@@@#        ${c1} ./   ./.
 ${c1} ,..          ${c2}    #&%.%%@         ${c1} .#%&*
${c1} .,..          ${c2}    @//(*(@,        ${c1} ..
 ${c1} ,..        ${c2}    #@      /@@,      ${c1}
 ${c1} ...       ${c2}    &@         @@@     ${c1}
 ${c1} ,,.      ${c2}    (#         .@@#,     ${c1} ,
  ${c1} /,..   ${c2}    *****@%     #****/    ${c1} .
   ${c1} ((*....${c2}    /***%    %***   ${c1} .,.*
    ${c1} /&&&**,.., ${c2}*   **,*,,. ${c1} ...,(&%*
      ${c1} %&&&#*(**,,,,,,,,,,,,,,,*//(&&&&#
        ${c1} /, .,.......     .,,***/(/,,/
          ${c1} ./*/#*,,***,,***///(#%%*.

EOF
        ;;

        "SwagArch"*)
            set_colors 4 7 1
            read -rd '' ascii_data <<'EOF'
${c2}        .;ldkOKXXNNNNXXK0Oxoc,.
   ,lkXMMNK0OkkxkkOKWMMMMMMMMMM;
 'K0xo  ..,;:c:.     `'lKMMMMM0
     .lONMMMMMM'         `lNMk'
${c2}    ;WMMMMMMMMMO.              ${c1}....::...
${c2}    OMMMMMMMMMMMMKl.       ${c1}.,;;;;;ccccccc,
${c2}    `0MMMMMMMMMMMMMM0:         ${c1}.. .ccccccc.
${c2}      'kWMMMMMMMMMMMMMNo.   ${c1}.,:'  .ccccccc.
${c2}        `c0MMMMMMMMMMMMMN,${c1},:c;    :cccccc:
${c2} ckl.      `lXMMMMMMMMMX${c1}occcc:.. ;ccccccc.
${c2}dMMMMXd,     `OMMMMMMWk${c1}ccc;:''` ,ccccccc:
${c2}XMMMMMMMWKkxxOWMMMMMNo${c1}ccc;     .cccccccc.
${c2} `':ldxO0KXXXXXK0Okdo${c1}cccc.     :cccccccc.
                    :ccc:'     `cccccccc:,
                                   ''
EOF
        ;;

        "Tails"*)
            set_colors 5 7
            read -rd '' ascii_data <<'EOF'
${c1}      ``
  ./yhNh
syy/Nshh         `:o/
N:dsNshh  █   `ohNMMd
N-/+Nshh      `yMMMMd
N-yhMshh       yMMMMd
N-s:hshh  █    yMMMMd so//.
N-oyNsyh       yMMMMd d  Mms.
N:hohhhd:.     yMMMMd  syMMM+
Nsyh+-..+y+-   yMMMMd   :mMM+
+hy-      -ss/`yMMMM     `+d+
  :sy/.     ./yNMMMMm      ``
    .+ys- `:+hNMMMMMMy/`
      `hNmmMMMMMMMMMMMMdo.
       dMMMMMMMMMMMMMMMMMNh:
       +hMMMMMMMMMMMMMMMMMmy.
         -oNMMMMMMMMMMmy+.`
           `:yNMMMds/.`
              .//`
EOF
        ;;

        "TorizonCore"*)
            set_colors fg 3 4 8 5
            read -rd '' ascii_data <<'EOF'
${c2}                          `.::-.
                       `-://////:-.
                     `:////////////:.
                `.-.`  `-:///////-.     `
             `.://///:.`  `-::-.     `-://:.`
           .:///////////:.        `-:////////:.`
           `.://///////:-`       .:////////////:`
    `.-/:-`   `.:///:-`    ${c3}`-+o/.${c2}  `.://////-.     `.`
 `.:///////:-`   `.`    ${c3}`-+sssssso/.${c2}  `.--.     `-:///:-`
-/////////////:       ${c3}`+sssssssssssso-${c2}       `-://///////:-`
  .-///////:.`    ``    ${c3}-/sssssssso/.${c2}    `   .:///////////-.
     .-::.`    `-://:-.    ${c3}-/sso/.${c2}    `.:/:-.  `.://///-.
            `-:////////:-.    ${c3}`${c2}    `.:////////-.  `.-.
${c1}o-${c2}          -:///////////:`       .:////////////:`        ${c1}-o${c2}
${c1}hdho-${c2}         `-://///:.`    `..`   `-://////:.`       ${c1}-ohdh${c2}
${c1}/ydddho-${c2}         `--.`    `.:////:.`   `-::.`       ${c1}-ohdddy/${c2}
  ${c1}./ydddho:`${c2}           `.://////////:.          ${c1}`:ohdddy/.${c2}
`    ${c1}`/shddho:`${c2}        `.://////////:.       ${c1}`:ohddds/`${c2}    `
::-`    ${c1}`/shddhs:`${c2}        `.:////:.`      ${c1}`:shddhs/`${c2}    `-::
:///:-`    ${c1}`:shddhs/`${c2}        `..`      ${c1}`/shddhs:`${c2}    `-:///-
 `.:///:-`    ${c1}`:ohddhs/`${c2}            ${c1}`/shddho:`${c2}    `-:///:.`
    `.:///:-.     ${c1}-ohdddy/.${c2}      ${c1}./ydddho-${c2}     .-:///-.`
       `.:///:-.     ${c1}-+hdddy+//+ydddh+-${c2}     .-://:-.
          `.-///:-.     ${c1}-+yddddddy+-${c2}     .-://:-.
              .-://:-.     ${c1}./++/.${c2}     .-///:-.
                 .-:///:.`        `.:///:-`
                    `-:///:.````.:///:-`
                       `-:////////:-`
                          `-::::-`
EOF
        ;;

        "Trisquel"*)
            set_colors 4 6
            read -rd '' ascii_data <<'EOF'
${c1}                         ,o$$$o.
                      ,o$$Y"""Y$$b
    ,o$$$$$$o.       ,$$'   ,   Y$$b
 ,o$$$$$$$$$$$$o.    :$      b   Y$$.
,$$"'      "Y$$$$o.   'b.   ,b  d$$$
$$'  .d$$$$b  '$$$$o   'Y$$$Y  d$$$'
$$'  q'    'b  '$$$$$o._   _.o$$$$'
.$$,_    _,d$  ,$$$$$$$$$$$$${c2}$$$$Y'
${c1} '$$$$aaa$$$' .$$$$$$${c2}$$$$$$$$'
${c1}     """"     ${c2}d$$$$"'
             d$$$'   .d$$b.
             $$$$  .$"   'a$.
             $$$$  $b      $$.
             '$$$. '$b,,.  $$$
              '$$$.       .$$'
               'a$$$o._.o$$a'
                  'a$$$$a'
EOF
        ;;

        "Twister"*)
            set_colors 2 1 4 5 7
            read -rd '' ascii_data <<'EOF'
${c3}.......................${c4}.......${c5}.,:ccllllcc:.${c4}...
${c3}.......................${c5}.,;cldxkO0KXNNNWNNNX0x:
${c3}.................${c5}.,:ldkOOKK0OkkkkkOKWMMMMMMMNo
${c3}.............${c5},;coxO0Oxo::'${c4}.........${c5},oXMMMMMM0'
${c3}.........${c5},:ldkOOkc;'${c3}...${c4}.............${c5};OMMMMW0:${c4}.
${c3}.......${c5};ldkOxol:'${c3}......${c4}............${c5},dNMMX0''${c4}..
${c3}....${c5};:oxkxl:'${c3}..........${c4}..........${c5},lOWWXx:.,'${c4}..
${c3}..${c5},ldxkkd:'${c3}............${c5}.:c${c4}....${c5}':lkNMNOc,cdl'${c4}..
${c3}.${c5};oxxkkkc'${c3}.........${c5}.:clc;'.';lkKNNKk;;ck00l${c4}...
${c5}.lxxxkkkxoooooddxkOOko'..cok0KOd':::o0NXd;'${c4}...
${c3}.${c5}:odxxkkOOOOOOOkdoi'..:ddxdoc:::od0NWW0c'${c4}.....
${c3}...${c5}':;gggggg;::''.......::::x0XWMMMNO.::'${c4}.....
${c3}..............${c5};......,;od0KNWMWNK0O:::do'${c4}.....
${c3}...............${c5}'cclgggggggxdll":::'XKoo,${c4}......
${c3}.................${c5}',,,,,,,::::;ooNWMWOc'${c4}.......
${c3}..................${c5},:loxxxO0KXNNXK0ko:'${c4}........
${c3}..................${c5}';::;oTcoggcoF":::'${c4}.........
${c3}..................${c5}':o,.:::::::::,p'${c4}...........
${c3}..................${c5};'ccdxkOOOdxlf'${c4}.............
${c3}.................${c5},l;;XgggggXP:'${c4}...............
${c3}................${c5};lco;::::::'${c4}..................
${c3}..............${c5}.';ggggol'`${c4}.....................
${c3}.............${c5}':oo:''${c3}...${c4}.......................
EOF
        ;;

        "Ubuntu Cinnamon"* | "Ubuntu-Cinnamon"*)
            set_colors 1 7
            read -rd '' ascii_data <<'EOF'
${c1}            .-/+oooooooo+/-.
        `:+oooooooooooooooooo+:`
      -+oooooooooooooooooooooooo+-
    .ooooooooooooooooooo${c2}:ohNd${c1}oooooo.
   /oooooooooooo${c2}:/+oo++:/ohNd${c1}ooooooo/
  +oooooooooo${c2}:osNdhyyhdNNh+:+${c1}oooooooo+
 /ooooooooo${c2}/dN/${c1}ooooooooo${c2}/sNNo${c1}ooooooooo/
.ooooooooo${c2}oMd:${c1}oooooooooooo${c2}:yMy${c1}ooooooooo.
+ooooo${c2}:+o/Md${c1}oooooo${c2}:sm/${c1}oo/ooo${c2}yMo${c1}oooooooo+
ooo${c2}:sdMdosMo${c1}ooooo${c2}oNMd${c1}//${c2}dMd+${c1}o${c2}:so${c1}ooooooooo
oooo${c2}+ymdosMo${c1}ooo${c2}+mMm${c1}+/${c2}hMMMMMh+hs${c1}ooooooooo
+oooooo${c2}:${c1}:${c2}/Nm:${c1}/${c2}hMNo${c1}:y${c2}MMMMMMMMMM+${c1}oooooooo+
.ooooooooo${c2}/NNMNy${c1}:o${c2}NMMMMMMMMMMo${c1}ooooooooo.
/oooooooooo${c2}:yh:${c1}+m${c2}MMMMMMMMMMd/${c1}ooooooooo/
  +oooooooooo${c2}+${c1}/h${c2}mMMMMMMNds//o${c1}oooooooo+
   /oooooooooooo${c2}+:////:o/ymMd${c1}ooooooo/
    .oooooooooooooooooooo${c2}/sdh${c1}oooooo.
      -+oooooooooooooooooooooooo+-
        `:+oooooooooooooooooo+:`
            .-/+oooooooo+/-.
EOF
        ;;

        "Ubuntu Budgie"* | "Ubuntu-Budgie"*)
            set_colors 4 7 1
            read -rd '' ascii_data <<'EOF'
${c2}           ./oydmMMMMMMmdyo/.
        :smMMMMMMMMMMMhs+:++yhs:
     `omMMMMMMMMMMMN+`        `odo`
    /NMMMMMMMMMMMMN-            `sN/
  `hMMMMmhhmMMMMMMh               sMh`
 .mMmo-     /yMMMMm`              `MMm.
 mN/       yMMMMMMMd-              MMMm
oN-        oMMMMMMMMMms+//+o+:    :MMMMo
m/          +NMMMMMMMMMMMMMMMMm. :NMMMMm
M`           .NMMMMMMMMMMMMMMMNodMMMMMMM
M-            sMMMMMMMMMMMMMMMMMMMMMMMMM
mm`           mMMMMMMMMMNdhhdNMMMMMMMMMm
oMm/        .dMMMMMMMMh:      :dMMMMMMMo
 mMMNyo/:/sdMMMMMMMMM+          sMMMMMm
 .mMMMMMMMMMMMMMMMMMs           `NMMMm.
  `hMMMMMMMMMMM.oo+.            `MMMh`
    /NMMMMMMMMMo                sMN/
     `omMMMMMMMMy.            :dmo`
        :smMMMMMMMh+-`   `.:ohs:
           ./oydmMMMMMMdhyo/.
EOF
        ;;

        "Ubuntu-GNOME"*)
            set_colors 4 5 7 6
            read -rd '' ascii_data <<'EOF'
${c3}          ./o.
        .oooooooo
      .oooo```soooo
    .oooo`     `soooo
   .ooo`   ${c4}.o.${c3}   `\/ooo.
   :ooo   ${c4}:oooo.${c3}   `\/ooo.
    sooo    ${c4}`ooooo${c3}    \/oooo
     \/ooo    ${c4}`soooo${c3}    `ooooo
      `soooo    ${c4}`\/ooo${c3}    `soooo
${c4}./oo    ${c3}`\/ooo    ${c4}`/oooo.${c3}   `/ooo
${c4}`\/ooo.   ${c3}`/oooo.   ${c4}`/oooo.${c3}   ``
${c4}  `\/ooo.    ${c3}/oooo     ${c4}/ooo`
${c4}     `ooooo    ${c3}``    ${c4}.oooo
${c4}       `soooo.     .oooo`
         `\/oooooooooo`
            ``\/oo``
EOF
        ;;

        "Ubuntu Kylin"* | "Ubuntu-Kylin"*)
            set_colors 1 7 3
            read -rd '' ascii_data <<'EOF'
${c1}            .__=liiiiiii=__,
        ._=liiliii|i|i|iiilii=_.
      _=iiiii|ii|i|ii|i|inwwwzii=,
    .=liiii|ii|ii|wwww|i${c2}3QWWWW${c1}ziii=,
   =lii|i|ii|i|${c2}QQQWWWWWm]QWWQD${c1}||iiii=
  =lii|iiivw${c2}Qm${c1}>3${c2}WWWWWQWQQwwQw${c1}cii|i|ii=
 =lii|ii|n${c2}QWWWQ${c1}|)i${c2}|i${c1}%i|]${c2}TQWWWWm${c1}|ii|i|i=
.li|i|i|m${c2}WWWQV${c1}|ii${c2}wmD${c1}|iiii|${c2}TWWWWm${c1}|i|iiii,
=iii${c2}www|$WQWk${c1}|i${c2}aWWWD${c1}|i|i|ii]${c2}QQWQk${c1}|ii|i|=
iii${c2}QWWWQz$WW${c1}|i${c2}jQQWQm${c1}w|ii${c2}wW${c1}k|${c2}TTTTY${c1}i|i|iii
iiI${c2}QWQWWtyQQ${c1}|i|${c2}$WWWWWQWk${c1}||i|i|ii||i|ii|i
<|i|${c2}TTT|mQQWz${c1}|i${c2}3D${c1}]C|${c2}nD$W${c1}|ii${c2}vWWWWk${c1}||ii|i>
-|ii|i|i${c2}WWWQw${c1}|${c2}Tt${c1}|i3${c2}T${c1}|${c2}T${c1}|i|${c2}nQWQWDk${c1}|ii|ii`
 <|i|iii|${c2}VWQWWQ${c1}|i|i|||ii${c2}wmWWQWD${c1}||ii|ii+
  <|ii|i|i]${c2}$W@${c1}tv${c2}QQQWQQQWWTTHT${c1}1|iii|i|>
   <|i|ii|ii||v${c2}QWWWQWWW@vmWWWm${c1}|i|i|i>
    -<|i|ii|ii|i|${c2}TTTTTT${c1}|]${c2}QQWWWC${c1}|ii>`
      -<|i|ii|i|ii|i|i|ii3${c2}TTT${c1}t|i>`
         ~<|ii|ii|iiiii|i|||i>~
            -~~<|ii|i||i>~~`
EOF
        ;;


        "Ubuntu Touch"*)
            set_colors 3 7
            read -rd '' ascii_data <<'EOF'
${c1}
     ###############
   ##               ##
  ##  ${c2}##${c1}         ${c2}##${c1}  ##
  ##  ${c2}##${c1}  ${c2}#${c1}   ${c2}#${c1}  ${c2}##${c1}  ##
  ##       ${c2}###${c1}       ##
   ##               ##
     ###############
EOF
        ;;

        "Ubuntu MATE"* | "Ubuntu-MATE"*)
            set_colors 2 7
            read -rd '' ascii_data <<'EOF'
${c1}            .:/+oossssoo+/:.`
        `:+ssssssssssssssssss+:`
      -+sssssssssssssss${c2}y${c1}ssssssss+-
    .osssssssssssss${c2}yy${c1}ss${c2}mMmh${c1}ssssssso.
   /sssssssss${c2}ydmNNNmmd${c1}s${c2}mMMMMNdy${c1}sssss/
 `+ssssssss${c2}hNNdy${c1}sssssss${c2}mMMMMNdy${c1}ssssss+`
 +sssssss${c2}yNNh${c1}ss${c2}hmNNNNm${c1}s${c2}mMmh${c1}s${c2}ydy${c1}sssssss+
-sssss${c2}y${c1}ss${c2}Nm${c1}ss${c2}hNNh${c1}ssssss${c2}y${c1}s${c2}hh${c1}ss${c2}mMy${c1}sssssss-
+ssss${c2}yMNdy${c1}ss${c2}hMd${c1}ssssssssss${c2}hMd${c1}ss${c2}NN${c1}sssssss+
sssss${c2}yMMMMMmh${c1}sssssssssssss${c2}NM${c1}ss${c2}dMy${c1}sssssss
sssss${c2}yMMMMMmhy${c1}ssssssssssss${c2}NM${c1}ss${c2}dMy${c1}sssssss
+ssss${c2}yMNdy${c1}ss${c2}hMd${c1}ssssssssss${c2}hMd${c1}ss${c2}NN${c1}sssssss+
-sssss${c2}y${c1}ss${c2}Nm${c1}ss${c2}hNNh${c1}ssssssss${c2}dh${c1}ss${c2}mMy${c1}sssssss-
 +sssssss${c2}yNNh${c1}ss${c2}hmNNNNm${c1}s${c2}mNmh${c1}s${c2}ymy${c1}sssssss+
  +ssssssss${c2}hNNdy${c1}sssssss${c2}mMMMMmhy${c1}ssssss+
   /sssssssss${c2}ydmNNNNmd${c1}s${c2}mMMMMNdh${c1}sssss/
    .osssssssssssss${c2}yy${c1}ss${c2}mMmdy${c1}sssssso.
      -+sssssssssssssss${c2}y${c1}ssssssss+-
        `:+ssssssssssssssssss+:`
            .:/+oossssoo+/:.

EOF
        ;;

        "ubuntu_old02")
            set_colors 1 7 3
            read -rd '' ascii_data <<'EOF'
${c1}                         ./+o+-
${c2}                 yyyyy- ${c1}-yyyyyy+
${c2}              ${c2}://+//////${c1}-yyyyyyo
${c3}          .++ ${c2}.:/++++++/-${c1}.+sss/`
${c3}        .:++o:  ${c2}/++++++++/:--:/-
${c3}       o:+o+:++.${c2}`..```.-/oo+++++/
${c3}      .:+o:+o/.${c2}          `+sssoo+/
${c2} .++/+:${c3}+oo+o:`${c2}             /sssooo.
${c2}/+++//+:${c3}`oo+o${c2}               /::--:.
${c2}+/+o+++${c3}`o++o${c1}               ++////.
${c2} .++.o+${c3}++oo+:`${c1}             /dddhhh.
${c3}      .+.o+oo:.${c1}          `oddhhhh+
${c3}       +.++o+o`${c1}`-````.:ohdhhhhh+
${c3}        `:o+++ ${c1}`ohhhhhhhhyo++os:
${c3}          .o:${c1}`.syhhhhhhh/${c3}.oo++o`
${c1}              /osyyyyyyo${c3}++ooo+++/
${c1}                  ````` ${c3}+oo+++o:
${c3}                         `oo++.
EOF
        ;;

        "Ubuntu Studio"* | "Ubuntu-Studio")
            set_colors 6 7
            read -rd '' ascii_data <<'EOF'
${c1}              ..-::::::-.`
         `.:+++++++++++${c2}ooo${c1}++:.`
       ./+++++++++++++${c2}sMMMNdyo${c1}+/.
     .++++++++++++++++${c2}oyhmMMMMms${c1}++.
   `/+++++++++${c2}osyhddddhys${c1}+${c2}osdMMMh${c1}++/`
  `+++++++++${c2}ydMMMMNNNMMMMNds${c1}+${c2}oyyo${c1}++++`
  +++++++++${c2}dMMNhso${c1}++++${c2}oydNMMmo${c1}++++++++`
 :+${c2}odmy${c1}+++${c2}ooysoohmNMMNmyoohMMNs${c1}+++++++:
 ++${c2}dMMm${c1}+${c2}oNMd${c1}++${c2}yMMMmhhmMMNs+yMMNo${c1}+++++++
`++${c2}NMMy${c1}+${c2}hMMd${c1}+${c2}oMMMs${c1}++++${c2}sMMN${c1}++${c2}NMMs${c1}+++++++.
`++${c2}NMMy${c1}+${c2}hMMd${c1}+${c2}oMMMo${c1}++++${c2}sMMN${c1}++${c2}mMMs${c1}+++++++.
 ++${c2}dMMd${c1}+${c2}oNMm${c1}++${c2}yMMNdhhdMMMs${c1}+y${c2}MMNo${c1}+++++++
 :+${c2}odmy${c1}++${c2}oo${c1}+${c2}ss${c1}+${c2}ohNMMMMmho${c1}+${c2}yMMMs${c1}+++++++:
  +++++++++${c2}hMMmhs+ooo+oshNMMms${c1}++++++++
  `++++++++${c2}oymMMMMNmmNMMMMmy+oys${c1}+++++`
   `/+++++++++${c2}oyhdmmmmdhso+sdMMMs${c1}++/
     ./+++++++++++++++${c2}oyhdNMMMms${c1}++.
       ./+++++++++++++${c2}hMMMNdyo${c1}+/.
         `.:+++++++++++${c2}sso${c1}++:.
              ..-::::::-..
EOF
        ;;

        "Ubuntu Sway"* | "Ubuntu-Sway")
            set_colors 6 7
            read -rd '' ascii_data <<'EOF'
${c1}            .-/+oossssoo+\-.
        ´:+ssssssssssssssssss+:`
      -+ssssssssssssssssss${c2}yy${c1}ssss+-
    .ossssssssssssssssss${c2}dMMMNyy${c1}ssso.
   /sssssssssss${c2}hdmmNNmmyNMMMMh${c1}ssssss\
  +sssssssss${c2}hm${c1}ydMMMMMMMNdd${c2}ddy${c1}ssssssss+
 /ssssssss${c2}hN${c1}MM${c2}M${c1}yh${c2}hyyyyhmNM${c1}MM${c2}Nh${c1}ssssssss\
.ssssssss${c2}dM${c1}MM${c2}Nh${c1}ssssssssss${c2}hN${c1}MM${c2}Md${c1}ssssssss.
+sss${c2}yyyyyN${c1}MM${c2}Ny${c1}ssssssssssss${c2}yN${c1}MM${c2}My${c1}sssssss+
ossy${c2}NMMMNy${c1}MM${c2}h${c1}ssssssssssssss${c2}hm${c1}mm${c2}h${c1}ssssssso
ossy${c2}NMMMNy${c1}MM${c2}h${c1}sssssssssssssshmmmh${c1}ssssssso
+sss${c2}yyyyyN${c1}MM${c2}Ny${c1}ssssssssssss${c2}yN${c1}MM${c2}My${c1}sssssss+
.ssssssss${c2}dM${c1}MM${c2}Nh${c1}ssssssssss${c2}hN${c1}MM${c2}Md${c1}ssssssss.
 \ssssssss${c2}hN${c1}MM${c2}M${c1}yh${c2}hyyyyhdNM${c1}M${c2}MNh${c1}ssssssss/
  +sssssssss${c2}dm${c1}ydMMMMMMMMdd${c2}ddy${c1}ssssssss+
   \sssssssssss${c2}hdmNNNNmyNMMMMh${c1}ssssss/
    .ossssssssssssssssss${c2}dMMMNyy${c1}ssso.
      -+sssssssssssssssss${c2}yy${c1}sss+-
        `:+ssssssssssssssssss+:`
            .-\+oossssoo+/-.
EOF
        ;;

        "ubuntu_small")
            set_colors 1
            read -rd '' ascii_data <<'EOF'
${c1}       ..;,; .,;,.
    .,lool: .ooooo,
   ;oo;:    .coool.
 ....         ''' ,l;
:oooo,            'oo.
looooc            :oo'
 '::'             ,oo:
   ,.,       .... co,
    lo:;.   :oooo; .
     ':ooo; cooooc
        '''  ''''
EOF
        ;;

        "Ubuntu_old"* | "i3buntu"*)
            set_colors 1 7 3
            read -rd '' ascii_data <<'EOF'
${c1}            .-/+oossssoo+\-.
        ´:+ssssssssssssssssss+:`
      -+ssssssssssssssssssyyssss+-
    .ossssssssssssssssss${c2}dMMMNy${c1}sssso.
   /sssssssssss${c2}hdmmNNmmyNMMMMh${c1}ssssss\
  +sssssssss${c2}hm${c1}yd${c2}MMMMMMMNddddy${c1}ssssssss+
 /ssssssss${c2}hNMMM${c1}yh${c2}hyyyyhmNMMMNh${c1}ssssssss\
.ssssssss${c2}dMMMNh${c1}ssssssssss${c2}hNMMMd${c1}ssssssss.
+ssss${c2}hhhyNMMNy${c1}ssssssssssss${c2}yNMMMy${c1}sssssss+
oss${c2}yNMMMNyMMh${c1}ssssssssssssss${c2}hmmmh${c1}ssssssso
oss${c2}yNMMMNyMMh${c1}sssssssssssssshmmmh${c1}ssssssso
+ssss${c2}hhhyNMMNy${c1}ssssssssssss${c2}yNMMMy${c1}sssssss+
.ssssssss${c2}dMMMNh${c1}ssssssssss${c2}hNMMMd${c1}ssssssss.
 \ssssssss${c2}hNMMM${c1}yh${c2}hyyyyhdNMMMNh${c1}ssssssss/
  +sssssssss${c2}dm${c1}yd${c2}MMMMMMMMddddy${c1}ssssssss+
   \sssssssssss${c2}hdmNNNNmyNMMMMh${c1}ssssss/
    .ossssssssssssssssss${c2}dMMMNy${c1}sssso.
      -+sssssssssssssssss${c2}yyy${c1}ssss+-
        `:+ssssssssssssssssss+:`
            .-\+oossssoo+/-.
EOF
        ;;

        "Ubuntu"*)
            set_colors 1
            read -rd '' ascii_data <<'EOF'
${c1}                             ....
              .',:clooo:  .:looooo:.
           .;looooooooc  .oooooooooo'
        .;looooool:,''.  :ooooooooooc
       ;looool;.         'oooooooooo,
      ;clool'             .cooooooc.  ,,
         ...                ......  .:oo,
  .;clol:,.                        .loooo'
 :ooooooooo,                        'ooool
'ooooooooooo.                        loooo.
'ooooooooool                         coooo.
 ,loooooooc.                        .loooo.
   .,;;;'.                          ;ooooc
       ...                         ,ooool.
    .cooooc.              ..',,'.  .cooo.
      ;ooooo:.           ;oooooooc.  :l.
       .coooooc,..      coooooooooo.
         .:ooooooolc:. .ooooooooooo'
           .':loooooo;  ,oooooooooc
               ..';::c'  .;loooo:'
                             .
EOF
        ;;

        "Ultramarine Linux"* | "ultramarine"*)
            set_colors 4 7
            read -rd '' ascii_data <<'EOF'
${c1}            .cd0NNNNNNNXOdc.
        .:xKNNNNNNNNNNNNNNNNKd;.
      ,dXNNNNNNNNNNNNNNNNNNNNNNNd,
    'ONNNNNNNNNNNNNNNNNNNNNNNNNNNNO'
  .xNNNNNNNNNNNNNNNNNNNNNNNNNNNNNNNNk.
 .0NNNNNNNNNNNNNNNNNNNNNNNNNNNNNNNNNN0.
.0NNNNNNNNNNNNNNNNNNNNNNNNNNNNNNNNNNNN0.
dNNNNNNNNNNNNWWWWWWWWNNNNNNNNNNNNNNNNNNd
NNNNNNNNNNNNNW${c2}MMMMMMMM${c1}WWNNNNNNNNNNNNNNNN
NNNNNNNNNNNNNNW${c2}MMMMMMMMM${c1}WWNNNNNNNNNNNNNN
NNNNNNNNNNNNNNW${c2}MMMMMMMMMMMM${c1}WNNNNNNNNNNNN
NNNNNNNNNNWWW${c2}MMMMMMMMMMMMMMMM${c1}WWWNNNNNNNX
oNWWWW${c2}MMMMMMMMMMMMMMMMMMMMMMMMMMMM${c1}WWWNNo
 OW${c2}MMMMMMMMMMMMMMMMMMMMMMMMMMMMMMMMMM${c1}WO
 .OW${c2}MMMMMMMMMMMMMMMMMMMMMMMMMMMMMMMM${c1}WO.
   lNW${c2}MMMMMMMMMMMMMMMMMMMMMMMMMMMM${c1}WNl
    .dNW${c2}MMMMMMMMMMMMMMMMMMMMMMMM${c1}WNd.
      .cKW${c2}MMMMMMMMMMMMMMMMMMMM${c1}WKc.
         'oOXWWW${c2}MMMMMMMM${c1}WWWXOl.
             ;lkXNNNNNNXkl'
EOF
        ;;


        "Univalent"*)
            set_colors 6 6
            read -rd '' ascii_data <<'EOF'
${c1}
   UUUUUUU                   UUUUUUU
   UUUUUUU                   UUUUUUU
   UUUUUUU         A         UUUUUUU
   UUUUUUU        A|A        UUUUUUU
   UUUUUUU       A | A       UUUUUUU
   UUUUUUU      A  |  A      UUUUUUU
   UUUUUUU     A|  |  |A     UUUUUUU
   UUUUUUU    A |  |  | A    UUUUUUU
   UUUUUUU    A |  |  | A    UUUUUUU
   UUUUUUU    A |  |  | A    UUUUUUU
   UUUUUUU    A |  |  | A    UUUUUUU
   UUUUUUU    A |  |  | A    UUUUUUU
   UUUUUUU    A |  |  | A    UUUUUUU
    UUUUUUU   A |  |  | A   UUUUUUU
     UUUUUUU  A |  |  | A  UUUUUUU
       UUUUUUUAAAAAAAAAAAUUUUUUU
          UUUUUUUUUUUUUUUUUUU
             UUUUUUUUUUUUU
EOF
        ;;

        "Uos"*)
            set_colors 1 7 3
            read -rd '' ascii_data << 'EOF'
${c1}
                        .......
                    ..............
                ......................
             .............................
  uuuuuu    uuuuuu     ooooooooooo       ssssssssss
  u::::u    u::::u   oo:::::::::::oo   ss::::::::::s
  u::::u    u::::u  o:::::::::::::::oss:::::::::::::s
  u::::u    u::::u  o:::::ooooo:::::os::::::ssss:::::s
  u::::u    u::::u  o::::o     o::::o s:::::s  ssssss
  u::::u    u::::u  o::::o     o::::o   s::::::s
  u::::u    u::::u  o::::o     o::::o      s::::::s
  u:::::uuuu:::::u  o::::o     o::::ossssss   s:::::s
  u:::::::::::::::uuo:::::ooooo:::::os:::::ssss::::::s
  u:::::::::::::::uo:::::::::::::::os::::::::::::::s
  uu::::::::uu:::u oo:::::::::::oo  s:::::::::::ss
      uuuuuuuu  uuuu   ooooooooooo     sssssssssss
            .............................
                .....................
                    .............
                        ......
EOF
        ;;

        "Univention"*)
            set_colors 1 7
            read -rd '' ascii_data <<'EOF'
${c1}         ./osssssssssssssssssssssso+-
       `ohhhhhhhhhhhhhhhhhhhhhhhhhhhhy:
       shhhhhhhhhhhhhhhhhhhhhhhhhhhhhhh-
   `-//${c2}sssss${c1}/hhhhhhhhhhhhhh+${c2}s${c1}.hhhhhhhhh+
 .ohhhy${c2}sssss${c1}.hhhhhhhhhhhhhh.${c2}sss${c1}+hhhhhhh+
.yhhhhy${c2}sssss${c1}.hhhhhhhhhhhhhh.${c2}ssss${c1}:hhhhhh+
+hhhhhy${c2}sssss${c1}.hhhhhhhhhhhhhh.${c2}sssss${c1}yhhhhh+
+hhhhhy${c2}sssss${c1}.hhhhhhhhhhhhhh.${c2}sssss${c1}yhhhhh+
+hhhhhy${c2}sssss${c1}.hhhhhhhhhhhhhh.${c2}sssss${c1}yhhhhh+
+hhhhhy${c2}sssss${c1}.hhhhhhhhhhhhhh.${c2}sssss${c1}yhhhhh+
+hhhhhy${c2}sssss${c1}.hhhhhhhhhhhhhh.${c2}sssss${c1}yhhhhh+
+hhhhhy${c2}sssss${c1}.hhhhhhhhhhhhhh.${c2}sssss${c1}yhhhhh+
+hhhhhy${c2}sssss${c1}.hhhhhhhhhhhhhh.${c2}sssss${c1}yhhhhh+
+hhhhhy${c2}ssssss${c1}+yhhhhhhhhhhy/${c2}ssssss${c1}yhhhhh+
+hhhhhh:${c2}sssssss${c1}:hhhhhhh+${c2}.ssssssss${c1}yhhhhy.
+hhhhhhh+`${c2}ssssssssssssssss${c1}hh${c2}sssss${c1}yhhho`
+hhhhhhhhhs+${c2}ssssssssssss${c1}+hh+${c2}sssss${c1}/:-`
-hhhhhhhhhhhhhhhhhhhhhhhhhhhhhhho
 :yhhhhhhhhhhhhhhhhhhhhhhhhhhhh+`
   -+ossssssssssssssssssssss+:`
EOF
        ;;

        "uwuntu"*)
            set_colors 225 206 52
            read -rd '' ascii_data <<'EOF'
${c1}                                  &&
                               &&&&&&&&
   ,                  *&&&&&&  &&&&&&&&(
    &%%%%&&&&     &&&&&&&&&&&&  ,&&&&&
     %%${c2}%%%%&&${c1}&&&   ,&&&&&&&&&&&&&,   %&&&$&&&%%$%%%.
     &%%%${c2}%&&&&&${c1}&&#   &,       &&&&&&${c2}&&&&&&&%%%${c1}%%
      &%%&&${c2}&&&&${c1}&&&(               &&&${c2}&&&&&&%${c1}%%%
       &&&&&${c2}&&&${c1}&%                  *&&${c2}&&&&&${c1}&&%
    &&&/  &&&&${c3}\${c1}&                    ,${c3}/${c1}*.**
 %&&&&&&&&  &&&${c3}⟩${c1}.,                *.${c3}⟨${c1}
 %&&&&&&&&  &&${c3}/${c1}..      ${c3}/    \${c1}      ..${c3}\${c1}(&&&&&&
   #&&&#%%%%.%%%(      ${c3}\_/\_/${c1}      (%%%.%%%%/
        /%%%%%%%&&*              ,&&&%%%%%%&
           &&&&&&&&           &&&&&&&&&&&
            (&&&&&    &&&&&&&&&&&
            ${c2}%%${c1}  &   &&&&&&&&&&&&  &&&&&&&
           ${c2}%%%${c1}        #&&&&&&#   &&&&&&&&&
 ${c2}%%%%%     %%${c1}                     #&&&&&(
${c2}&%.      %%%${c1}
  ${c2}%%%%%%%
EOF
        ;;

        "Venom"*)
            set_colors 8 4
            read -rd '' ascii_data <<'EOF'
${c1}   :::::::          :::::::
   mMMMMMMm        dMMMMMMm
   /MMMMMMMo      +MMMMMMM/
    yMMMMMMN      mMMMMMMy
     NMMMMMMs    oMMMMMMm
     +MMMMMMN:   NMMMMMM+
      hMMMMMMy  sMMMMMMy
      :NMMMMMM::NMMMMMN:
       oMMMMMMyyMMMMMM+
        dMMMMMMMMMMMMh
        /MMMMMMMMMMMN:
         sMMMMMMMMMMo
          mMMMMMMMMd
          +MMMMMMMN:
            ::::::
EOF
        ;;

        "void_small")
            set_colors 2 8
            read -rd '' ascii_data <<'EOF'
${c1}    _______
 _ \\______ -
| \\  ___  \\ |
| | /   \ | |
| | \___/ | |
| \\______ \\_|
 -_______\\
EOF
        ;;

        "Void"*)
            set_colors 8 2 7
            read -rd '' ascii_data <<'EOF'
${c1}                        ..........
                   .::::::::::::::::::..
               ..:::::::::::::::::::::::::.
                '::::::::::::::::::::::::::::.
                  ':::::''      '':::::::::::::.
${c3}         ..         ${c1}'                '':::::::::.
${c3}        .||.                            ${c1}':::::::::
${c3}       .|||||.                            ${c1}'::::::::
${c3}      .|||||||:                             ${c1}::::::::
${c3}      |||||||:          ${c1}.::::::::.           ::::::::
${c2} ######${c3}||||||'   ${c2}##^ v##########v${c1}::. ${c2}#####  #############v
${c2}  ######${c3}||||| ${c2}##^ v####${c1}::::::${c2}####v${c1}::${c2}#####  #####${c1}:::::${c2}#####
${c2}   ######${c3}||${c2}##^   #####${c1}::::::${c2}#####${c1}::${c2}#####  #####${c1}:::::${c2}######
${c2}    ######^${c3}||    ${c2}#####${c1}:::::${c2}####^${c1}::${c2}#####  #####${c1}:::::${c2}#####^
${c2}     ##^${c3}|||||    ${c2}^###########^${c1}:::${c2}#####  ##############^
${c3}      |||||||:          ${c1}'::::::::'          .::::::::
${c3}      '|||||||:                            ${c1}.::::::::'
${c3}       '|||||||:.                           ${c1}'::::::
${c3}        '||||||||:.                           ${c1}':::
${c3}         ':|||||||||.                .          ${c1}'
${c3}           '|||||||||||:...    ...:||||.
${c3}             ':||||||||||||||||||||||||||.
${c3}                ':|||||||||||||||||||||||''
${c3}                   '':||||||||||||||:''
${c3}                          ''''''
EOF
        ;;

        "VNux"*)
            set_colors 11 8 15 1 7
            read -rd '' ascii_data <<'EOF'
${c1}              `
           ^[XOx~.
        ^_nwdbbkp0ti'
        <vJCZw0LQ0Uj>
${c2}          _j>!vC1,,
     ${c4},${c2}   ,CY${c3}O${c2}t${c3}O${c2}1(l;"
`${c4}~-{r(1I${c2} ^${c1}/zmwJuc:${c2}I^
'${c4}?)|${c1}U${c4}/}-${c2} ^${c3}f${c1}OCLLOw${c3}_${c2},;
 ,${c4}i,``. ${c2}",${c3}k%ooW@$d"${c2}I,'
  '    ;^${c3}u$$$$$$$$^<${c2}:^
   ` .>>${c3}($$${c5}$@@@@$$${c3}$nl${c2}[::
    `!}?${c3}B$${c5}%&WMMW&%$${c3}$1}-${c2}}":
    ^?j${c3}Z$${c5}WMMWWWWMMW$${c3}ofc${c2};;`
    <~x&${c3}$${c5}&MWWWWWWWWp${c3}-${c5}l>[<
${c1} 'ljmwn${c2}~tk8${c5}MWWWWM8O${c2}X${c1}r${c2}+]nC${c1}[
!JZqwwdX${c2}:^C8${c5}#MMMM@${c2}X${c1}Odpdpq0<
<wwwwmmpO${c2}1${c3}0@%%%%8${c2}d${c1}nqmwmqqqJl
?QOZmqqqpb${c2}t[run/?!${c1}0pwqqQj-,
 ^:l<{nUUv>      ^x00J("
                   ^"
EOF

        ;;

        "VzLinux"*)
            set_colors 1 7 3
            read -rd '' ascii_data <<'EOF'
${c2}                 ${c1}.::::::::.${c2}
    `/////`      ${c1}:zzzzzzzz${c2}        ://///-
     VVVVVu`         ${c1}-zzz`${c2}       /VVVVV.
     `dVVVVV        ${c1}.zzz`${c2}       :VVVVV:
      `VVVVVo       ${c1}zzz${c2}        -VVVVV/
       .VVVVV\     ${c1}zzz/${c2}       .VVVVV+
        -VVVVV:   ${c1}zzzzzzzzz${c2}  .dVVVVs
         \VVVVV-  ${c1}`````````${c2}  VVVVVV
          +VVVVV.           sVVVVu`
           oVVVVd`         +VVVVd`
            VVVVVV        /VVVVV.
            `uVVVVs      -VVVVV-
             `dVVVV+    .VVVVV/
              .VVVVV\  `dVVVV+
               -VVVVV-`uVVVVo
                :VVVVVVVVVVV
                 \VVVVVVVVu
                  oVVVVVVd`
                   sVVVVV.
                    ----.
EOF
        ;;

        "yiffOS"*)
            set_colors 93 92
            read -rd '' ascii_data <<'EOF'
${c1}            NK
             NxKXW
             WOlcoXW
             0olccloxNW
             XxllllllloxOKNW
             Nklllllllllllodk0XWW
            N0dllllllllllllllodxOKNW
          WKxlllllllllllllllllllooxOKN
        WKdllllllllllllllooooooooooooo
       Nxllllllllllllllloooooooooo${c2}oooo
${c1}     XXNOolllllllllllloooooooooo${c2}oooooo
${c1}   WX0xolllllllllllooooooooooo${c2}oooooooo
${c1} XWN0xolllllllllloooooooo${c2}ooooooooooooo
${c1}   Kkdolllllllooooddddd${c2}doooooooooooddo
${c1}        K00XNW${c2}      WX0xdooooooddddddd
                       WXOxdoooooodddd
                          WXOxdddddddd
                                NX0ddd
                                  WN0d
EOF
        ;;

        "semc"*)
            set_colors 2 8 1
            read -rd '' ascii_data <<'EOF'
${c1}            /\
     ______/  \
    /      |()| ${c2}E M C
${c1}   |   (-- |  |
    \   \  |  |
.----)   | |__|
|_______/ / ${c3}"${c1}  \
              ${c3}"
            "
EOF

        ;;

        "Obarun"*)
            set_colors 6 6 7 1
            read -rd '' ascii_data <<'EOF'
${c1}                    ,;::::;
                ;cooolc;,
             ,coool;
           ,loool,
          loooo;
        :ooool
       cooooc            ,:ccc;
      looooc           :oooooool
     cooooo          ;oooooooooo,
    :ooooo;         :ooooooooooo
    oooooo          oooooooooooc
   :oooooo         :ooooooooool
   loooooo         ;oooooooool
   looooooc        .coooooooc
   cooooooo:           ,;co;
   ,ooooooool;       ,:loc
    cooooooooooooloooooc
     ;ooooooooooooool;
       ;looooooolc;
EOF
        ;;

        *"wii-linux-ngx"*|*"whiite-linux"*|\
        *"gc-linux"*)
            set_colors 6 7
            read -rd '' ascii_data <<'EOF'
${c1}'''''''            `~;:`            -''''''   ~kQ@@g\      ,EQ@@g/
h@@@@@@'          o@@@@@9`         `@@@@@@D  `@@@@@@@=     @@@@@@@?
'@@@@@@X         o@@@@@@@D         v@@@@@@:   R@@@@@@,     D@@@@@@_
 t@@@@@@'       _@@@@@@@@@;       `Q@@@@@U     ;fmo/-       ;fmo/-
 `Q@@@@@m       d@@@@@@@@@N       7@@@@@@'
  L@@@@@@'     :@@@@@&@@@@@|     `Q@@@@@Z     :]]]]]v      :]]]]]v
   Q@@@@@X     R@@@@Q`g@@@@Q     f@@@@@Q-     z@@@@@Q      v@@@@@Q
   r@@@@@@~   ;@@@@@/ ;@@@@@L   `@@@@@@/      z@@@@@Q      v@@@@@Q
    d@@@@@q   M@@@@#   H@@@@Q   ]@@@@@Q       z@@@@@Q      v@@@@@Q
    ,@@@@@@, >@@@@@;   _@@@@@c `@@@@@@>       z@@@@@Q      v@@@@@Q
     X@@@@@U Q@@@@R     Z@@@@Q`{@@@@@N        z@@@@@Q      v@@@@@Q
     .@@@@@@S@@@@@:     -@@@@@e@@@@@@:        z@@@@@Q      v@@@@@Q
      {@@@@@@@@@@U       t@@@@@@@@@@e         z@@@@@Q      v@@@@@Q
      `Q@@@@@@@@@'       `Q@@@@@@@@@-         z@@@@@Q      v@@@@@Q
       :@@@@@@@@|         ;@@@@@@@@=          z@@@@@Q      v@@@@@Q
        '2#@@Q6:           ,eQ@@QZ~           /QQQQQg      \QQQQQN
EOF
        ;;

        *"[Windows 11]"*|*"on Windows 11"*|\
        "Windows 11"* |"windows11")
            set_colors 4 6
            read -rd '' ascii_data <<'EOF'
${c1}
################  ################
################  ################
################  ################
################  ################
################  ################
################  ################
################  ################

################  ################
################  ################
################  ################
################  ################
################  ################
################  ################
################  ################
EOF
        ;;

        *"[Windows 10]"*|*"on Windows 10"*|"Windows 8"*|\
        "Windows 10"* |"windows10"|"windows8")
            set_colors 6 7
            read -rd '' ascii_data <<'EOF'
${c1}                                ..,
                    ....,,:;+ccllll
      ...,,+:;  cllllllllllllllllll
,cclllllllllll  lllllllllllllllllll
llllllllllllll  lllllllllllllllllll
llllllllllllll  lllllllllllllllllll
llllllllllllll  lllllllllllllllllll
llllllllllllll  lllllllllllllllllll
llllllllllllll  lllllllllllllllllll

llllllllllllll  lllllllllllllllllll
llllllllllllll  lllllllllllllllllll
llllllllllllll  lllllllllllllllllll
llllllllllllll  lllllllllllllllllll
llllllllllllll  lllllllllllllllllll
`'ccllllllllll  lllllllllllllllllll
       `' \\*::  :ccllllllllllllllll
                       ````''*::cll
                                 ``
EOF
        ;;

        "Windows"*)
            set_colors 1 2 4 3
            read -rd '' ascii_data <<'EOF'
${c1}        ,.=:!!t3Z3z.,
       :tt:::tt333EE3
${c1}       Et:::ztt33EEEL${c2} @Ee.,      ..,
${c1}      ;tt:::tt333EE7${c2} ;EEEEEEttttt33#
${c1}     :Et:::zt333EEQ.${c2} $EEEEEttttt33QL
${c1}     it::::tt333EEF${c2} @EEEEEEttttt33F
${c1}    ;3=*^```"*4EEV${c2} :EEEEEEttttt33@.
${c3}    ,.=::::!t=., ${c1}`${c2} @EEEEEEtttz33QF
${c3}   ;::::::::zt33)${c2}   "4EEEtttji3P*
${c3}  :t::::::::tt33.${c4}:Z3z..${c2}  ``${c4} ,..g.
${c3}  i::::::::zt33F${c4} AEEEtttt::::ztF
${c3} ;:::::::::t33V${c4} ;EEEttttt::::t3
${c3} E::::::::zt33L${c4} @EEEtttt::::z3F
${c3}{3=*^```"*4E3)${c4} ;EEEtttt:::::tZ`
${c3}             `${c4} :EEEEtttt::::z7
                 "VEzjt:;;z>*`
EOF
        ;;

        "Xubuntu"*)
            set_colors 4 7 1
            read -rd '' ascii_data <<'EOF'
${c1}           `.:/ossyyyysso/:.
        `.yyyyyyyyyyyyyyyyyyyy.`
      `yyyyyyyyyyyyyyyyyyyyyyyyyy`
    `yyyyyyyyyyyyyyyyyyyy${c2}::${c1}yyyyyyyy`
   .yyyyyyyyyyy${c2}/+:${c1}yyyyyyy${c2}ds${c1}yyy${c2}+y${c1}yyyy.
  yyyyyyy${c2}:o/${c1}yy${c2}dMMM+${c1}yyyyy${c2}/M+${c1}y${c2}:hM+${c1}yyyyyy
 yyyyyyy${c2}+MMMy${c1}y${c2}mMMMh${c1}yyyyy${c2}yM::mM+${c1}yyyyyyyy
`yyyyyyy${c2}+MMMMysMMMd${c1}yyyyy${c2}dh:mN+${c1}yyyyyyyyy`
yyyyyyyy${c2}:NMMMMmMMMMmmdhyy+/y:${c1}yyyyyyyyyyy
yyyyyyyy${c2}+MMMMMMMMMMMMMMMMMMNho:${c1}yyyyyyyyy
yyyyyyyy${c2}mMMMMMMMMMMMMMMMMMMMMMMy${c1}yyyyyyyy
yyyyyyy${c2}+MMMMMMMMMMMMMMMMMMMMMMMM/${c1}yyyyyyy
`yyyyyy${c2}sMMMMMMMMMMMMMMMMMMMMMMmo${c1}yyyyyyy`
 yyyyyy${c2}oMMMMMMMMMMMMMMMMMMMmy+${c1}yyyyyyyyy
  yyyyy${c2}:mMMMMMMMMMMMMMMNho/${c1}yyyyyyyyyyy
   .yyyy${c2}:yNMMMMMMMNdyo:${c1}yyyyyyyyyyyyy.
    `yyyyyy${c2}:/++/::${c1}yyyyyyyyyyyyyyyyy`
      `yyyyyyyyyyyyyyyyyyyyyyyyyy`
        `.yyyyyyyyyyyyyyyyyyyy.`
           `.:/oosyyyysso/:.`
EOF
        ;;

        "Soda"*)
            set_colors 1 7
            read -rd '' ascii_data <<'EOF'
${c2}                 @&&&&${c1}        *'*,
               ${c2}@@@@@@@&&&${c1}  **     '*,
              ${c2}@@@@@@@@@@@&&&&
            @&@@@@@@@@@@@@@@@&&&
           ${c1}******${c2}@@@@@@@@@@@@@@@&&&&
         ${c1}************${c2}@@@@@@@@@@@@@@
       ${c1}*****************${c2}@@@@@@@@@
      ${c1}**********************${c2}@@@
    @@@@@${c1}********************
   ${c2}@@@@@@@@@${c1}***************
 ${c2}@@@@@@@@@@@@@@@${c1}*********
 ${c2}@@@@@@@@@@@@@@@@@@${c1}****
    ${c2}@@@@@@@@@@@@@@@@@@
        @@@@@@@@@@@@
           @@@@@@@
EOF
        ;;

        "KrassOS"* | "Krass"*)
            set_colors 4 7
            read -rd '' ascii_data <<'EOF'
${c1}                  ${c2}**@@@@@@@@@@@*                  
             ${c2},@@@@%${c1}(((((((((((((${c2}%@@@@,            
          ${c2}#@@&${c1}(((((((((((((((((((((((${c2}&@@%         
        ${c2}@@&${c1}(((((((((((((((((((((((((((((${c2}@@@       
      ${c2}@@&${c1}(((((((((((((((((((((((((((((((((${c2}&@@     
    ${c2}.@@${c1}(((((((((((((((((((((((((((((((((((((${c2}@@.   
    ${c2}@@${c1}(((((((((((((((((((((((((((((((((((((((${c2}@@   
   ${c2}@@#${c1}(((((((((((((((((((((((((((((${c2}%@@@@@@@#${c1}(#${c2}@@  
  ${c2}.@@${c1}((((((((((((((((${c2}#%@@@@@@@@@&%#${c1}((((${c2}%@&${c1}((((${c2}@@. 
  ${c2}.@@${c1}(((((((/(${c2}&@@@@@@%${c1}(/((((((((((((((${c2}@@/${c1}(((((${c2}@@. 
  ${c2}.@@${c1}(///////////////////////////////${c2}@${c1}(///////${c2}@@  
   ${c2}%@#${c1}/////////////////////////////(${c2}#${c1}////////${c2}%@%  
   ${c2} @@${c1}(///////////////////////////${c2}%${c1}/////////(${c2}@@   
     ${c2}@@#${c1}***********************************${c2}%@@    
      ${c2}*@@${c1}********************************${c2}/@@/     
        ${c2},@@#${c1}***************************${c2}%@@*       
           ${c2}@@@&${c1}********************${c2}/@@@@          
               ${c2}&@@@@&${c1}(//***//(${c2}&@@@@&              
${c1}                  ${c2}**@@@@@@@@@@@*                    
EOF
        ;;

        "IRIX"*)
            set_colors 4 7
            read -rd '' ascii_data <<'EOF'
${c1}           ./ohmNd/  +dNmho/-
     `:+ydNMMMMMMMM.-MMMMMMMMMdyo:.
   `hMMMMMMNhs/sMMM-:MMM+/shNMMMMMMh`
   -NMMMMMmo-` /MMM-/MMM- `-omMMMMMN.
 `.`-+hNMMMMMNhyMMM-/MMMshmMMMMMmy+...`
+mMNds:-:sdNMMMMMMMyyMMMMMMMNdo:.:sdMMm+
dMMMMMMmy+.-/ymNMMMMMMMMNmy/-.+hmMMMMMMd
oMMMMmMMMMNds:.+MMMmmMMN/.-odNMMMMmMMMM+
.MMMM-/ymMMMMMmNMMy..hMMNmMMMMMmy/-MMMM.
 hMMM/ `/dMMMMMMMN////NMMMMMMMd/. /MMMh
 /MMMdhmMMMmyyMMMMMMMMMMMMhymMMMmhdMMM:
 `mMMMMNho//sdMMMMM//NMMMMms//ohNMMMMd
  `/so/:+ymMMMNMMMM` mMMMMMMMmh+::+o/`
     `yNMMNho-yMMMM` NMMMm.+hNMMNh`
     -MMMMd:  oMMMM. NMMMh  :hMMMM-
      -yNMMMmooMMMM- NMMMyomMMMNy-
        .omMMMMMMMM-`NMMMMMMMmo.
          `:hMMMMMM. NMMMMMh/`
             .odNm+  /dNms.
EOF
        ;;

        "Zorin"*)
            set_colors 4 6
            read -rd '' ascii_data <<'EOF'
${c1}        `osssssssssssssssssssso`
       .osssssssssssssssssssssso.
      .+oooooooooooooooooooooooo+.


  `::::::::::::::::::::::.         .:`
 `+ssssssssssssssssss+:.`     `.:+ssso`
.ossssssssssssssso/.       `-+ossssssso.
ssssssssssssso/-`      `-/osssssssssssss
.ossssssso/-`      .-/ossssssssssssssso.
 `+sss+:.      `.:+ssssssssssssssssss+`
  `:.         .::::::::::::::::::::::`


      .+oooooooooooooooooooooooo+.
       -osssssssssssssssssssssso-
        `osssssssssssssssssssso`
EOF
        ;;

        *)
            case $kernel_name in
                *"BSD")
                    set_colors 1 7 4 3 6
                    read -rd '' ascii_data <<'EOF'
${c1}             ,        ,
            /(        )`
            \ \___   / |
            /- _  `-/  '
           (${c2}/\/ \ ${c1}\   /\
           ${c2}/ /   | `    ${c1}\
           ${c3}O O   ${c2}) ${c1}/    |
           ${c2}`-^--'${c1}`<     '
          (_.)  _  )   /
           `.___/`    /
             `-----' /
${c4}<----.     __ / __   \
${c4}<----|====${c1}O)))${c4}==${c1}) \) /${c4}====|
<----'    ${c1}`--' `.__,' \
             |        |
              \       /       /\
         ${c5}______${c1}( (_  / \______/
       ${c5},'  ,-----'   |
       `--{__________)
EOF
                ;;

                "Darwin")
                    set_colors 2 3 1 1 5 4
                    read -rd '' ascii_data <<'EOF'
${c1}                    c.'
                 ,xNMM.
               .OMMMMo
               lMMM"
     .;loddo:.  .olloddol;.
   cKMMMMMMMMMMNWMMMMMMMMMM0:
${c2} .KMMMMMMMMMMMMMMMMMMMMMMMWd.
 XMMMMMMMMMMMMMMMMMMMMMMMX.
${c3};MMMMMMMMMMMMMMMMMMMMMMMM:
:MMMMMMMMMMMMMMMMMMMMMMMM:
${c4}.MMMMMMMMMMMMMMMMMMMMMMMMX.
 kMMMMMMMMMMMMMMMMMMMMMMMMWd.
 ${c5}'XMMMMMMMMMMMMMMMMMMMMMMMMMMk
  'XMMMMMMMMMMMMMMMMMMMMMMMMK.
    ${c6}kMMMMMMMMMMMMMMMMMMMMMMd
     ;KMMMMMMMWXXWMMMMMMMk.
       "cooc*"    "*coo'"
EOF
                ;;

                "GNU"*)
                    set_colors fg 7
                    read -rd '' ascii_data <<'EOF'
${c1}    _-`````-,           ,- '- .
  .'   .- - |          | - -.  `.
 /.'  /                     `.   \
:/   :      _...   ..._      ``   :
::   :     /._ .`:'_.._\.    ||   :
::    `._ ./  ,`  :    \ . _.''   .
`:.      /   |  -.  \-. \\_      /
  \:._ _/  .'   .@)  \@) ` `\ ,.'
     _/,--'       .- .\,-.`--`.
       ,'/''     (( \ `  )
        /'/'  \    `-'  (
         '/''  `._,-----'
          ''/'    .,---'
           ''/'      ;:
             ''/''  ''/
               ''/''/''
                 '/'/'
                  `;
EOF
                ;;


                "Linux")
                    set_colors fg 8 3
                    read -rd '' ascii_data <<'EOF'
${c2}        #####
${c2}       #######
${c2}       ##${c1}O${c2}#${c1}O${c2}##
${c2}       #${c3}#####${c2}#
${c2}     ##${c1}##${c3}###${c1}##${c2}##
${c2}    #${c1}##########${c2}##
${c2}   #${c1}############${c2}##
${c2}   #${c1}############${c2}###
${c3}  ##${c2}#${c1}###########${c2}##${c3}#
${c3}######${c2}#${c1}#######${c2}#${c3}######
${c3}#######${c2}#${c1}#####${c2}#${c3}#######
${c3}  #####${c2}#######${c3}#####
EOF
                ;;

                "Profelis SambaBOX"* | "SambaBOX"*)
                    set_colors 3 6
                    read -rd '' ascii_data <<'EOF'
${c1}
                    #
               *////#####
           /////////#########(
      .((((((/////    ,####(#(((((
  /#######(((*             (#(((((((((.
//((#(#(#,        ((##(        ,((((((//
//////        #(##########(       //////
//////    ((#(#(#(#(##########(/////////
/////(    (((((((#########(##((((((/////
/(((#(                             ((((/
####(#                             ((###
#########(((/////////(((((((((,    (#(#(
########(   /////////(((((((*      #####
####///,        *////(((         (((((((
.///////////                .//(((((((((
     ///////////,       *(/////((((*
         ,/(((((((((##########/.
             .((((((#######
                  ((##*
EOF
                ;;

                "SunOS")
                    set_colors 3 7
                    read -rd '' ascii_data <<'EOF'
${c1}                 `-     `
          `--    `+-    .:
           .+:  `++:  -/+-     .
    `.::`  -++/``:::`./+/  `.-/.
      `++/-`.`          ` /++:`
  ``   ./:`                .: `..`.-
``./+/:-                     -+++:-
    -/+`                      :.
EOF
                ;;
            esac
        ;;
    esac

    # Overwrite distro colors if '$ascii_colors' doesn't
    # equal 'distro'.
    [[ ${ascii_colors[0]} != distro ]] && {
        color_text=off
        set_colors "${ascii_colors[@]}"
    }
}

main() {
    cache_uname
    get_os
    get_cache_dir

    # Load default config.
    eval "$config"

    get_args "$@"
    [[ $verbose != on ]] && exec 2>/dev/null
    get_simple "$@"
    get_distro
    get_bold
    get_distro_ascii
    [[ $stdout == on ]] && stdout

    # Minix doesn't support these sequences.
    [[ $TERM != minix && $stdout != on ]] && {
        # If the script exits for any reason, unhide the cursor.
        trap 'printf "\e[?25h\e[?7h"' EXIT

        # Hide the cursor and disable line wrap.
        printf '\e[?25l\e[?7l'
    }

    image_backend
    old_functions
    print_info
    dynamic_prompt

    # w3m-img: Draw the image a second time to fix
    # rendering issues in specific terminal emulators.
    [[ $image_backend == *w3m* ]] && display_image
    [[ $image_backend == *ueberzug* ]] && display_image

    # Add neofetch info to verbose output.
    err "Neofetch command: $0 $*"
    err "Neofetch version: $version"

    [[ $verbose == on ]] && printf '%b\033[m' "$err" >&2

    # If `--loop` was used, constantly redraw the image.
    while [[ $image_loop == on && $image_backend == w3m ]]; do
        display_image
        sleep 1
    done

    return 0
}

get_ascii_distro_name() {
    get_distro
    echo "$ascii_distro"
}

get_print_ascii() {
    cache_uname
    get_os
    get_distro
    get_bold
    get_distro_ascii
    echo "$ascii_data"
}

get_print_custom_ascii() {
    distro="$CUSTOM_DISTRO"
    ascii_distro=$distro
    get_distro_ascii
    echo "$ascii_data"
}

main "$@"<|MERGE_RESOLUTION|>--- conflicted
+++ resolved
@@ -1905,32 +1905,29 @@
 
             ProgramData=$(cygpath --folder 0x0023 2>/dev/null)
             if [[ -z "$ProgramData" ]]; then
-              mount=$(awk '/^C:\s/ {print $2}' /proc/mounts 2>/dev/null)
-              ProgramData="${mount:-/cygdrive/c}/ProgramData"
+                mount=$(awk '/^C:\s/ {print $2}' /proc/mounts 2>/dev/null)
+                ProgramData="${mount:-/cygdrive/c}/ProgramData"
             fi
 
             # Scoop environment throws errors if `tot scoop list` is used
             has scoop && {
-              sdir=$(cygpath "$SCOOP" 2>/dev/null)
-              sdir="${sdir:-$HOME/scoop}"
-              pkgs_h=1 dir "$sdir"/apps/* && ((packages-=1))
-              manager=scoop-global
-              sdir=$(cygpath "$SCOOP_GLOBAL" 2>/dev/null)
-              sdir="${sdir:-$ProgramData/scoop}"
-              dir "$sdir"/apps/*
+                sdir=$(cygpath "$SCOOP" 2>/dev/null)
+                sdir="${sdir:-$HOME/scoop}"
+                pkgs_h=1 dir "$sdir"/apps/* && ((packages-=1))
+                manager=scoop-global
+                sdir=$(cygpath "$SCOOP_GLOBAL" 2>/dev/null)
+                sdir="${sdir:-$ProgramData/scoop}"
+                dir "$sdir"/apps/*
             }
 
             # Count chocolatey packages.
-<<<<<<< HEAD
             # [[ -d /c/ProgramData/chocolatey/lib ]] && \
             #     dir /c/ProgramData/chocolatey/lib/*
-            has choco && tot choco list --localonly
+            # has choco && tot choco list --localonly
+            has choco && dir "$ProgramData"/chocolatey/lib/*
 
             # Count winget
             has winget && tot winget list
-=======
-            has choco && dir "$ProgramData"/chocolatey/lib/*
->>>>>>> 6b43063c
         ;;
 
         Haiku)
