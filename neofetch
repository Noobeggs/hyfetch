--- conflicted
+++ resolved
@@ -5190,13 +5190,8 @@
                                 LaxerOS, LibreELEC, LFS, Linux_Lite, LMDE, Lubuntu, Lunar, macos,
                                 Mageia, MagpieOS, Mandriva, Manjaro, TeArch, Maui, Mer, Minix, LinuxMint,
                                 Live_Raizo, MX_Linux, Namib, Neptune, NetBSD, Netrunner, Nitrux,
-<<<<<<< HEAD
                                 NixOS, NomadBSD, Nurunner, NuTyX, OBRevenge, OpenBSD, openEuler, OpenIndiana,
-                                openmamba, OpenMandriva, OpenStage, OpenWrt, osmc, Oracle,
-=======
-                                NixOS, Nurunner, NuTyX, OBRevenge, OpenBSD, openEuler, OpenIndiana,
-                                openmamba, OpenMandriva, OpenStage, OpenWrt, osmc, Oracle, Orchid, 
->>>>>>> b32bfea2
+                                openmamba, OpenMandriva, OpenStage, OpenWrt, osmc, Oracle, Orchid,
                                 OS Elbrus, PacBSD, Parabola, Pardus, Parrot, Parsix, TrueOS,
                                 PCLinuxOS, Pengwin, Peppermint, Pisi, popos, Porteus, PostMarketOS,
                                 Proxmox, PuffOS, Puppy, PureOS, Qubes, Qubyt, Quibian, Radix, Raspbian, Reborn_OS,
