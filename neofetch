#!/usr/bin/env bash
# set -x
# vim: fdm=marker:noai:ts=4:sw=4
#
# Neofetch info about your system
# https://github.com/dylanaraps/neofetch
#
# Created by Dylan Araps
# https://github.com/dylanaraps/

version="${BASH_VERSION/.*}"
SYS_LOCALE="${LANG:-C}"
XDG_CONFIG_HOME="${XDG_CONFIG_HOME:-${HOME}/.config}"

# Speed up script by not using unicode
export LC_ALL=C
export LANG=C

# Set no case match.
shopt -s nocasematch

# Gather Info {{{

# Operating System {{{

getos() {
    case "$(uname)" in
        "Linux")   os="Linux" ;;
        "Darwin")  os="$(sw_vers -productName)" ;;
        *"BSD" | "DragonFly" | "Bitrig") os="BSD" ;;
        "CYGWIN"*) os="Windows" ;;
        "SunOS") os="Solaris" ;;
        *) printf "%s\n" "Unknown OS detected: $(uname)"; exit 1 ;;
    esac
}

# }}}

# Model {{{

getmodel() {
    case "$os" in
        "Linux")
            if [ -d "/system/app/" ] && [ -d "/system/priv-app" ]; then
                model="$(getprop ro.product.brand) $(getprop ro.product.model)"

            elif [ -f /sys/devices/virtual/dmi/id/product_name ] ||\
               [ -f /sys/devices/virtual/dmi/id/product_version ]; then
                model="$(cat /sys/devices/virtual/dmi/id/product_{name,version} 2>/dev/null)"
                model="${model/To Be Filled*}"

            elif [ -f /sys/firmware/devicetree/base/model ]; then
                model="$(< /sys/firmware/devicetree/base/model)"

            elif [ -f /tmp/sysinfo/model ]; then
                model="$(< /tmp/sysinfo/model)"
            fi
        ;;

        "Mac OS X") model="$(sysctl -n hw.model)" ;;
        "iPhone OS")
            case "${ios_model:-$(uname -m)}" in
                "iPad1,1") model="iPad" ;;
                "iPad2,"[1-4]) model="iPad2" ;;
                "iPad3,"[1-3]) model="iPad3" ;;
                "iPad3,"[4-6]) model="iPad4" ;;
                "iPad4,"[1-3]) model="iPad Air" ;;
                "iPad5,"[3-4]) model="iPad Air 2" ;;
                "iPad6,"[7-8]) model="iPad Pro (12.9 Inch)" ;;
                "iPad6,"[3-4]) model="iPad Pro (9.7 Inch)" ;;
                "iPad2,"[5-7]) model="iPad mini" ;;
                "iPad4,"[4-6]) model="iPad mini 2" ;;
                "iPad4,"[7-9]) model="iPad mini 3" ;;
                "iPad5,"[1-2]) model="iPad mini 4" ;;

                "iPhone1,1") model="iPhone" ;;
                "iPhone1,2") model="iPhone 3G" ;;
                "iPhone2,1") model="iPhone 3GS" ;;
                "iPhone3,"[1-3]) model="iPhone 4" ;;
                "iPhone4,1") model="iPhone 4S" ;;
                "iPhone5,"[1-2]) model="iPhone 4" ;;
                "iPhone5,"[3-4]) model="iPhone 5c" ;;
                "iPhone6,"[1-2]) model="iPhone 5s" ;;
                "iPhone7,2") model="iPhone 6" ;;
                "iPhone7,1") model="iPhone 6 Plus" ;;
                "iPhone8,1") model="iPhone 6s" ;;
                "iPhone8,2") model="iPhone 6s Plus" ;;
                "iPhone8,4") model="iPhone SE" ;;

                "iPod1,1") model="iPod touch" ;;
                "ipod2,1") model="iPod touch 2G" ;;
                "ipod3,1") model="iPod touch 3G" ;;
                "ipod4,1") model="iPod touch 4G" ;;
                "ipod5,1") model="iPod touch 5G" ;;
                "ipod7,1") model="iPod touch 6G" ;;
            esac
        ;;

        "BSD")
            model="$(sysctl -n hw.vendor hw.product 2>/dev/null)"
        ;;

        "Windows")
            model="$(wmic computersystem get manufacturer,model /value)"
            model="${model/Manufacturer'='}"
            model="${model/Model'='}"
            model="${model//*To Be Filled*}"
        ;;

        "Solaris")
            model="$(prtconf -b | awk -F':' '/banner-name/ {printf $2}')"
        ;;
    esac
}

# }}}

# Distro {{{

getdistro() {
    [ "$distro" ] && return

    case "$os" in
        "Linux" )
            if grep -q 'Microsoft' /proc/version >/dev/null 2>&1 || \
               grep -q 'Microsoft' /proc/sys/kernel/osrelease >/dev/null 2>&1; then
                case "$distro_shorthand" in
                    "on")   distro="$(lsb_release -sir 2>/dev/null) [Windows 10]" ;;
                    "tiny") distro="Windows 10" ;;
                    *)      distro="$(lsb_release -sd 2>/dev/null) on Windows 10" ;;
                esac
                ascii_distro="Windows 10"

            elif type -p lsb_release >/dev/null 2>&1; then
                case "$distro_shorthand" in
                    "on")   distro="$(lsb_release -sir 2>/dev/null)" ;;
                    "tiny") distro="$(lsb_release -si 2>/dev/null)" ;;
                    *)      distro="$(lsb_release -sd 2>/dev/null)" ;;
                esac

            elif type -p guix >/dev/null 2>&1; then
                distro="GuixSD"

            elif type -p crux >/dev/null 2>&1; then
                distro="$(crux)"
                case "$distro_shorthand" in
                    "on")   distro="${distro//version}" ;;
                    "tiny") distro="${distro//version*}" ;;
                esac

            elif [ -d "/system/app/" ] && [ -d "/system/priv-app" ]; then
                distro="Android $(getprop ro.build.version.release)"

            else
                # Workarounds are included in every shorthand option
                case "$distro_shorthand" in
                    "on")
                        distro="$(awk -F'=' '/^NAME|VERSION_ID=/ {print $2; exit}' /etc/*ease /usr/lib/*ease)"
                        [ -z "$distro" ] && distro="$(awk -F'=' '/^DISTRIB_ID|DISTRIB_RELEASE=/ {print $2}' /etc/openwrt_release)"
                    ;;

                    "tiny")
                        distro="$(awk -F'=' '/^NAME=/ {print $2; exit}' /etc/*ease /usr/lib/*ease)"
                        [ -z "$distro" ] && distro="$(awk -F'=' '/^TAILS_PRODUCT_NAME=/ {print $2}' /etc/*ease)"
                        [ -z "$distro" ] && distro="$(awk -F'=' '/^DISTRIB_ID=/ {print $2}' /etc/openwrt_release)"
                    ;;

                    *)
                        distro="$(awk -F'=' '/^PRETTY_NAME=/ {print $2; exit}' /etc/*ease /usr/lib/*ease)"
                        [ -z "$distro" ] && distro="$(awk -F'=' '{print $2}' /etc/*ease)"
                        [ -z "$distro" ] && distro="$(awk '/BLAG/ {print $1; exit}' /etc/*ease)"
                        [ -z "$distro" ] && distro="$(awk -F'=' '/^DISTRIB_DESCRIPTION=/ {print $2}' /etc/openwrt_release)"
                    ;;
                esac
            fi
            distro="${distro//\"}"
            distro="${distro//\'}"
        ;;

        "Mac OS X")
            osx_version="$(sw_vers -productVersion)"
            osx_build="$(sw_vers -buildVersion)"

            case "$osx_version" in
                "10.4"*) codename="Mac OS X Tiger" ;;
                "10.5"*) codename="Mac OS X Leopard" ;;
                "10.6"*) codename="Mac OS X Snow Leopard" ;;
                "10.7"*) codename="Mac OS X Lion" ;;
                "10.8"*) codename="OS X Mountain Lion" ;;
                "10.9"*) codename="OS X Mavericks" ;;
                "10.10"*) codename="OS X Yosemite" ;;
                "10.11"*) codename="OS X El Capitan" ;;
                "10.12"*) codename="macOS Sierra" ;;
                *) codename="macOS" ;;
            esac
            distro="$codename $osx_version $osx_build"

            case "$distro_shorthand" in
                "on") distro="${distro/ ${osx_build}}" ;;
                "tiny")
                    case "$osx_version" in
                        "10."[4-7]*) distro="${distro/${codename}/Mac OS X}" ;;
                        "10."[8-9]* | "10.1"[0-1]*) distro="${distro/${codename}/OS X}" ;;
                        "10.12"*) distro="${distro/${codename}/macOS}" ;;
                    esac
                    distro="${distro/ ${osx_build}}"
                ;;
            esac
        ;;

        "iPhone OS")
            distro="iOS $(sw_vers -productVersion)"

            # "uname -m" doesn't print architecture on iOS so we force it off.
            os_arch="off"
        ;;

        "BSD")
            distro="$(uname -s)"
            distro="${distro/DragonFly/DragonFlyBSD}"

            # Workaround for PCBSD as uname still displays FreeBSD.
            [ -f "/etc/pcbsd-lang" ] && distro="PCBSD"

            # Workaround for PacBSD as uname displays FreeBSD.
            [ -f "/etc/pacbsd-release" ] && distro="PacBSD"
        ;;

        "Windows")
            distro="$(wmic os get Caption /value)"

            # Strip crap from the output of wmic
            distro="${distro/Caption'='}"
            distro="${distro/Microsoft }"
        ;;

        "Solaris")
            case "$distro_shorthand" in
                "on" | "tiny") distro="$(awk 'NR==1{print $1 " " $2;}' /etc/release)" ;;
                *) distro="$(awk 'NR==1{print $1 " " $2 " " $3;}' /etc/release)" ;;
            esac
        ;;
    esac

    # Get architecture
    [ "$os_arch" == "on" ] && \
        distro+=" $(uname -m)"

    [ "${ascii_distro:-auto}" == "auto" ] && \
        ascii_distro="$(trim "$distro")"
}

# }}}

# Title {{{

gettitle() {
    title="${USER:-$(whoami || printf "%s" "${HOME/*\/}")}@${HOSTNAME:-$(hostname)}"
}

# }}}

# Kernel {{{

getkernel() {
    case "$kernel_shorthand" in
        "on")  kernel="$(uname -r)" ;;
        "off") kernel="$(uname -srm)" ;;
    esac
}

# }}}

# Uptime {{{

getuptime() {
    case "$os" in
        "Linux" | "Windows")
            case "$distro" in
                *"Puppy"* | "Quirky Werewolf"* | "Alpine Linux"* | "OpenWRT"* | "Windows"*)
                    uptime="$(uptime | awk -F ':[0-9]{2}+ |(, ){1}+' '{printf $2}')"
                ;;

                "openSUSE"*)
                    uptime="$(uptime | awk -F ':[0-9]{2}+[a-z][a-z]  |(, ){1}+' '{printf $2}')"
                ;;

                "Android"*)
                    uptime=$(uptime | awk -F ' up' '{print $2}')
                    uptime="${uptime//[0-9] user*}"
                    uptime="${uptime//load average*}"
                    uptime="${uptime%,*} ${uptime##*,}"
                ;;

                *)
                    uptime="$(uptime -p)"
                    [ "$uptime" == "up " ] && uptime="up $(awk -F'.' '{print $1}' /proc/uptime) seconds"
                ;;
            esac
        ;;

        "Mac OS X" | "iPhone OS" | "BSD")
            # Get boot time in seconds
            boot="$(sysctl -n kern.boottime)"
            boot="${boot/'{ sec = '}"
            boot="${boot/,*}"

            # Get current date in seconds
            now="$(date +%s)"
            uptime="$((now - boot))"

            # Convert uptime to days/hours/mins
            minutes="$((uptime / 60%60))"
            hours="$((uptime / 3600%24))"
            days="$((uptime / 86400))"

            case "$minutes" in
                1) minutes="1 minute" ;;
                0) unset minutes ;;
                *) minutes="$minutes minutes" ;;
            esac

            case "$hours" in
                1) hours="1 hour" ;;
                0) unset hours ;;
                *) hours="$hours hours" ;;
            esac

            case "$days" in
                1) days="1 day" ;;
                0) unset days ;;
                *) days="$days days" ;;
            esac

            [ "$hours" ] && \
            [ "$minutes" ] && \
                hours+=","

            [ "$days" ] && \
            [ "$hours" ] && \
                days+=","

            uptime="up $days $hours $minutes"
        ;;

        "Solaris")
            uptime="$(uptime | /usr/xpg4/bin/awk -F ':[0-9]{2}+[a-z][a-z]  |(, ){1}+' '{printf $2}')"
        ;;
    esac

    # Make the output of uptime smaller.
    case "$uptime_shorthand" in
        "on")
            uptime="${uptime/up }"
            uptime="${uptime/minutes/mins}"
            uptime="${uptime/minute/min}"
            uptime="${uptime/seconds/secs}"
        ;;

        "tiny")
            uptime="${uptime/up }"
            uptime="${uptime/ days/d}"
            uptime="${uptime/ day/d}"
            uptime="${uptime/ hours/h}"
            uptime="${uptime/ hour/h}"
            uptime="${uptime/ minutes/m}"
            uptime="${uptime/ minute/m}"
            uptime="${uptime/ seconds/s}"
            uptime="${uptime/,}"
        ;;
    esac
}

# }}}

# Package Count {{{

getpackages() {
    case "$os" in
        "Linux" | "iPhone OS")
            type -p pacman >/dev/null 2>&1 && \
                packages="$(pacman -Qq --color never | wc -l)"

            type -p dpkg >/dev/null 2>&1 && \
                packages="$((packages+=$(dpkg --get-selections | grep -cv deinstall$)))"

            type -p /sbin/pkgtool >/dev/null 2>&1 && \
                packages="$((packages+=$(ls -1 /var/log/packages | wc -l)))"

            type -p rpm >/dev/null 2>&1 && \
                packages="$((packages+=$(rpm -qa | wc -l)))"

            type -p xbps-query >/dev/null 2>&1 && \
                packages="$((packages+=$(xbps-query -l | wc -l)))"

            type -p pkginfo >/dev/null 2>&1 && \
                packages="$((packages+=$(pkginfo -i | wc -l)))"

            type -p pisi >/dev/null 2>&1 && \
                packages="$((packages+=$(pisi list-installed | wc -l)))"

            type -p pkg >/dev/null 2>&1 && \
                packages="$((packages+=$(ls -1 /var/db/pkg | wc -l)))"

            type -p emerge >/dev/null 2>&1 && \
                packages="$((packages+=$(ls -d /var/db/pkg/*/* | wc -l)))"

            type -p nix-env >/dev/null 2>&1 && \
                packages="$((packages+=$(ls -d -1 /nix/store/*/ | wc -l)))"

            type -p guix >/dev/null 2>&1 && \
                packages="$((packages+=$(ls -d -1 /gnu/store/*/ | wc -l)))"

            type -p apk >/dev/null 2>&1 && \
                packages="$((packages+=$(apk info | wc -l)))"

            type -p opkg >/dev/null 2>&1 && \
                packages="$((packages+=$(opkg list-installed | wc -l)))"

            type -p pacman-g2 >/dev/null 2>&1 && \
                packages="$((packages+=$(pacman-g2 -Q | wc -l)))"

            type -p cave >/dev/null 2>&1 && \
                packages="$((packages+=$(ls -d -1 /var/db/paludis/repositories/cross-installed/*/data/* /var/db/paludis/repositories/installed/data/* | wc -l)))"
        ;;

        "Mac OS X")
            [ -d "/usr/local/bin" ] && \
                packages="$(($(ls -l /usr/local/bin/ | grep -v "\(../Cellar/\|brew\)" | wc -l) - 1))"

            type -p port >/dev/null 2>&1 && \
                packages="$((packages + $(port installed 2>/dev/null | wc -l) - 1))"

            type -p brew >/dev/null 2>&1 && \
                packages="$((packages + $(find /usr/local/Cellar -maxdepth 1 2>/dev/null | wc -l) - 1))"

            type -p pkgin >/dev/null 2>&1 && \
                packages="$((packages + $(pkgin list 2>/dev/null | wc -l)))"
        ;;

        "BSD")
            case "$distro" in
                # PacBSD has both pacman and pkg, but only pacman is used
                "PacBSD"*) packages="$(pacman -Qq --color never | wc -l)" ;;

                *)
                    if type -p pkg_info >/dev/null 2>&1; then
                        packages="$(pkg_info | wc -l)"
                    elif type -p pkg >/dev/null 2>&1; then
                        packages="$(pkg info | wc -l)"
                    fi
                ;;
            esac
        ;;

        "Windows")
            packages="$(cygcheck -cd | wc -l)"

            # Count chocolatey packages
            [ -d "/cygdrive/c/ProgramData/chocolatey/lib" ] && \
                packages="$((packages+=$(ls -1 /cygdrive/c/ProgramData/chocolatey/lib | wc -l)))"
        ;;

        "Solaris")
            packages="$(pkg list | wc -l)"
        ;;
    esac

    [ "$packages" == 0 ] && unset packages
}

# }}}

# Shell {{{

getshell() {
    case "$shell_path" in
        "on")  shell="$SHELL" ;;
        "off") shell="${SHELL##*/}" ;;
    esac

    if [ "$shell_version" == "on" ]; then
        shell+=" "
        case "$shell" in
            *"bash"*)
                shell+="$(bash --version | head -n 1)"
                shell="${shell/ *, version}"
            ;;

            *"zsh"*)
                shell+="$(zsh --version)"
                shell="${shell/ zsh}"
            ;;

            *"mksh"* | *"ksh")
                shell+="$("$SHELL" -c 'printf "%s" "$KSH_VERSION"')"
                shell="${shell/ * KSH}"
            ;;

            *"tcsh"* | *"csh"*)
                shell+="$("$SHELL" --version)"
                shell="${shell/tcsh}"
                shell="${shell/\(*}"
            ;;

            *"fish"*)
                shell+="$("$SHELL" -c 'printf "%s" "$FISH_VERSION"')"
            ;;
        esac
        shell="${shell/\(*\)}"
    fi
}

# }}}

# Desktop Environment {{{
getde() {
    case "$os" in
        "Mac OS X") de="Aqua" ;;
        *)
            de="${XDG_CURRENT_DESKTOP/i3}"
            de="${de/'X-'}"
        ;;
    esac

    if [ -n "$DISPLAY" ] && [ -z "$de" ]; then
        de="$(xprop -root | awk '/KDE_SESSION_VERSION|^_MUFFIN|xfce4|xfce5/' 2>/dev/null)"

        case "$de" in
            "KDE_SESSION_VERSION"*) de="KDE${de/* = }" ;;
            *"TDE_FULL_SESSION"*) de="Trinity" ;;
            *"MUFFIN"*) de="$(cinnamon --version 2>/dev/null)"; de="${de:-Cinnamon}" ;;
            *"xfce4"*) de="XFCE4" ;;
            *"xfce5"*) de="XFCE5" ;;
        esac
    fi
}

# }}}

# Window Manager {{{

getwm() {
    if [ -n "$DISPLAY" ] && [ "$os" != "Mac OS X" ]; then
        id="$(xprop -root -notype | awk '$1=="_NET_SUPPORTING_WM_CHECK:"{print $5}' 2>/dev/null)"
        wm="$(xprop -id "$id" -notype -f _NET_WM_NAME 8t 2>/dev/null)"
        wm="${wm/*_NET_WM_NAME = }"
        wm="${wm/\"}"
        wm="${wm/\"*}"

        # Fallback for Wayland wms
        case "$wm" in
            "xwlc") wm="$(ps -e | grep -m 1 -oE "sway|orbment|velox|orbital")" ;;
        esac

    else
        case "$os" in
            "Mac OS X") wm="Quartz Compositor" ;;
            "Windows")
                wm="$(tasklist | grep -m 1 -o "bugn\|Windawesome\|blackbox\|emerge\|litestep")"
                [ "$wm" == "blackbox" ] && wm="bbLean (Blackbox)"

                if [ "$wm" ]; then
                    wm="$wm, Explorer"
                else
                    wm="Explorer"
                fi
            ;;
        esac
    fi

    # Don't uppercase i3
    [ "$version" -ge 4 ] && \
    [ "$wm" != "i3" ] && \
         wm="${wm^}"
}

# }}}

# Window Manager Theme {{{

getwmtheme() {
    [ -z "$wm" ] && getwm
    [ -z "$de" ] && getde

    case "$wm"  in
        'BudgieWM') wmtheme="$(gsettings get org.gnome.desktop.wm.preferences theme)" ;;
        'E16') wmtheme="$(awk -F "= " '/theme.name/ {print $2}' "$HOME/.e16/e_config--0.0.cfg")";;
        'Sawfish') wmtheme="$(awk -F ")" '/\(quote default-frame-style/ {print $2}' "$HOME/.sawfish/custom")" ;;

        'Cinnamon' | 'Muffin' | 'Mutter (Muffin)')
            detheme="$(gsettings get org.cinnamon.theme name)"
            wmtheme="$(gsettings get org.cinnamon.desktop.wm.preferences theme)"
            wmtheme="$detheme (${wmtheme})"
        ;;

        'Compiz' | 'Mutter'* | 'GNOME Shell' | 'Gala')
            if type -p gsettings >/dev/null 2>&1; then
                wmtheme="$(gsettings get org.gnome.shell.extensions.user-theme name)"

                [ -z "$wmtheme" ] && \
                    wmtheme="$(gsettings get org.gnome.desktop.wm.preferences theme)"

            elif type -p gconftool-2 >/dev/null 2>&1; then
                wmtheme="$(gconftool-2 -g /apps/metacity/general/theme)"
            fi
        ;;

        'Metacity'*)
            if [ "$de" == "Deepin" ]; then
                wmtheme="$(gsettings get com.deepin.wrap.gnome.desktop.wm.preferences theme 2>/dev/null)"

            else
                wmtheme="$(gconftool-2 -g /apps/metacity/general/theme 2>/dev/null)"
            fi
        ;;

        'E17' | 'Enlightenment')
            if type -p eet >/dev/null 2>&1; then
                wmtheme="$(eet -d "$HOME/.e/e/config/standard/e.cfg" config | awk '/value \"file\" string.*.edj/ {print $4}')"
                wmtheme="${wmtheme##*/}"
                wmtheme="${wmtheme%.*}"
            fi
        ;;

        'Fluxbox')
            [ -f "$HOME/.fluxbox/init" ] && \
                wmtheme="$(awk -F "/" '/styleFile/ {print $NF}' "$HOME/.fluxbox/init")"
        ;;

        'IceWM'*)
            [ -f "$HOME/.icewm/theme" ] && \
                wmtheme="$(awk -F "[\",/]" '!/#/ {print $2}' "$HOME/.icewm/theme")"
        ;;

        'Openbox')
            if [ "$de" == "LXDE" ] && [ -f "${HOME}/.config/openbox/lxde-rc.xml" ]; then
                ob_file="lxde-rc"

            elif [ -f "${HOME}/.config/openbox/rc.xml" ]; then
                ob_file="rc"
            fi

            wmtheme="$(awk -F "[<,>]" '/<theme/ {getline; print $3}' "$XDG_CONFIG_HOME/openbox/${ob_file}.xml")";
        ;;

        'PekWM')
            [ -f "$HOME/.pekwm/config" ] && \
                wmtheme="$(awk -F "/" '/Theme/ {gsub(/\"/,""); print $NF}' "$HOME/.pekwm/config")"
        ;;

        'Xfwm4')
            [ -f "${HOME}/.config/xfce4/xfconf/xfce-perchannel-xml/xfwm4.xml" ] && \
                wmtheme="$(xfconf-query -c xfwm4 -p /general/theme)"
        ;;

        'KWin'*)
            kdeconfigdir
            kde_config_dir="${kde_config_dir%/}"

            if [ -f "$kde_config_dir/share/config/kwinrc" ]; then
                wmtheme="$(awk '/PluginLib=kwin3_/{gsub(/PluginLib=kwin3_/,"",$0); print $0; exit}' "$kde_config_dir/share/config/kwinrc")"

            elif [ -f "$kde_config_dir/share/config/kdebugrc" ]; then
                wmtheme="$(awk '/(decoration)/ {gsub(/\[/,"",$1); print $1; exit}' "$kde_config_dir/share/config/kdebugrc")"
            fi
        ;;

        'Quartz Compositor')
            wmtheme="$(/usr/libexec/PlistBuddy -c "Print AppleAquaColorVariant" ~/Library/Preferences/.GlobalPreferences.plist)"
            if [ -z "$wmtheme" ] || [ "$wmtheme" == "1" ]; then
                wmtheme="Blue"
            else
                wmtheme="Graphite"
            fi
        ;;

        *'Explorer')
            path="/proc/registry/HKEY_CURRENT_USER/Software/Microsoft"
            path+="/Windows/CurrentVersion/Themes/CurrentTheme"

            wmtheme="$(head -n1 "$path" 2>/dev/null)"
            wmtheme="${wmtheme##*\\}"
            wmtheme="${wmtheme%.*}"
        ;;

        'Blackbox' | "bbLean"*)
            path="$(wmic process get ExecutablePath | grep "blackbox")"
            path="${path//'\'/'/'}"

            wmtheme="$(grep "^session\.styleFile:" ${path/\.exe/.rc})"
            wmtheme="${wmtheme/'session.styleFile: '}"
            wmtheme="${wmtheme##*\\}"
            wmtheme="${wmtheme%.*}"
        ;;
    esac

    wmtheme="${wmtheme//\'}"
    [ "$version" -ge 4 ] && wmtheme="${wmtheme^}"
}

# }}}

# CPU {{{

getcpu() {
    # NetBSD emulates the linux /proc filesystem instead of using sysctl for hw
    # information so we have to use this block below which temporarily sets the
    # OS to 'Linux' for the duration of this function.
    case "$distro" in
        "NetBSD"*) local os="Linux" ;;
    esac

    case "$os" in
        "Linux" | "Windows")
            # Get cpu name
<<<<<<< HEAD
            case "$distro" in
                "Android"*) cpu="$(getprop ro.product.board)" ;;
                *) cpu="$(awk -F ': | @' '/model name|Processor/ {printf $2; exit}' /proc/cpuinfo)" ;;
            esac
=======
            cpu="$(awk -F ': | @' '/model name/ {printf $2; exit}' /proc/cpuinfo)"
            cpu_dir="/sys/devices/system/cpu/cpu0/cpufreq"
>>>>>>> 5274d2d5

            # Get cpu speed
            if [ -d "$cpu_dir" ]; then
                case "$speed_type" in
                    current) speed_type="scaling_cur_freq" ;;
                    min) speed_type="scaling_min_freq" ;;
                    max) speed_type="scaling_max_freq" ;;
                    bios) speed_type="bios_limit" ;;
                    scaling_current) speed_type="scaling_cur_freq" ;;
                    scaling_min) speed_type="scaling_min_freq" ;;
                    scaling_max) speed_type="scaling_max_freq" ;;
                esac

                # Fallback to cpuinfo_max_freq if $speed_type fails
                read -t 1 -r speed < "${cpu_dir}/${speed_type}" || \
                read -t 1 -r speed < "${cpu_dir}/cpuinfo_max_freq"

                speed="$((speed / 100000))"
            else
                speed="$(awk -F ': |\\.' '/cpu MHz/ {printf $2; exit}' /proc/cpuinfo)"
                speed="$((speed / 100))"
            fi

            cores="$(grep -c ^processor /proc/cpuinfo)"

            # Fix for speeds under 1ghz
            if [ -z "${speed:1}" ]; then
                speed="0.${speed}"
            else
                speed="${speed:0:1}.${speed:1}"
            fi

            cpu="$cpu @ ${speed}GHz"
        ;;

        "Mac OS X")
            cpu="$(sysctl -n machdep.cpu.brand_string)"
            cores="$(sysctl -n hw.physicalcpu)"
        ;;

        "iPhone OS")
            case "${ios_model:-$(uname -m)}" in
                "iPhone1,1" | "iPhone1,2" | "iPod1,1")
                    cpu="Samsung S5L8900 @ 412MHz"
                    cores="1"
                ;;

                "iPhone2,1")
                    cpu="Samsung S5PC100 @ 600MHz"
                    cores="1"
                ;;

                "iPhone3,1" | "iPhone3,2" | "iPhone3,3" | "iPod4,1")
                    cpu="Apple A4 @ 800MHz"
                    cores="1"
                ;;

                "iPhone4,1" | "iPod5,1")
                    cpu="Apple A5 @ 800MHz"
                    cores="2"
                ;;

                "iPhone5,1" | "iPhone5,2" | "iPhone5,3" | "iPhone5,4")
                    cpu="Apple A6 @ 1.3GHz"
                    cores="2"
                ;;

                "iPhone6,1" | "iPhone6,2")
                    cpu="Apple A7 @ 1.3GHz"
                    cores="2"
                ;;

                "iPhone7,1" | "iPhone7,2")
                    cpu="Apple A8 @ 1.4GHz"
                    cores="2"
                ;;

                "iPhone8,1" | "iPhone8,2" | "iPhone8,4")
                    cpu="Apple A9 @ 1.85GHz"
                    cores="2"
                ;;

                "iPod2,1")
                    cpu="Samsung S5L8720 @ 533MHz"
                    cores="1"
                ;;

                "iPod3,1")
                    cpu="Samsung S5L8922 @ 600MHz"
                    cores="1"
                ;;

                "iPod7,1")
                    cpu="Apple A8 @ 1.1GHz"
                    cores="2"
                ;;

                "iPad1,1")
                    cpu="Apple A4 @ 1GHz"
                    cores="1"
                ;;

                "iPad2,1" | "iPad2,2" | "iPad2,3" | "iPad2,4" | "iPad2,5" | "iPad2,6" | "iPad2,7")
                    cpu="Apple A5 @ 1GHz"
                    cores="2"
                ;;

                "iPad3,1" | "iPad3,2" | "iPad3,3")
                    cpu="Apple A5X @ 1GHz"
                    cores="2"
                ;;

                "iPad3,4" | "iPad3,5" | "iPad3,6")
                    cpu="Apple A6X @ 1.4GHz"
                    cores="2"
                ;;

                "iPad4,1" | "iPad4,2" | "iPad4,3")
                    cpu="Apple A7 @ 1.4GHz"
                    cores="2"
                ;;

                "iPad4,4" | "iPad4,5" | "iPad4,6" | "iPad4,7" | "iPad4,8" | "iPad4,9")
                    cpu="Apple A7 @ 1.4GHz"
                    cores="2"
                ;;

                "iPad5,1" | "iPad5,2")
                    cpu="Apple A8 @ 1.5GHz"
                    cores="2"
                ;;

                "iPad5,3" | "iPad5,4")
                    cpu="Apple A8X @ 1.5GHz"
                    cores="3"
                ;;

                "iPad6,3" | "iPad6,4")
                    cpu="Apple A9X @ 2.16GHz"
                    cores="2"
                ;;

                "iPad6,7" | "iPad6,8")
                    cpu="Apple A9X @ 2.26GHz"
                    cores="2"
                ;;
            esac
        ;;

        "BSD")
            # Get cpu name
            cpu="$(sysctl -n hw.model)"
            cpu="${cpu/[0-9]\.*}"
            cpu="${cpu/ @*}"

            # Get cpu speed
            speed="$(sysctl -n hw.cpuspeed)"
            [ -z "$speed" ] && speed="$(sysctl -n  hw.clockrate)"
            speed="$((speed / 100))"

            # Get cpu cores
            cores="$(sysctl -n hw.ncpu)"

            # Fix for speeds under 1ghz
            if [ -z "${speed:1}" ]; then
                speed="0.${speed}"
            else
                speed="${speed:0:1}.${speed:1}"
            fi

            cpu="$cpu @ ${speed}GHz"
        ;;

        "Solaris")
            # Get cpuname
            cpu="$(psrinfo -pv | tail -1)"
            cpu="${cpu/[0-9]\.*}"
            cpu="${cpu/ @*}"

            # Get cpu speed
            speed="$(psrinfo -v | awk '/operates at/ {print $6}')"
            speed="$((speed / 100))"

            # Get cpu cores
            cores="$(kstat -m cpu_info | grep -c "chip_id")"

            # Fix for speeds under 1ghz
            if [ -z "${speed:1}" ]; then
                speed="0.${speed}"
            else
                speed="${speed:0:1}.${speed:1}"
            fi

            cpu="$cpu @ ${speed}GHz"
        ;;
    esac

    # Remove uneeded patterns from cpu output
    # This is faster than sed/gsub
    cpu="${cpu//(tm)}"
    cpu="${cpu//(TM)}"
    cpu="${cpu//(r)}"
    cpu="${cpu//(R)}"
    cpu="${cpu//CPU}"
    cpu="${cpu//Processor}"
    cpu="${cpu//Six-Core}"
    cpu="${cpu//Eight-Core}"
    cpu="${cpu//Dual-Core}"
    cpu="${cpu//Quad-Core}"
    cpu="${cpu//with Radeon HD Graphics}"

    # Add cpu cores to output
    [ "$cpu_cores" == "on" ] && [ "$cores" ] && \
        cpu="${cpu/@/(${cores}) @}"

    # Make the output of cpu shorter
    case "$cpu_shorthand" in
        "name")  cpu="${cpu/@*}" ;;
        "speed") cpu="${cpu#*@ }" ;;

        "on" | "tiny")
            cpu="${cpu/Intel }"
            cpu="${cpu/Core }"
            cpu="${cpu/Core? Duo }"
            cpu="${cpu/AMD }"

            case "$cpu_shorthand" in
                "tiny") cpu="${cpu/@*}" ;;
            esac
        ;;
    esac
}

# }}}

# CPU Usage {{{

getcpu_usage() {
    case "$os" in
        "Windows")
            cpu_usage="$(wmic cpu get loadpercentage /value)"
            cpu_usage="${cpu_usage/LoadPercentage'='}"
            cpu_usage="${cpu_usage//[[:space:]]}"
        ;;

        "Linux" | "Mac OS X" | "iPhone OS" | "BSD" | "Solaris")
            # Get cores if unset
            if [ -z "$cores" ]; then
                case "$os" in
                    "Linux") cores="$(awk -F ': ' '/siblings/ {printf $2; exit}' /proc/cpuinfo)" ;;
                    "Mac OS X" | "BSD") cores="$(sysctl -n hw.ncpu)" ;;
                    "Solaris") cores="$(kstat -m cpu_info | grep "chip_id" | wc -l | tr -d ' ')"
                esac
            fi

            cpu_usage="$(ps aux | awk 'BEGIN {sum=0} {sum+=$3 }; END {print sum}')"
            cpu_usage="$((${cpu_usage/\.*} / ${cores:-1}))"
        ;;
    esac

    # Print the bar
    case "$cpu_display" in
        "bar") cpu_usage="$(bar $cpu_usage 100)" ;;
        "infobar") cpu_usage="${cpu_usage}% $(bar $cpu_usage 100)" ;;
        "barinfo") cpu_usage="$(bar $cpu_usage 100) ${cpu_usage}%" ;;
        *) cpu_usage="${cpu_usage}%" ;;
    esac
}

# }}}

# GPU {{{

getgpu() {
    case "$os" in
        "Linux")
            gpu="$(PATH="/sbin:$PATH" lspci | grep -F "3D")"

            # If a GPU with a prefix of '3D' doesn't exist
            # fallback to looking for a prefix of 'VGA'
            [ -z "$gpu" ] && \
                gpu="$(PATH="/sbin:$PATH" lspci | grep -F "VGA")"

            gpu="${gpu//??':'??'.'?}"

            # Count the number of GPUs
            count="$(printf "%s" "$gpu" | uniq -c)"
            count="${count/ VGA*}"
            count="${count/ 3D*}"

            # If there's more than one gpu
            # Display the count.
            if [ "$count" -gt 1 ]; then
                count=" x $count"
            else
                unset count
            fi

            # Format the output
            gpu="${gpu/* VGA compatible controller: }"
            gpu="${gpu/* 3D controller: }"
            gpu="${gpu/(rev*)}"

            case "$gpu" in
                intel*)
                    gpu="Intel Integrated Graphics"
                ;;

                advanced*)
                    gpu="${gpu/Advanced Micro Devices, Inc\. }"
                    gpu="${gpu/'[AMD/ATI]' }"
                    gpu="${gpu/Tahiti PRO}"
                    gpu="${gpu/XTX}"
                    gpu="${gpu/ OEM}"
                    gpu="${gpu/ \[}"
                    gpu="${gpu/\]}"
                    gpu="${gpu/*Radeon/Radeon}"

                    brand="AMD "
                ;;

                nvidia*)
                    gpu="${gpu/NVIDIA Corporation }"
                    gpu="${gpu/G????M }"
                    gpu="${gpu/G???? }"
                    gpu="${gpu/\[}"
                    gpu="${gpu/\] }"

                    brand="NVIDIA "
                ;;

                *virtualbox*)
                    gpu="VirtualBox Graphics Adapter"
                ;;
            esac

            gpu="${brand}${gpu}"
        ;;

        "Mac OS X")
            # Use cache if it exists
            if [ -f "/Library/Caches/neofetch/gpu" ]; then
                source "/Library/Caches/neofetch/gpu"
            else
                gpu="$(system_profiler SPDisplaysDataType | awk -F': ' '/^\ *Chipset Model:/ {printf $2 ", "}')"
                gpu="${gpu//'/ $'}"
                gpu="${gpu%,*}"
                cache "gpu" "$gpu" "/Library/Caches/"
            fi
        ;;

        "iPhone OS")
            ios_model="${ios_model:-"$(uname -m)"}"
            case "$ios_model" in
                "iPhone1,1" | "iPhone1,2")
                    gpu="PowerVR MBX Lite 3D"
                ;;

                "iPhone2,1" | "iPhone3,1" | "iPhone3,2" | "iPhone3,3" | "iPod3,1" | "iPod4,1" | "iPad1,1")
                    gpu="PowerVR SGX535"
                ;;

                "iPhone4,1" | "iPad2,1" | "iPad2,2" | "iPad2,3" | "iPad2,4" | "iPad2,5" | "iPad2,6" | "iPad2,7" | "iPod5,1")
                    gpu="PowerVR SGX543MP2"
                ;;

                "iPhone5,1" | "iPhone5,2" | "iPhone5,3" | "iPhone5,4")
                    gpu="PowerVR SGX543MP3"
                ;;

                "iPhone6,1" | "iPhone6,2" | "iPad4,1" | "iPad4,2" | "iPad4,3" | "iPad4,4" | "iPad4,5" | "iPad4,6" | "iPad4,7" | "iPad4,8" | "iPad4,9")
                    gpu="PowerVR G6430"
                ;;

                "iPhone7,1" | "iPhone7,2" | "iPod7,1" | "iPad5,1" | "iPad5,2")
                    gpu="PowerVR GX6450"
                ;;

                "iPhone8,1" | "iPhone8,2" | "iPhone8,4")
                    gpu="PowerVR GT7600"
                ;;

                "iPod1,1" | "iPod2,1")
                    gpu="PowerVR MBX Lite"
                ;;

                "iPad3,1" | "iPad3,2" | "iPad3,3")
                    gpu="PowerVR SGX534MP4"
                ;;

                "iPad3,4" | "iPad3,5" | "iPad3,6")
                    gpu="PowerVR SGX554MP4"
                ;;

                "iPad5,3" | "iPad5,4")
                    gpu="PowerVR GXA6850"
                ;;

                "iPad6,3" | "iPad6,4" | "iPad6,7" | "iPad6,8")
                    gpu="PowerVR 7XT"
                ;;
            esac
        ;;

        "BSD" | "Solaris")
            case "$distro" in
                "FreeBSD"*)
                    gpu="$(pciconf -lv 2>/dev/null | grep -B 4 "VGA" | grep "device")"
                    gpu="${gpu/*device*= }"
                    gpu="${gpu//\'}"
                ;;

                *)
                    gpu="$(glxinfo | grep -F 'OpenGL renderer string')"
                    gpu="${gpu/'OpenGL renderer string: '}"
                ;;
            esac
        ;;

        "Windows")
            gpu="$(wmic path Win32_VideoController get caption /value)"
            gpu="${gpu/Caption'='}"
        ;;
    esac

    case "$gpu_shorthand" in
        "on" | "tiny")
            gpu="${gpu// Rev\. ?}"
            gpu="${gpu//AMD*\/ATI\]/AMD}"
            gpu="${gpu// Tahiti}"
            gpu="${gpu// PRO}"
            gpu="${gpu// OEM}"
            gpu="${gpu// Mars}"
            gpu="${gpu// Series}"
            gpu="${gpu// Controller}"
            gpu="${gpu/\/*}"

            case "$gpu_shorthand" in
                "tiny")
                    gpu="${gpu/Graphics }"
                    gpu="${gpu/GeForce }"
                    gpu="${gpu/Radeon }"
                ;;
            esac
        ;;
    esac

    if [ "$gpu_brand" == "off" ]; then
        gpu="${gpu/AMD}"
        gpu="${gpu/NVIDIA}"
        gpu="${gpu/Intel}"
    fi

    gpu="${gpu}${count}"
}

# }}}

# Memory {{{

getmemory() {
    case "$os" in
        "Linux" | "Windows")
            if grep -F "MemAvail" /proc/meminfo >/dev/null 2>&1; then
                mem=($(awk -F ':| kB' '/MemTotal|MemAvail/ {printf $2}' /proc/meminfo))
                memused="$((mem[0] - mem[1]))"
            else
                mem=($(awk -F ':| kB' '/MemTotal|MemFree|Buffers|Cached/ {printf $2}' /proc/meminfo) 0 0)
                memused="$((mem[0] - mem[1] - mem[2] - mem[3]))"
            fi

            memused="$((memused / 1024))"
            memtotal="$((mem[0] / 1024))"
        ;;

        "Mac OS X" | "iPhone OS")
            memtotal="$(($(sysctl -n hw.memsize) / 1024 / 1024))"
            memwired="$(vm_stat | awk '/wired/ { print $4 }')"
            memactive="$(vm_stat | awk '/active / { printf $3 }')"
            memcompressed="$(vm_stat | awk '/occupied/ { printf $5 }')"
            memused="$(((${memwired//.} + ${memactive//.} + ${memcompressed//.}) * 4 / 1024))"
        ;;

        "BSD")
            case "$distro" in
                "NetBSD"*) memfree="$(($(awk -F ':|kB' '/MemFree:/ {printf $2}' /proc/meminfo) / 1024))" ;;
                *) memfree="$(($(vmstat | awk 'END{printf $5}') / 1024))" ;;
            esac

            case "$distro" in
                "NetBSD"*) memtotal="$(($(sysctl -n hw.physmem64) / 1024 / 1024))" ;;
                *) memtotal="$(($(sysctl -n hw.physmem) / 1024 / 1024))" ;;
            esac
            memused="$((memtotal - memfree))"
        ;;

        "Solaris")
            memtotal="$(prtconf | grep Memory | head -1 | awk 'BEGIN {FS=" "} {print $3}')"
            memfree="$(($(sar -r 1 1 | tail -1 | awk 'BEGIN {FS=" "} {print $2}') / 1024))"
            memused="$((memtotal - memfree))"
        ;;
    esac
    memory="${memused}MB / ${memtotal}MB"

    # Progress bars
    case "$memory_display" in
        "bar") memory="$(bar "${memused}" "${memtotal}")" ;;
        "infobar") memory="${memory} $(bar "${memused}" "${memtotal}")" ;;
        "barinfo") memory="$(bar "${memused}" "${memtotal}") ${memory}" ;;
    esac
}

# }}}

# Song {{{

getsong() {
    if mpc version >/dev/null 2>&1; then
        song="$(mpc current 2>/dev/null)"
        state="$(mpc | awk -F '\\[|\\]' '/\[/ {printf $2}' 2>/dev/null)"

    elif [ -n "$(ps x | awk '!(/awk/) && /cmus/')" ]; then
        IFS=$'\n'
        song=("$(cmus-remote -Q | grep "tag artist \|title \|status" 2>/dev/null | sort)")
        artist="${song[1]/tag artist }"
        title="${song[2]/tag title }"
        state="${song[0]/status }"

        song="$artist - $title"

    elif pgrep "mocp" >/dev/null 2>&1; then
        song="$(mocp -Q "%artist - %song" 2>/dev/null)"
        state="$(mocp -Q "%state" 2>/dev/null)"

    elif [ -n "$(ps x | awk '!(/awk/) && /spotify/')" ]; then
        case "$os" in
            "Linux")
                # This command is way too long
                song="$(\
                    dbus-send --print-reply --dest=org.mpris.MediaPlayer2.spotify /org/mpris/MediaPlayer2 \
                    org.freedesktop.DBus.Properties.Get string:'org.mpris.MediaPlayer2.Player' string:'Metadata' |\
                    awk -F 'string "' '/string|array/ {printf "%s",$2; next}{print ""}' |\
                    awk -F '"' '/artist|title/ {printf $2 " - "}'
                )"
                song="${song% - }"
                song="${song/'('*}"
                song="${song//'['*}"
            ;;

            "Mac OS X")
                song="$(osascript -e 'tell application "Spotify" to artist of current track as string & " - " & name of current track as string')"
                state="$(osascript -e 'tell application "Spotify" to player state as string')"
            ;;
        esac

    elif [ -n "$(ps x | awk '!(/awk/ || /Helper/) && /Google Play Music Desktop Player/')" ] && type -p gpmdp-remote >/dev/null 2>&1; then
        song="$(gpmdp-remote current)"
        state="$(gpmdp-remote status)"

    elif [ -n "$(ps x | awk '!(/awk/ || /Helper/ || /Cache/) && /iTunes.app/')" ]; then
        song="$(osascript -e 'tell application "iTunes" to artist of current track as string & " - " & name of current track as string')"
        state="$(osascript -e 'tell application "iTunes" to player state as string')"

    elif [ -n "$(ps x | awk '!(/awk/) && /rhythmbox/')" ]; then
        song="$(rhythmbox-client --print-playing)"
        # Well, what can you expect? It's dbus after all.
        state="$(dbus-send --print-reply --dest=org.mpris.MediaPlayer2.rhythmbox /org/mpris/MediaPlayer2 \
                 org.freedesktop.DBus.Properties.Get string:'org.mpris.MediaPlayer2.Player' string: 'PlayBackStatus' |\
                 awk -F 'string "' '{printf $2}')"
        state="${state//\"}"

    elif [ -n "$(ps x | awk '!(/awk/) && /banshee/')" ]; then
        artist="$(banshee --query-artist | awk -F':' '{print $2}')"
        title="$(banshee --query-title | awk -F':' '{print $2}')"
        song="$artist - $title"
        state="$(banshee --query-current-state | awk -F':' '{print $2}')"

    elif [ -n "$(ps x | awk '!(/awk/) && /amarok/')" ]; then
        artist="$(qdbus org.kde.amarok /Player GetMetadata | awk -F':' '/^artist/ {print $2}')"
        title="$(qdbus org.kde.amarok /Player GetMetadata | awk -F':' '/title/ {print $2}')"
        song="$artist - $title"

    elif [ -n "$(ps x | awk '!(/awk/) && /deadbeef/')" ]; then
        song="$(deadbeef --nowplaying '%a - %t')"

    else
        song="Not Playing"
    fi

    case "$state" in
        "paused" | "PAUSE" | "Paused")
            song="Paused"
        ;;

        "stopped" | "STOP" | "Stopped")
            song="Stopped"
        ;;
    esac

    # Display Artist and Title on seperate lines.
    if [ "$song_shorthand" == "on" ]; then
        artist="${song/ -*}"
        song="${song/$artist - }"

        if [ "$song" != "$artist" ]; then
            prin "Artist" "$artist"
            prin "Song" "$song"
        else
            prin "$subtitle" "$song"
        fi
        unset song
    fi
}

# }}}

# Resolution {{{

getresolution() {
    case "$os" in
        "Linux" | "BSD" | "Solaris")
            if type -p xrandr >/dev/null 2>&1; then
                case "$refresh_rate" in
                    "on") resolution="$(xrandr --nograb --current | awk 'match($0,/[0-9]*\.[0-9]*\*/) {printf $1 " @ " substr($0,RSTART,RLENGTH) "Hz, "}')" ;;
                    "off") resolution="$(xrandr --nograb --current | awk '/\*/ {printf $1 ", "}')" ;;
                esac
                resolution="${resolution//\*}"
                resolution="${resolution//\.[0-9][0-9]}"

            elif type -p xdpyinfo >/dev/null 2>&1; then
                resolution="$(xdpyinfo 2>/dev/null | awk '/dimensions:/ {printf $2}')"
            fi
        ;;

        "Mac OS X")
            if type -p screenresolution >/dev/null 2>&1; then
                resolution="$(screenresolution get 2>&1 | awk '/Display/ {printf $6 "Hz, "}')"
                resolution="${resolution//x??@/ @ }"

            else
                resolution="$(system_profiler SPDisplaysDataType |\
                    awk '/Resolution:/ {printf $2"x"$4" @ "$6"Hz, "}')"
            fi

            scale_factor="$(/usr/libexec/PlistBuddy -c "Print DisplayAnyUserSets:0:0:Resolution" /Library/Preferences/com.apple.windowserver.plist)"

            [ "${scale_factor%.*}" == "2" ] && \
                resolution="${resolution// @/@2x @}"

            if [ "$refresh_rate" == "off" ]; then
                resolution="${resolution// @ [0-9][0-9]Hz}"
                resolution="${resolution// @ [0-9][0-9][0-9]Hz}"
            fi

            [[ "$resolution" =~ "0Hz" ]] && \
                resolution="${resolution// @ 0Hz}"
        ;;

        "Windows")
            width="$(wmic path Win32_VideoController get CurrentHorizontalResolution /value 2>/dev/null)"
            width="${width/CurrentHorizontalResolution'='/}"

            height="$(wmic path Win32_VideoController get CurrentVerticalResolution /value 2>/dev/null)"
            height="${height/CurrentVerticalResolution'='/}"

            [ "$width" ] && \
                resolution="${width}x${height}"
        ;;
    esac

    resolution="${resolution%,*}"
}

# }}}

# Theme/Icons/Font {{{

getstyle() {
    # Fix weird output when the function
    # is run multiple times.
    unset gtk2theme gtk3theme theme path

    case "$1" in
        theme)
            name="gtk-theme-name"
            gsettings="gtk-theme"
            gconf="gtk_theme"
            xfconf="/Net/ThemeName"
            kde="widgetStyle"
        ;;

        icons)
            name="gtk-icon-theme-name"
            gsettings="icon-theme"
            gconf="icon_theme"
            xfconf="/Net/IconThemeName"
            kde="Theme"
        ;;

        font)
            name="gtk-font-name"
            gsettings="font-name"
            gconf="font_theme"
            xfconf="/Gtk/FontName"
            kde="font"
        ;;
    esac

    if [ -n "$DISPLAY" ] && [ "$os" != "Mac OS X" ]; then
        # Get DE if user has disabled the function.
        [ -z "$de" ] && getde

        case "$de" in
            "KDE"*)
                kdeconfigdir

                if [ -f "${kde_config_dir}/share/config/kdeglobals" ]; then
                    kde_config_file="${kde_config_dir}/share/config/kdeglobals"

                    theme="$(grep "^[^#]*$kde" "$kde_config_file")"
                    theme="${theme/${kde}*=}"
                    [ "$version" -ge 4 ] && theme="${theme^}"

                    gtk_shorthand="on"
                    return
                fi
            ;;

            *"Cinnamon")
                if type -p gsettings >/dev/null 2>&1; then
                    gtk3theme="$(gsettings get org.cinnamon.desktop.interface "$gsettings")"
                    gtk2theme="${gtk3theme}"
                fi
            ;;

            "Gnome"* | "Unity"* | "Budgie")
                if type -p gsettings >/dev/null 2>&1; then
                    gtk3theme="$(gsettings get org.gnome.desktop.interface "$gsettings")"
                    gtk2theme="${gtk3theme}"

                elif type -p gconftool-2 >/dev/null 2>&1; then
                    gtk2theme="$(gconftool-2 -g /desktop/gnome/interface/"$gconf")"
                fi
            ;;

            "Mate"*)
                gtk3theme="$(gsettings get org.mate.interface "$gsettings")"
                gtk2theme="${gtk3theme}"
            ;;

            "Xfce"*)
                type -p xfconf-query >/dev/null 2>&1 && \
                    gtk2theme="$(xfconf-query -c xsettings -p "$xfconf")"
            ;;
        esac

        # Check for gtk2 theme
        if [ -z "$gtk2theme" ]; then
            if [ -f "${GTK2_RC_FILES:-$HOME/.gtkrc-2.0}" ]; then
                gtk2theme="$(grep "^[^#]*$name" "${GTK2_RC_FILES:-$HOME/.gtkrc-2.0}")"

            elif [ -f "/usr/share/gtk-2.0/gtkrc" ]; then
                gtk2theme="$(grep "^[^#]*$name" /usr/share/gtk-2.0/gtkrc)"

            elif [ -f "/etc/gtk-2.0/gtkrc" ]; then
                gtk2theme="$(grep "^[^#]*$name" /etc/gtk-2.0/gtkrc)"
            fi

            gtk2theme="${gtk2theme/${name}*=}"
        fi

        # Check for gtk3 theme
        if [ -z "$gtk3theme" ]; then
            if [ -f "$XDG_CONFIG_HOME/gtk-3.0/settings.ini" ]; then
                gtk3theme="$(grep "^[^#]*$name" "$XDG_CONFIG_HOME/gtk-3.0/settings.ini")"

            elif type -p gsettings >/dev/null 2>&1; then
                gtk3theme="$(gsettings get org.gnome.desktop.interface $gsettings)"

            elif [ -f "/usr/share/gtk-3.0/settings.ini" ]; then
                gtk3theme="$(grep "^[^#]*$name" /usr/share/gtk-3.0/settings.ini)"

            elif [ -f "/etc/gtk-3.0/settings.ini" ]; then
                gtk3theme="$(grep "^[^#]*$name" /etc/gtk-3.0/settings.ini)"
            fi

            gtk3theme="${gtk3theme/${name}*=}"
        fi

        # Remove quotes
        gtk2theme=${gtk2theme//\"}
        gtk2theme=${gtk2theme//\'}
        gtk3theme=${gtk3theme//\"}
        gtk3theme=${gtk3theme//\'}

        # Uppercase the first letter of each gtk theme
        if [ "$version" -ge 4 ]; then
            gtk2theme="${gtk2theme^}"
            gtk3theme="${gtk3theme^}"
        fi

        # Toggle visibility of gtk themes.
        [ "$gtk2" == "off" ] && unset gtk2theme
        [ "$gtk3" == "off" ] && unset gtk3theme

        # Format the string based on which themes exist
        if  [ "$gtk2theme" ] && [ "$gtk2theme" == "$gtk3theme" ]; then
            gtk3theme+=" [GTK2/3]"
            unset gtk2theme

        elif [ "$gtk2theme" ] && [ "$gtk3theme" ]; then
            gtk2theme+=" [GTK2], "
            gtk3theme+=" [GTK3] "
        else
            [ "$gtk2theme" ] && gtk2theme+=" [GTK2] "
            [ "$gtk3theme" ] && gtk3theme+=" [GTK3] "
        fi

        # Final string
        theme="${gtk2theme}${gtk3theme}"

        # Make the output shorter by removing "[GTKX]" from the string
        if [ "$gtk_shorthand" == "on" ]; then
            theme="${theme/ '[GTK2]'}"
            theme="${theme/ '[GTK3]'}"
            theme="${theme/ '[GTK2/3]'}"
        fi
    fi
}

gettheme() {
    getstyle theme
}

geticons() {
    getstyle icons
    icons="$theme"
}

getfont() {
    getstyle font
    font="$theme"
}

# }}}

# Terminal Emulator {{{

getterm() {
    # Check $PPID for terminal emulator.
    case "$os" in
        "Mac OS X")
            # Workaround for macOS systems that
            # don't support the block below.
            case "$TERM_PROGRAM" in
                "iTerm.app") term="iTerm2" ;;
                "Terminal.app") term="Apple Terminal" ;;
                *) term="${TERM_PROGRAM/\.app}" ;;
            esac
            return
        ;;

        "Windows")
            parent="$(ps -p ${1:-$PPID} | awk '{printf $2}')"
            parent="${parent/'PPID'}"

            name="$(ps -p $parent | awk '{printf $8}')"
            name="${name/'COMMAND'}"
            name="${name/*\/}"
        ;;

        *)
            parent="$(ps -p ${1:-$PPID} -o ppid=)"
            name="$(ps -p $parent -o comm=)"
        ;;
    esac

    case "${name// }" in
        "${SHELL/*\/}" | *"sh" | "tmux"* | "screen") getterm "$parent" ;;
        "login" | "init") term="$(tty)" ;;
        "ruby" | "1" | "systemd" | "sshd"* | "python"*) unset term ;;
        "gnome-terminal-") term="gnome-terminal" ;;
        *) term="${name##*/}" ;;
    esac

    [ "$version" -ge 4 ] && term="${term^}"
}

# }}}

# Terminal Emulator Font {{{

gettermfont() {
    [ -z "$term" ] && getterm

    case "$term" in
        "urxvt" | "urxvtd" | "xterm")
            termfont="$(grep -i "${term/d}\*font" <<< $(xrdb -query))"
            termfont="${termfont/*font: }"

            # Xresources has two different font syntax, this checks which
            # one is in use and formats it accordingly.
            case "$termfont" in
                "xft:"*)
                    termfont="${termfont/xft:}"
                    termfont="${termfont/:*}"
                ;;

                "-"*) termfont="$(awk -F '\\-' '{printf $3}' <<< "$termfont")" ;;
            esac
        ;;

        "xfce4-terminal")
            termfont="$(awk -F '=' '!/^($|\/\/)/ && /FontName/ {printf $2}' "${XDG_CONFIG_HOME}/xfce4/terminal/terminalrc")"
        ;;

        "termite")
            termfont="$(awk -F '= ' '!/^($|#|;)/ && /font/ {printf $2; exit}' "${XDG_CONFIG_HOME}/termite/config")"
        ;;

        "mintty")
            termfont="$(awk -F '=' '!/^($|#)/ && /Font/ {printf $2; exit}' "${HOME}/.minttyrc")"
        ;;

        "Apple_Terminal")
            termfont="$(osascript -e 'tell application "Terminal" to font name of window frontmost')"
        ;;

        "terminology")
            termfont="$(strings ${XDG_CONFIG_HOME}/terminology/config/standard/base.cfg | awk '/^font\.name$/{print a}{a=$0}')"
            termfont="${termfont/.pcf}"
            termfont="${termfont/:*}"
        ;;
    esac

    [ "$version" -ge 4 ] && termfont="${termfont^}"
}

# }}}

# Disk Usage {{{

getdisk() {
    # df flags
    case "$os" in
        "Linux" | "iPhone OS" | "Windows" | "Solaris")
            df_flags="-h -l --total"
            df_dir="total"

            case "$distro" in
                "OpenWRT"*) df_flags="-h"; df_dir="rootfs" ;;
                "Android"*) return ;;
            esac
        ;;

        "Mac OS X" | "BSD")
            case "$distro" in
                "FreeBSD"* | *"OS X"* | "Mac"* )
                    df_flags="-l -H /"
                    df_dir="/"
                ;;

                *) return ;;
            esac
        ;;
    esac

    # Get the disk info
    disk="$(df $df_flags 2>/dev/null | awk -v dir="$df_dir" '$0 ~ dir {print $2 ":" $3 ":" $5}')"

    # Format the output
    disk_used="${disk#*:}"
    disk_used="${disk_used%%:*}"
    disk_total="${disk%%:*}"
    disk_total_per="${disk#*:*:}"

    # Put it all together
    disk="${disk_used} / ${disk_total} (${disk_total_per})"

    # Add info bar
    disk_used="${disk_used/G}"
    disk_total="${disk_total/G}"

    # Convert Terabytes to Gigabytes.
    if [ "$disk_display" != "off" ]; then
        disk_used="${disk_used/\.}"
        disk_total="${disk_total/\.}"

        [ "${disk_used: -1}" == "T" ] && \
            disk_used="$((${disk_used/T} * 100))"

        [ "${disk_total: -1}" == "T" ] && \
            disk_total="$((${disk_total/T} * 100))"
    fi

    case "$disk_display" in
        "bar") disk="$(bar "${disk_used/'.'*}" "${disk_total/'.'*}")" ;;
        "infobar") disk+=" $(bar "${disk_used/'.'*}" "${disk_total/'.'*}")" ;;
        "barinfo") disk="$(bar "${disk_used/'.'*}" "${disk_total/'.'*}") $disk" ;;
        "perc") disk="$disk_total_per $(bar "${disk_used/'.'*}" "${disk_total/'.'*}")" ;;
    esac
}

# }}}

# Battery Usage {{{

getbattery() {
    case "$os" in
        "Linux")
            if [ "$(ls /sys/class/power_supply/)" ]; then
                # Set the index to the battery number.
                case "$battery_num" in
                    "all") battery_num="*" index=0 ;;
                    *) index="$battery_num" ;;
                esac

<<<<<<< HEAD
                batteries=($(cat /sys/class/power_supply/battery/capacity /sys/class/power_supply/BAT${battery_num}/capacity))
                battery_state=($(cat /sys/class/power_supply/battery/status /sys/class/power_supply/BAT${battery_num}/status))
=======
                batteries=("$(cat /sys/class/power_supply/BAT$battery_num/capacity)")
                battery_state=("$(cat /sys/class/power_supply/BAT${battery_num}/status)")
>>>>>>> 5274d2d5

                # Get the subtitle and reassign it so it doesn't change.
                title="$subtitle"

                # If shorthand is on, print each value on the same line
                if [ "$battery_shorthand" == "on" ]; then
                    battery="${batteries[*]}"
                    battery="${battery// /%, }"
                    battery="${battery}%"

                else
                    if [ "${#batteries[@]}" -gt 1 ]; then
                        unset battery

                        # Print each battery on a separate line.
                        for bat in "${batteries[@]}"; do
                            case "$battery_display" in
                                "bar") prin "${title}${index:-0}" "$(bar "${bat/'%'}" 100)" ;;
                                "infobar") prin "${title}${index:-0}" "${bat}% $(bar "${bat/'%'}" 100)" ;;
                                "barinfo") prin "${title}${index:-0}" "$(bar "${bat/'%'}" 100) ${bat}%" ;;
                                *) prin "${title}${index:-0}" "${bat}%" ;;
                            esac
                            index="$((index+=1))"
                        done
                        return
                    fi
                    battery="${batteries[0]}%"
                fi
            fi
        ;;

        "BSD")
            case "$distro" in
                "FreeBSD"* | "DragonFly"*)
                    battery="$(acpiconf -i 0 | awk -F ':\t' '/Remaining capacity/ {print $2}')"
                    battery_state="$(acpiconf -i 0 | awk -F ':\t\t\t' '/State/ {print $2}')"
                ;;

                "NetBSD"*)
                    battery="$(envstat | awk '\\(|\\)' '/charge:/ {print $2}')"
                    battery="${battery/\.*/%}"
                ;;

                "OpenBSD"* | "Bitrig"*)
                    battery0full="$(sysctl -n hw.sensors.acpibat0.watthour0)"
                    battery0full="${battery0full/ Wh*}"

                    battery0now="$(sysctl -n hw.sensors.acpibat0.watthour3)"
                    battery0now="${battery0now/ Wh*}"

                    [ "$battery0full" ] && \
                    battery="$((100 * ${battery0now/\.} / ${battery0full/\.}))%"
                ;;
            esac
        ;;

        "Mac OS X")
            battery="$(pmset -g batt | grep -o '[0-9]*%')"
            battery_state="$(pmset -g batt | awk 'NR==2 {print $3}')"
        ;;

        "Windows")
            battery="$(wmic Path Win32_Battery get EstimatedChargeRemaining /value)"
            battery="${battery/EstimatedChargeRemaining'='}"
            [ "$battery" ] && \
                battery+="%"
        ;;
    esac

    case "$battery_state" in
        "charging"*) battery+=" Charging" ;;
    esac

    case "$battery_display" in
        "bar") battery="$(bar "${battery/'%'*}" 100)" ;;
        "infobar") battery="${battery} $(bar "${battery/'%'*}" 100)" ;;
        "barinfo") battery="$(bar "${battery/'%'*}" 100) ${battery}" ;;
    esac
}

# }}}

# IP Address {{{

getlocalip() {
    case "$os" in
        "Linux")
            localip="$(ip route get 1 | awk '{print $NF;exit}')"
        ;;

        "Mac OS X" | "iPhone OS")
            localip="$(ipconfig getifaddr en0)"
            [ -z "$localip" ] && localip="$(ipconfig getifaddr en1)"
        ;;

        "BSD" | "Solaris")
            localip="$(ifconfig | awk '/broadcast/ {print $2}')"
        ;;

        "Windows")
            localip="$(ipconfig | awk -F ': ' '/IPv4 Address/ {printf $2}')"
        ;;
    esac
}

getpublicip() {
    if type -p dig >/dev/null 2>&1; then
        publicip="$(dig +time=1 +tries=1 +short myip.opendns.com @resolver1.opendns.com 2>/dev/null)"
    fi

    if [ -z "$publicip" ] && type -p curl >/dev/null 2>&1; then
        publicip="$(curl --max-time 10 -w '\n' "$public_ip_host" 2>/dev/null)"
    fi

    if [ -z "$publicip" ] && type -p wget >/dev/null 2>&1; then
        publicip="$(wget -T 10 -qO- "$public_ip_host" 2>/dev/null; printf "%s")"
    fi
}

# }}}

# Logged In Users {{{

getusers() {
    users="$(who | awk '!seen[$1]++ {printf $1 ", "}')"
    users="${users%\,*}"
}

# }}}

# Birthday {{{

getbirthday() {
    case "$os" in
        "linux" | "iPhone OS")
            birthday="$(ls -alct --full-time / | awk '/lost\+found|private/ {printf  $6 " " $7}')"
            date_cmd="$(date -d"$birthday" "$birthday_format")"
        ;;

        "Mac OS X")
            birthday="$(ls -lUT /var/log/install.log | awk '{printf $6 " " $7 " " $9 " " $8}')"

            # Split the string into Date + time
            time="${birthday/*???? }"
            birthday="${birthday/$time}"

            case "${time/:*}" in
                0? | 10 | 11) time+=" AM" ;;
                *) time+=" PM" ;;
            esac
            birthday+="$time"
            birthday_shorthand="on"
        ;;

        "BSD")
            case "$distro" in
                "OpenBSD"* | "Bitrig"*)
                    birthday="$(ls -alctT / | awk '/lost\+found/ {printf $6 " " $7 " " $9 " " $8}')"
                    birthday_shorthand="on"
                ;;

                "FreeBSD"*)
                    birthday="$(ls -alctT /etc/hostid | awk '{printf $6 " " $7 " " $9 " " $8}')"
                    date_cmd="$(date -j -f "%b %d %Y" "$birthday" "$birthday_format")"
                ;;

                "NetBSD"* | "DragonFly"*)
                    birthday="$(ls -alctT /etc/defaults/rc.conf | awk '{printf $6 " " $7 " " $9 " " $8}')"
                    birthday_shorthand="on"
                ;;
            esac
        ;;

        "Windows")
            birthday="$(ls -alct --full-time /cygdrive/c/Windows/explorer.exe | awk '{printf $8 " " $9}')"
            date_cmd="$(date -d"$birthday" "$birthday_format")"
        ;;

        "Solaris")
            birthday="$(ls -alct --full-time /var/sadm/system/logs/install_log | awk '{printf $6 " " $7}')"
            date_cmd="$(date -d"$birthday" "$birthday_format")"
        ;;
    esac

    # Strip seconds from time output
    birthday="${birthday/:?? / }"

    # Pretty output
    [ "$birthday_shorthand" == "off" ] && \
        birthday="${date_cmd//+( )/ }"

    # Toggle showing the time
    [ "$birthday_time" == "off" ] && \
        birthday="${birthday/??:??*}"
}

# }}}

# Terminal colors {{{

getcols() {
    if [ "$color_blocks" == "on" ]; then
        # Convert the width to space chars.
        block_width="$(printf "%${block_width}s")"
        block_width="${block_width// /█}"

        # Generate the string.
        while [ $start -le $end ]; do
            case "$start" in
                [0-6]) blocks+="${reset}\033[3${start}m\033[4${start}m${block_width}" ;;
                7) blocks+="${reset}\033[3${start}m\033[4${start}m${block_width}" ;;
                *) blocks2+="\033[38;5;${start}m\033[48;5;${start}m${block_width}" ;;
            esac
            start="$((start+=1))"
        done

        # Convert height into spaces.
        spaces="$(printf "%${block_height}s")"

        # Convert the spaces into rows of blocks.
        [ "$blocks" ] &&  cols+="${spaces// /${blocks}${reset}nl}"
        [ "$blocks2" ] && cols+="${spaces// /${blocks2}${reset}nl}"

        # Add newlines to the string.
        cols="${cols%%'nl'}"
        cols="${cols//nl/\\n${padding}​}"
    fi
}

# }}}

# }}}

# Images {{{

# Wallpaper {{{

getwallpaper() {
    case "$os" in
        "Linux" | "BSD")
            if type -p feh >/dev/null 2>&1 && [ -f "$HOME/.fehbg" ]; then
                img="$(awk -F\' '/feh/ {printf $2}' "$HOME/.fehbg")"

            elif type -p nitrogen >/dev/null 2>&1; then
                img="$(awk -F'=' '/file/ {printf $2;exit;}' "$XDG_CONFIG_HOME/nitrogen/bg-saved.cfg")"

            elif type -p gsettings >/dev/null 2>&1; then
                # Get DE if user has disabled the function.
                [ -z "$de" ] && getde

                case "$de" in
                    "MATE"*) img="$(gsettings get org.mate.background picture-filename 2>/dev/null)" ;;
                    *) img="$(gsettings get org.gnome.desktop.background picture-uri 2>/dev/null)" ;;
                esac

                # Strip quotes etc from the path.
                img="${img/'file://'}"
                img="${img//\'}"
                img="${img//\%20/ }"
            fi
        ;;

        "Mac OS X")
            img="$(osascript -e 'tell application "System Events" to picture of current desktop')"
        ;;

        "Windows")
            case "$distro" in
                "Windows XP")
                    img="/cygdrive/c/Documents and Settings/${USER}"
                    img+="/Local Settings/Application Data/Microsoft"
                    img+="/Wallpaper1.bmp"
                ;;

                "Windows"*)
                    img="$APPDATA/Microsoft/Windows/Themes"
                    img+="/TranscodedWallpaper.jpg"
                ;;
            esac
        ;;
    esac

    # If img is an xml file don't use it.
    [ "${img/*\./}" == "xml" ] && img=""

    # Error msg
    [ -z "$img" ] && err "Wallpaper detection failed, falling back to ascii mode."
}

# }}}

# Ascii {{{

getascii() {
    if [ ! -f "$ascii" ] || [ "$ascii" == "distro" ]; then
        # Error message
        [ "$ascii" != "distro" ] && \
        [ ! -f "$ascii" ] && err "Ascii file not found, using distro ascii"

        # Lowercase the distro name
        if [ "$version" -le 3 ]; then
            ascii="$(tr '[:upper:]' '[:lower:]' <<< "$ascii_distro")"
        else
            ascii="${ascii_distro,,}"
        fi

        if [ "$ascii_logo_size" == "small" ]; then
            ascii="${ascii/ *}_small"
            prompt_loc="3"
        fi

        if [ -f "/usr/share/neofetch/ascii/distro/${ascii/ *}" ]; then
            ascii="/usr/share/neofetch/ascii/distro/${ascii/ *}"

        elif [ -f "/usr/local/share/neofetch/ascii/distro/${ascii/ *}" ]; then
            ascii="/usr/local/share/neofetch/ascii/distro/${ascii/ *}"

        else
            getscriptdir 2>/dev/null

            # If the ascii file doesn't exist fallback to text mode.
            if [ ! -f "$script_dir/ascii/distro/${ascii/ *}" ]; then
                padding="\033[0C"
                image="off"
                err "Ascii file not found, falling back to text mode."
                return
            fi

            ascii="$script_dir/ascii/distro/${ascii/ *}"
        fi
    fi

    # Eval colors
    print="$(eval printf "$(<"$ascii")")"

    # Set locale to get correct padding
    export LC_ALL="$SYS_LOCALE"

    # Turn the file into a variable and strip escape codes.
    ascii_strip="$(<"$ascii")"
    ascii_strip="${ascii_strip//\$\{??\}}"
    ascii_strip="${ascii_strip//'\\'/ }"
    ascii_strip="${ascii_strip//'\'}"

    # Get length of the ascii file.
    ascii_length=0
    while IFS='' read -r line 2>/dev/null; do
        [ "${#line}" -gt "$ascii_length" ] && ascii_length="${#line}"
    done <<< "$ascii_strip"

    # Workaround for calculating length of block chars
    # when locale is set to 'C'
    block_char="█"
    [ "${#block_char}" == 3 ] && ascii_length="$((ascii_length / 3 + 2))"

    lines="$(printf "%s\n" "$ascii_strip" | wc -l)"
    padding="\033[$((ascii_length + gap))C"
    printf "%b%s" "$print"
    export LC_ALL=C
}

# }}}

# Image {{{

getimage() {
    # Fallback to ascii mode if imagemagick isn't installed.
    type -p convert >/dev/null 2>&1 || image="ascii"

    case "$image" in
        "wall") getwallpaper ;;
        "ascii") getascii; return ;;
        *)
            if [ -d "$image" ]; then
                files=("${image%/}"/*.{png,jpg,jpeg})
                img="$(printf "%s" "${files[RANDOM % (${#files[@]} - 1)]}")"
            else
                img="$image"
            fi
        ;;
    esac

    # Get terminal width and height
    if [ -n "$TMUX" ]; then
        printf "%b%s" "\033Ptmux;\033\033[14t\033\033[c\033\\"
        read_flags="-d c"

    elif [ "$image_backend" == "tycat" ]; then
        printf "%b%s" "\033}qs\000"

    else
        printf "%b%s" "\033[14t\033[c"
        read_flags="-d c"
    fi

    # The escape code above prints the output AFTER the prompt so this
    builtin read -s -t 1 ${read_flags} -r term_size

    # Split the string
    if [ "$image_backend" == "tycat" ]; then
        term_size=(${term_size//;/ })
        term_width="$((term_size[2] * term_size[0]))"
        term_height="$((term_size[3] * term_size[1]))"

    else
        term_size="${term_size//'['}"
        term_size="${term_size/';'}"
        term_size="${term_size/$'\E4'}"
        term_size="${term_size/t*}"
        term_height="${term_size/';'*}"
        term_width="${term_size/*';'}"
    fi

    # If $img isn't a file or the terminal doesn't support xterm escape sequences,
    # fallback to ascii mode.
    if [ ! -f "$img" ] || ([ "${#term_size}" -le 5 ] && [ "$image_backend" != "tycat" ]); then
        image="ascii"
        getascii

        # Error messages
        [ ! -f "$img" ] && err "\$img, isn't a file, falling back to ascii mode."
        [ "${#term_size}" -le 5 ] && err "Your terminal doesn't support \\\033[14t, falling back to ascii mode."

        return
    else
        clear
    fi

    # Get terminal lines and columns
    term_blocks="$(stty size)"
    columns="${term_blocks/* }"
    lines="${term_blocks/ *}"

    # Calculate font size
    font_width="$((term_width / columns))"
    font_height="$((term_height / lines))"

    # Image size is half of the terminal
    case "$image_size" in
        "auto")
            image_size="$((columns * font_width / 2))"
            term_height="$((term_height - term_height / 4))"

            [ "$term_height" -lt "$image_size" ] && \
                image_size="$term_height"
        ;;

        *"%")
            percent="${image_size/\%}"
            image_size="$((percent * term_width / 100))"

            [ "$((percent * term_height / 50))" -lt "$image_size" ] && \
                image_size="$((percent * term_height / 100))"
        ;;

        "none")
            # Get image size so that we can do a better crop
            size="$(identify -format "%w %h" "$img")"
            width="${size%% *}"
            height="${size##* }"
            crop_mode="none"
        ;;

        *) image_size="${image_size/px}" ;;
    esac

    # Fallback if width / height are empty.
    width="${width:-$image_size}"
    height="${height:-$image_size}"

    # Padding is half the terminal width + gap
    padding="\033[$((width / font_width + gap + xoffset/font_width))C"

    # Make the directory if it doesn't exist
    mkdir -p "$thumbnail_dir"

    # Check to see if the image has a file extension, if it doesn't
    # then add one.
    case "${img##*/}" in
        *"."*) imgname="$crop_mode-$crop_offset-$width-$height-${img##*/}" ;;
        *) imgname="$crop_mode-$crop_offset-$width-$height-${img##*/}.jpg" ;;
    esac

    # Check to see if the thumbnail exists before we do any cropping.
    if [ ! -f "$thumbnail_dir/$imgname" ]; then
        # Get image size so that we can do a better crop
        if [ -z "$size" ]; then
            size="$(identify -format "%w %h" "$img")"
            og_width="${size%% *}"
            og_height="${size##* }"

            # This checks to see if height is geater than width
            # so we can do a better crop of portrait images.
            size="$og_height"
            [ "$og_height" -gt "$og_width" ] && size="$og_width"
        fi

        case "$crop_mode" in
            fit)
                c="$(convert "$img" \
                    -colorspace srgb \
                    -format "%[pixel:p{0,0}]" info:)"

                convert \
                    "$img" \
                    -trim +repage \
                    -gravity south \
                    -background "$c" \
                    -extent "$size"x"$size" \
                    -scale "$width"x"$height" \
                    "$thumbnail_dir/$imgname"
            ;;

            fill)
                convert \
                    "$img" \
                    -trim +repage \
                    -scale "$width"x"$height"^ \
                    -extent "$width"x"$height" \
                    "$thumbnail_dir/$imgname"
            ;;

            none) cp "$img" "$thumbnail_dir/$imgname" ;;
            *)
                convert \
                    "$img" \
                    -gravity $crop_offset \
                    -crop "$size"x"$size"+0+0 \
                    -quality 95 \
                    -scale "$width"x"$height" \
                    "$thumbnail_dir/$imgname"
            ;;
        esac
    fi

    # The final image
    img="$thumbnail_dir/$imgname"
}

# }}}

# Find w3m-img {{{

# Find w3mimgdisplay automatically
getw3m_img_path() {
    if [ -x "$w3m_img_path" ]; then
        return

    elif [ -x "/usr/lib/w3m/w3mimgdisplay" ]; then
        w3m_img_path="/usr/lib/w3m/w3mimgdisplay"

    elif [ -x "/usr/libexec/w3m/w3mimgdisplay" ]; then
        w3m_img_path="/usr/libexec/w3m/w3mimgdisplay"

    elif [ -x "/usr/lib64/w3m/w3mimgdisplay" ]; then
        w3m_img_path="/usr/lib64/w3m/w3mimgdisplay"

    elif [ -x  "/usr/libexec64/w3m/w3mimgdisplay" ]; then
        w3m_img_path="/usr/libexec64/w3m/w3mimgdisplay"

    else
        image="ascii"
        err "w3m-img wasn't found on your system, falling back to ascii mode."
    fi
}

# }}}

# Display image {{{

displayimage() {
    if [ "$image" != "ascii" ]; then
        case "$image_backend" in
            "w3m")
                # Add a tiny delay to fix issues with images not
                # appearing in specific terminal emulators.
                sleep 0.05
                printf "%b%s\n" "0;1;$xoffset;$yoffset;$width;$height;;;;;$img\n4;\n3;" |\
                $w3m_img_path 2>/dev/null || padding="\033[0C"
            ;;

            "iterm2")
                printf "%b%s\a\n" "\033]1337;File=width=${width}px;height=${height}px;inline=1:$(base64 < "$img")"
            ;;

            "tycat")
                tycat "$img"
            ;;
        esac
    fi
}

# }}}

# Get image backend {{{

getimagebackend() {
    if [ -n "$ITERM_PROFILE" ]; then
        image_backend="iterm2"

    elif [ "$(tycat 2>/dev/null)" ]; then
        image_backend="tycat"

    else
        image_backend="w3m"
    fi
}

# }}}

# Screenshot {{{

takescrot() {
    $scrot_cmd "${scrot_dir}${scrot_name}"
    [ "$scrot_upload" == "on" ] && scrot_upload
}

# }}}

# Screenshot Upload {{{

scrot_upload() {
    if ! type -p curl >/dev/null 2>&1; then
        printf "%s\n" "[!] Install curl to upload images"
        return
    fi

    image_file="${scrot_dir}${scrot_name}"
    printf "%s\n" "Uploading image..."

    case "$image_host" in
        "teknik")
            image_url="$(curl -sf -F file="@${image_file}" "https://api.teknik.io/v1/Upload")"
            image_url="$(awk -F 'url:|,' '{printf $2}' <<< "${image_url//\"}")"
        ;;

        "imgur")
            image_url="$(curl -sH "Authorization: Client-ID $imgur_client_id" -F image="@${image_file}" "https://api.imgur.com/3/upload")"
            image_url="$(awk -F 'id:|,' '{printf $2}' <<< "${image_url//\"}")"
            [ "$image_url" ] && image_url="https://i.imgur.com/${image_url}.png"
        ;;
    esac

    if [ "$image_url" ]; then
        printf "%s\n" "$image_url"
    else
        printf "%s\n" "[!] Image failed to upload"
    fi
}

# }}}

# }}}

# Text Formatting {{{

# Info {{{

info() {
    # $1 is the subtitle
    subtitle="$1"

    # Call the function and update variable
    if [ -z "$2" ]; then
        "get$1" 2>/dev/null
        eval output="\$${1}"

    else
        "get$2" 2>/dev/null
        eval output="\$${2}"
    fi

    # If the output is empty, don't print anything
    [ -z "$output" ] && return

    # Trim whitespace
    output="$(trim "$output")"

    case "$1" in
        title)
            string="${title_color}${bold}${output}"
            string="${string/@/${at_color}@${title_color}${bold}}"
            length="${#output}"
        ;;

        underline)
            string="${underline_color}${output}"
        ;;

        *)
            string="${subtitle_color}${bold}${subtitle}${reset}"
            string+="${colon_color}: ${info_color}${output}"
            length="$((${#subtitle} +  ${#output} + 2))"
        ;;
    esac

    # If there's no subtitle don't print one
    [ -z "$2" ] && string="${string/*: }"

    # Print the string
    printf "%b%s\n" "${padding}​${string}${reset} "

    # Calculate info height
    info_height="$((info_height+=1))"

    # Fix rendering issues with w3m and lines that
    # wrap to the next line by adding a max line
    # length.
    if [ "$image" != "off" ] && [ "$image" != "ascii" ] && [ "$1" != "cols" ]; then
        padding_num="${padding/\\033\[}"
        output="$(printf "%.$((columns - ${padding_num/C} - gap - ${#subtitle}))s" "$output")"
    fi
}

# }}}

# Prin {{{

prin() {
    string="$1${2:+: $2}"

    # If $2 doesn't exist we format $1 as info
    if [ -z "$2" ]; then
        subtitle_color="$info_color"
        bold=
    fi

    # Format the output
    string="${string/:/${reset}${colon_color}:${info_color}}"
    string="${subtitle_color}${bold}${string}"

    # Trim whitespace
    string="$(trim "$string")"

    # Print the info
    printf "%b%s\n" "${padding}​${string}${reset} "

    # Calculate info height
    info_height="$((info_height+=1))"

    # Fix rendering issues with w3m and lines that
    # wrap to the next line by adding a max line
    # length.
    if [ "$image" != "off" ] && [ "$image" != "ascii" ]; then
        padding_num="${padding/\\033\[}"
        string="$(printf "%.$((columns - ${padding_num/C} - gap))s" "$string")"
    fi
}

# }}}

# Underline {{{

getunderline() {
    case "$underline_enabled" in
        "on")
            underline="$(printf %"$length"s)"
            underline="${underline// /$underline_char}"
        ;;
        "off") underline="" ;;
    esac
}

# }}}

# Colors {{{

colors() {
    # Reset colors/bold
    reset="\033[0m"

    # Change color of logo based on distro
    case "$ascii_distro" in
        "Arch"* | "Antergos"*)
            setcolors 6 4
        ;;

        "CentOS"*)
            setcolors 3 2 4 5 7
        ;;

        "CRUX"* | "Chakra"* | "gNewSense"* | "SailfishOS"* | "Alpine"* | "Ubuntu-GNOME"* | "Qubes"*)
            setcolors 4 5 7 6
        ;;

        "Chrom"*)
            setcolors 2 1 3 4 7
            ascii_distro="chrome"
        ;;

        "Debian"* | "Ubuntu"* | "DragonFly"* | "PacBSD"* | "Oracle"*)
            setcolors 1 7 3
        ;;

        "FreeBSD"* | "PCBSD"*)
            setcolors 1 7 3
            ascii_distro="freebsd"
        ;;

        "Red"*)
            setcolors 1 7 3
            ascii_distro="redhat"
        ;;

        "Kogaion"* | "Elementary"* | "GalliumOS"* | "Rosa"* | "OpenWrt"*)
            setcolors 4 7
        ;;

        "Fedora"* | "Sabayon"* | "Frugalware"* | "Exherbo"*)
            setcolors 4 7 1
        ;;

        "Gentoo"* | "Funtoo"* | "SteamOS"* | "Devuan"*)
            setcolors 5 7
        ;;

        "KDE"*)
            setcolors 2 7
            ascii_distro="kde"
        ;;

        "Kali"*)
            setcolors 4 8
        ;;

        *"OS X"* | *"iOS"* | "Mac" | *"macOS"*)
            setcolors 2 3 1 1 5 4
            ascii_distro="mac"
        ;;

        "OpenMandriva"*)
            setcolors 4 3
        ;;

        "Mageia"*)
            setcolors 6 7
        ;;

        "Peppermint"*)
            setcolors 1 7
        ;;

        *"Mint"*)
            setcolors 2 7
            ascii_distro="mint"
        ;;

<<<<<<< HEAD
        "LMDE"* | "Chapeau"* | "Android"*)
=======
        "LMDE"* | "Chapeau"* | "Bitrig"*)
>>>>>>> 5274d2d5
            setcolors 2 7
        ;;

        "NetBSD"* | "Parabola"* | "Tails"* | "BLAG"*)
            setcolors 5 7
        ;;

        "OpenBSD"* | "GuixSD"*)
            setcolors 3 7 6 1 8
        ;;

        "OpenSuse"* | "Manjaro"* | "Deepin"*)
            setcolors 2 7
        ;;

        "PCLinuxOS"* | "Slackware"* | "KaOS"* | "Kubuntu"* | "Lubuntu"* | "Xubuntu"* | "OpenIndiana"*)
            setcolors 4 7 1
        ;;

        "Puppy"* | "Quirky Werewolf"* | "Precise Puppy"*)
            setcolors 4
            ascii_distro="puppy"
        ;;

        "Sparky"*)
            setcolors 1 7
            ascii_distro="sparky"
        ;;

        "Scientific"*)
            setcolors 4 1 7
        ;;

        "Solus"*)
            setcolors 7 4 0
        ;;

        "Trisquel"* | "NixOS"* | "Zorin"*)
            setcolors 4 6
        ;;

        "Travis")
            setcolors 1 2 3 4 5 6
        ;;

        "void"*)
            setcolors 2 8
        ;;

        "Windows 8"* | "Windows 10"*)
            setcolors 6
            ascii_distro="windows10"
        ;;

        "Windows"*)
            setcolors 1 2 4 3
        ;;

        "Raspbian"* | *)
            setcolors 2 1
        ;;
    esac

    # Overwrite distro colors if '$ascii_colors' doesn't
    # equal 'distro'.
    [ "${ascii_colors[0]}" != "distro" ] && \
        setcolors ${ascii_colors[@]}
}

setcolors() {
    c1="$(color "$1")${ascii_bold}"
    c2="$(color "$2")${ascii_bold}"
    c3="$(color "$3")${ascii_bold}"
    c4="$(color "$4")${ascii_bold}"
    c5="$(color "$5")${ascii_bold}"
    c6="$(color "$6")${ascii_bold}"

    if [ "${colors[0]}" == "distro" ]; then
        title_color="$c1"
        at_color="$reset"
        underline_color="$reset"
        subtitle_color="$c2"
        colon_color="$reset"
        info_color="$reset"

        # If the second color is white use the first for the subtitle
        [ "$2" == 7 ] && subtitle_color="$(color "$1")"
        [ "$1" == 7 ] && title_color="$reset"
    else
        title_color="$(color "${colors[0]}")"
        at_color="$(color "${colors[1]}")"
        underline_color="$(color "${colors[2]}")"
        subtitle_color="$(color "${colors[3]}")"
        colon_color="$(color "${colors[4]}")"
        info_color="$(color "${colors[5]}")"
    fi

    if [ "$progress_color_elapsed" == "distro" ]; then
        progress_color_elapsed="$(color fg)"
    else
        progress_color_elapsed="$(color "$progress_color_elapsed")"
    fi

    case "$progress_color_total $1" in
        distro\ [736]) progress_color_total="$c2" ;;
        distro\ [0-9]) progress_color_total="$c1" ;;
        *) progress_color_total="$(color "$progress_color_total")" ;;
    esac
}

color() {
    case "$1" in
        [0-7]) printf "%b%s" "${reset}\033[3${1}m" ;;
        "fg") printf "%b%s" "$reset" ;;
        *) printf "%b%s" "\033[38;5;${1}m" ;;
    esac
}

# }}}

# Bold {{{

bold() {
    case "$ascii_bold" in
        "on") ascii_bold="\033[1m" ;;
        "off") ascii_bold="" ;;
    esac

    case "$bold" in
        "on") bold="\033[1m" ;;
        "off") bold="" ;;
    esac
}

# }}}

# Linebreak {{{

getlinebreak() {
    linebreak=" "
}

# }}}

# Trim whitespace {{{

# When a string is passed to 'echo' all trailing and leading
# whitespace is removed and inside the string multiple spaces are
# condensed into single spaces.
#
# The 'set -f/+f' is here so that 'echo' doesn't cause any expansion
# of special characters.
#
# The whitespace trim doesn't work with multiline strings so we use
# '${1//[[:space:]]/ }' to remove newlines beofre we trim the whitespace.
trim() {
    set -f
    builtin echo -E ${1//[[:space:]]/ }
    set +f
}

# }}}

# }}}

# Other {{{

# Error {{{

err() {
    err+="$(color 1)[!]\033[0m $1
"
}

# }}}

# Check for old flags {{{

checkoldflags() {
    [ -n "$osx_buildversion" ] && err "\$osx_buildversion is deprecated, use \$distro_shorthand instead."
    [ -n "$osx_codename" ] && err "\$osx_codename is deprecated, use \$distro_shorthand instead."
}

# }}}

# Get script directory {{{

getscriptdir() {
    [ "$script_dir" ] && return

    # Use $0 to get the script's physical path.
    cd "${0%/*}" || exit
    script_dir="${0##*/}"

    # Iterate down a (possible) chain of symlinks.
    while [ -L "$script_dir" ]; do
        script_dir="$(readlink "$script_dir")"
        cd "${script_dir%/*}" || exit
        script_dir="${script_dir##*/}"
    done

    # Final directory
    script_dir="$(pwd -P)"
}

# }}}

# Source default config {{{

getdefaultconfig() {
    if [ -f "/usr/share/neofetch/config" ]; then
        default_config="/usr/share/neofetch/config"

    elif [ -f "/usr/local/share/neofetch/config" ]; then
        default_config="/usr/local/share/neofetch/config"

    else
        getscriptdir
        default_config="${script_dir}/config/config"
    fi

    if source "$default_config"; then
        err "Sourced default config ($default_config)"
    else
        err "Default config not found, continuing..."
    fi
}

# }}}

# Source config {{{

getuserconfig() {
    # Check $config_file
    if [ -f "$config_file" ]; then
        source "$config_file"
        err "Sourced user config    ($config_file)"
        return
    fi
    mkdir -p "$XDG_CONFIG_HOME/neofetch/"

    # Check $XDG_CONFIG_HOME/neofetch and create the
    # dir/files if they don't exist.
    if [ -f "$XDG_CONFIG_HOME/neofetch/config" ]; then
        config_file="$XDG_CONFIG_HOME/neofetch/config"

    elif [ -f "/usr/share/neofetch/config" ]; then
        cp "/usr/share/neofetch/config" "$XDG_CONFIG_HOME/neofetch"
        config_file="$XDG_CONFIG_HOME/neofetch/config"

    elif [ -f "/usr/local/share/neofetch/config" ]; then
        cp "/usr/local/share/neofetch/config" "$XDG_CONFIG_HOME/neofetch"
        config_file="$XDG_CONFIG_HOME/neofetch/config"

    else
        getscriptdir

        cp "$script_dir/config/config" "$XDG_CONFIG_HOME/neofetch"
        config_file="$XDG_CONFIG_HOME/neofetch/config"
    fi

    source "$config_file"
    err "Sourced user config    ($config_file)"
}

# }}}

# Progress bars {{{

bar() {
    # Get the values
    elapsed="$(($1 * progress_length / $2))"

    # Create the bar with spaces
    prog="$(printf %"$elapsed"s)"
    total="$(printf %"$((progress_length - elapsed))"s)"

    # Set the colors and swap the spaces for $progress_char
    bar+="${progress_color_elapsed}${prog// /$progress_char_elapsed}"
    bar+="${progress_color_total}${total// /$progress_char_total}"

    # Borders
    if [ "$progress_border" == "on" ]; then
        bar+="$(color fg)]"
        bar="$(color fg)[$bar"
    fi

    printf "%b%s\n" "${bar}${info_color}"
}

# }}}

# Cache {{{

cache() {
    mkdir -p "$3/neofetch"
    echo "${1/*-}=\"$2\"" > "$3/neofetch/${1/*-}"
}

# }}}

# KDE config directory {{{

kdeconfigdir() {
    if [ -n "$KDE_CONFIG_DIR" ]; then
        kde_config_dir="$KDE_CONFIG_DIR"

    elif type -p kde5-config >/dev/null 2>&1; then
        kde_config_dir="$(kde5-config --localprefix)"

    elif type -p kde4-config >/dev/null 2>&1; then
        kde_config_dir="$(kde4-config --localprefix)"

    elif type -p kde-config >/dev/null 2>&1; then
        kde_config_dir="$(kde-config --localprefix)"
    fi
}

# }}}

# Dynamic prompt location {{{

dynamicprompt() {
    # Calculate image height in terminal cells.
    # The '+ 4' adds a gap between the prompt and the content.
    [ "$image" != "ascii" ] && [ "$image" != "off" ] && \
        lines="$((${height:-1} / ${font_height:-1} + 4))"

    # If the info is higher than the ascii/image place the prompt
    # based on the info height instead of the ascii/image height.
    if [ "${lines:-0}" -lt "${info_height:-0}" ]; then
        lines="0"
    else
        lines="$((lines - info_height - 4))"
    fi

    # Set the prompt location
    [ "$image" != "off" ] && printf "\033[${lines/-*/0}B"

    # Add some padding if the lines are above 0
    if [ "$lines" -gt 0 ]; then
        printf "\n\n"
    fi
}

# }}}

# Scrot args {{{

scrot_args() {
    scrot="on"
    case "$2" in
        "-"* | "") ;;
        *)
            scrot_name="${2##*/}"
            scrot_dir="${2/$scrot_name}"
        ;;
    esac
}

# }}}

# }}}

# Usage {{{

usage() { cat << EOF

    usage: neofetch --option "value" --option "value"

    NOTE: There's also a config option for each flag below.

    Info:
    --disable infoname          Allows you to disable an info line from appearing
                                in the output.
                                NOTE: You can supply multiple args. eg.
                                'neofetch --disable cpu gpu disk shell'
    --os_arch on/off            Hide/Show OS architecture.
    --speed_type type           Change the type of cpu speed to display.
                                Possible values: current, min, max, bios,
                                scaling_current, scaling_min, scaling_max
                                NOTE: This only support Linux with cpufreq.
    --cpu_shorthand type        Shorten the output of CPU
                                Possible values: name, speed, tiny, on, off
    --cpu_cores on/off          Whether or not to display the number of CPU cores
    --distro_shorthand on/off   Shorten the output of distro (tiny, on, off)
                                NOTE: This is only possible on Linux, macOS, and Solaris
    --kernel_shorthand on/off   Shorten the output of kernel
    --uptime_shorthand on/off   Shorten the output of uptime (tiny, on, off)
    --refresh_rate on/off       Whether to display the refresh rate of each monitor
                                Unsupported on Windows
    --gpu_shorthand on/off      Shorten the output of GPU (tiny, on, off)
    --gpu_brand on/off          Enable/Disable GPU brand in output. (AMD/NVIDIA/Intel)
    --gtk_shorthand on/off      Shorten output of gtk theme/icons
    --gtk2 on/off               Enable/Disable gtk2 theme/icons output
    --gtk3 on/off               Enable/Disable gtk3 theme/icons output
    --shell_path on/off         Enable/Disable showing \$SHELL path
    --shell_version on/off      Enable/Disable showing \$SHELL version
    --battery_num num           Which battery to display, default value is 'all'
    --battery_shorthand on/off  Whether or not each battery gets its own line/title
    --ip_host url               Url to ping for public IP
    --song_shorthand on/off     Print the Artist/Title on seperate lines
    --birthday_shorthand on/off Shorten the output of birthday
    --birthday_time on/off      Enable/Disable showing the time in birthday output
    --birthday_format format    Format the birthday output. (Uses 'date' cmd format)

    Text Formatting:
    --colors x x x x x x        Changes the text colors in this order:
                                title, @, underline, subtitle, colon, info
    --underline on/off          enable/disable the underline.
    --underline_char char       Character to use when underlining title
    --bold on/off               Enable/Disable bold text

    Color Blocks:
    --color_blocks on/off       Enable/Disable the color blocks
    --block_width num           Width of color blocks in spaces
    --block_height num          Height of color blocks in lines
    --block_range start end     Range of colors to print as blocks

    Progress Bars:
    --progress_char 'elapsed char' 'total char'
                                Characters to use when drawing progress bars.
    --progress_border on/off    Whether or not to surround the bar with '[]'
    --progress_length num       Length in spaces to make the progress bars.
    --progress_colors num num   Colors to make the progress bar.
                                Set in this order: elapsed, total
    --cpu_display mode          Progress bar mode.
                                Takes: bar, infobar, barinfo, off
    --memory_display mode       Progress bar mode.
                                Takes: bar, infobar, barinfo, off
    --battery_display mode      Progress bar mode.
                                Takes: bar, infobar, barinfo, off
    --disk_display mode         Progress bar mode.
                                Takes: bar, infobar, barinfo, off

    Image:
    --image type                Image source. Where and what image we display.
                                Possible values: wall, ascii,
                                /path/to/img, /path/to/dir/, off
    --size 00px | --size 00%    How to size the image.
                                Possible values: auto, 00px, 00%, none
    --crop_mode mode            Which crop mode to use
                                Takes the values: normal, fit, fill
    --crop_offset value         Change the crop offset for normal mode.
                                Possible values: northwest, north, northeast,
                                west, center, east, southwest, south, southeast

    --xoffset px                How close the image will be to the left edge of the
                                window. This only works with w3m.
    --yoffset px                How close the image will be to the top edge of the
                                window. This only works with w3m.
    --gap num                   Gap between image and text.
                                NOTE: --gap can take a negative value which will
                                move the text closer to the left side.
    --clean                     Remove all cropped images

    Ascii:
    --ascii value               Where to get the ascii from, Possible values:
                                distro, /path/to/ascii
    --ascii_colors x x x x x x  Colors to print the ascii art
    --ascii_distro distro       Which Distro's ascii art to print
    --ascii_logo_size           Size of ascii logo.
                                Supported distros: Arch, Gentoo, Crux, OpenBSD.
    --ascii_bold on/off         Whether or not to bold the ascii logo.
    --logo | -L                 Hide the info text and only show the ascii logo.

    Screenshot:
    --scrot | -s /path/to/img   Take a screenshot, if path is left empty the screen-
                                shot function will use \$scrot_dir and \$scrot_name.
    --upload | -su /pth/t/img   Same as --scrot but uploads the scrot to a website.
    --image_host                Website to upload scrots to. Takes: imgur, teknik
    --scrot_cmd cmd             Screenshot program to launch

    Other:
    --config /path/to/config    Specify a path to a custom config file
    --config none               Launch the script without a config file
    --help                      Print this text and exit
    --version                   Show neofetch version
    --test                      Launch the script with all functions / options enabled.
                                This should only be used for testing purposes, ie Travis.CI.
    -v                          Display error messages.
    -vv                         Display a verbose log for error reporting.

EOF
exit 1
}

# }}}

# Args {{{

getargs() {
    # Check the commandline flags early for '--config none/off'
    case "$@" in
        *"--config off"* | *'--config "off"'* | *"--config 'off'"* | \
        *"--config none"* | *'--config "none"'* | *"--config 'none'"*)
            config="off"
        ;;

        *"--config -"*) ;;
        *"--config"*) config="off" ;;
    esac

    [ "${config:-on}" == "on" ] && getuserconfig 2>/dev/null

    while [ "$1" ]; do
        case $1 in
            # Info
            --os_arch) os_arch="$2" ;;
            --cpu_cores) cpu_cores="$2" ;;
            --speed_type) speed_type="$2" ;;
            --distro_shorthand) distro_shorthand="$2" ;;
            --kernel_shorthand) kernel_shorthand="$2" ;;
            --uptime_shorthand) uptime_shorthand="$2" ;;
            --cpu_shorthand) cpu_shorthand="$2" ;;
            --gpu_shorthand) gpu_shorthand="$2" ;;
            --gpu_brand) gpu_brand="$2" ;;
            --refresh_rate) refresh_rate="$2" ;;
            --gtk_shorthand) gtk_shorthand="$2" ;;
            --gtk2) gtk2="$2" ;;
            --gtk3) gtk3="$2" ;;
            --shell_path) shell_path="$2" ;;
            --shell_version) shell_version="$2" ;;
            --battery_num) battery_num="$2" ;;
            --battery_shorthand) battery_shorthand="$2" ;;
            --ip_host) public_ip_host="$2" ;;
            --song_shorthand) song_shorthand="$2" ;;
            --birthday_shorthand) birthday_shorthand="$2" ;;
            --birthday_time) birthday_time="$2" ;;
            --birthday_format) birthday_format="$2" ;;
            --disable)
                for func in "$@"; do
                    case "$func" in
                        "--disable") continue ;;
                        "-"*) return ;;
                        *) unset -f "get$func" ;;
                    esac
                done
            ;;

            # Text Colors
            --colors)
                unset colors
                for arg in "$2" "$3" "$4" "$5" "$6" "$7"; do
                    case "$arg" in
                        "-"*) break ;;
                        *) colors+=($arg)
                    esac
                done
                colors+=(7 7 7 7 7 7)
            ;;

            # Text Formatting
            --underline) underline_enabled="$2" ;;
            --underline_char) underline_char="$2" ;;
            --bold) bold="$2" ;;

            # Color Blocks
            --color_blocks) color_blocks="$2" ;;
            --block_range) start="$2"; end="$3" ;;
            --block_width) block_width="$2" ;;
            --block_height) block_height="$2" ;;

            # Progress Bars
            --progress_char)
                progress_char_elapsed="$2"
                progress_char_total="$3"
            ;;
            --progress_border) progress_border="$2" ;;
            --progress_length) progress_length="$2" ;;
            --progress_colors)
                progress_color_elapsed="$2"
                progress_color_total="$3"
            ;;
            --cpu_display) cpu_display="$2" ;;
            --memory_display) memory_display="$2" ;;
            --battery_display) battery_display="$2" ;;
            --disk_display) disk_display="$2" ;;

            # Image
            --image)
                image="$2"
                case "$2" in "-"* | "") image="ascii" ;; esac
            ;;

            --image_size | --size) image_size="$2" ;;
            --crop_mode) crop_mode="$2" ;;
            --crop_offset) crop_offset="$2" ;;
            --xoffset) xoffset="$2" ;;
            --yoffset) yoffset="$2" ;;
            --gap) gap="$2" ;;
            --clean)
                rm -rf "$thumbnail_dir"
                rm -rf "/Library/Caches/neofetch/"
                exit
            ;;

            # Ascii
            --ascii)
                image="ascii"
                ascii="$2"
                case "$2" in "-"* | "") ascii="distro" ;; esac
            ;;

            --ascii_colors)
                unset ascii_colors
                for arg in "$2" "$3" "$4" "$5" "$6" "$7"; do
                    case "$arg" in
                        "-"*) break ;;
                        *) ascii_colors+=($arg)
                    esac
                done
                ascii_colors+=(7 7 7 7 7 7)
            ;;

            --ascii_distro)
                ascii_distro="$2"
                case "$2" in "-"* | "") ascii_distro="$distro" ;; esac
            ;;

            --ascii_logo_size) ascii_logo_size="$2" ;;
            --ascii_bold) ascii_bold="$2" ;;
            --logo | -L)
                image="ascii"
                printinfo() { info linebreak; }
            ;;


            # Screenshot
            --scrot | -s)
                scrot_args "$@"
            ;;
            --upload | -su)
                scrot_upload="on"
                scrot_args "$@"
            ;;

            --image_host) image_host="$2" ;;
            --scrot_cmd) scrot_cmd="$2" ;;

            # Other
            --config)
                case "$2" in
                    "none" | "off") config="off" ;;
                    *) config_file="$2"; config="on"; getuserconfig 2>/dev/null ;;
                esac
            ;;
            --test)
                info=(title underline model distro kernel uptime packages shell resolution de wm wmtheme theme icons cpu cpu_usage gpu memory font disk battery song localip publicip users birthday term termfont)

                refresh_rate="on"
                shell_version="on"
                cpu_display="infobar"
                memory_display="infobar"
                disk_display="infobar"

                printinfo() {
                    if [ "$TRAVIS_OS_NAME" ]; then
                        info linebreak
                        info linebreak
                    fi

                    for func in "${info[@]}"; do
                        info "$(tr '[:lower:]' '[:upper:]' <<< "$func")" "$func"
                    done

                    info linebreak
                    info cols
                    info linebreak
                    printf "%b%s" "\033[$(tput lines)H"
                }
            ;;

            -v) verbose="on" ;;
            -vv) set -x; verbose="on" ;;
            --help) usage ;;
            --version) printf "%s\n" "Neofetch 1.9"; exit ;;
        esac

        shift
    done
}

# }}}

# Call Functions and Finish Up {{{

main() {
    getos
    getdefaultconfig 2>/dev/null
    checkoldflags
    getargs "$@"
    getdistro

    # Get colors and bold
    bold
    colors

    # Restore cursor and clear screen on ctrl+c
    trap 'printf "\033[?25h"; clear; exit' 2

    # If the script exits for any reason, unhide the cursor.
    trap 'printf "\033[?25h"' EXIT

    # Hide the cursor and disable line wrap
    printf "\033[?25l\033[?7l"

    # Display the image
    if [ "$image" != "off" ]; then
        getimagebackend

        # Find w3mimgdisplay
        [ "$image_backend" == "w3m" ] && \
        [ "$image" != "ascii" ] && \
            getw3m_img_path

        # Get the image src
        getimage

        # Display the image if enabled
        displayimage
    fi

    # Set cursor position next to ascii art
    printf "\033[$((${lines:-4} - ${prompt_loc:-4}))A"

    # Reset horizontal cursor position
    printf "\033[9999999D"

    # Print the info
    printinfo
    dynamicprompt

    # Re-enable line wrap
    printf "%b%s" "\033[?7h"

    [ "$scrot" == "on" ] && takescrot

    # Show error messages
    [ "$verbose" == "on" ] && printf "%b%s" "$err"

    # Reset exit status of the tests above
    printf "%s"
}

main "$@"

# }}}<|MERGE_RESOLUTION|>--- conflicted
+++ resolved
@@ -714,15 +714,11 @@
     case "$os" in
         "Linux" | "Windows")
             # Get cpu name
-<<<<<<< HEAD
             case "$distro" in
                 "Android"*) cpu="$(getprop ro.product.board)" ;;
                 *) cpu="$(awk -F ': | @' '/model name|Processor/ {printf $2; exit}' /proc/cpuinfo)" ;;
             esac
-=======
-            cpu="$(awk -F ': | @' '/model name/ {printf $2; exit}' /proc/cpuinfo)"
             cpu_dir="/sys/devices/system/cpu/cpu0/cpufreq"
->>>>>>> 5274d2d5
 
             # Get cpu speed
             if [ -d "$cpu_dir" ]; then
@@ -1740,13 +1736,8 @@
                     *) index="$battery_num" ;;
                 esac
 
-<<<<<<< HEAD
                 batteries=($(cat /sys/class/power_supply/battery/capacity /sys/class/power_supply/BAT${battery_num}/capacity))
                 battery_state=($(cat /sys/class/power_supply/battery/status /sys/class/power_supply/BAT${battery_num}/status))
-=======
-                batteries=("$(cat /sys/class/power_supply/BAT$battery_num/capacity)")
-                battery_state=("$(cat /sys/class/power_supply/BAT${battery_num}/status)")
->>>>>>> 5274d2d5
 
                 # Get the subtitle and reassign it so it doesn't change.
                 title="$subtitle"
@@ -2594,11 +2585,7 @@
             ascii_distro="mint"
         ;;
 
-<<<<<<< HEAD
-        "LMDE"* | "Chapeau"* | "Android"*)
-=======
-        "LMDE"* | "Chapeau"* | "Bitrig"*)
->>>>>>> 5274d2d5
+        "LMDE"* | "Chapeau"* | "Bitrig"* | "Android"*)
             setcolors 2 7
         ;;
 
