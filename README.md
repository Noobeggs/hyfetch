# HyFetch

neofetch with pride flags <3

![image](https://user-images.githubusercontent.com/22280294/162614541-af2b4660-f1f7-4287-b978-1aa2266ac70f.png)

## Installation

### Method 1: Install using Python pip (Recommended)

Install Python >= 3.7 first. Then, just do:

```sh
pip install hyfetch
```

### Method 2: Install using system package manager

Currently, these distributions have existing packages for HyFetch:

* ArchLinux: `yay -S hyfetch` (Thanks to @ Aleksana)
<<<<<<< HEAD
* Nix (Nixpkgs): `nix-env -i hyfetch` ([In Progress](https://github.com/NixOS/nixpkgs/pull/170309))
* Nix (NUR): ([In Progress](https://github.com/nix-community/NUR/pull/467))
* Guix: [In progress](https://issues.guix.gnu.org/54847#8-lineno27)
=======
* NixOS: `nix-env -i hyfetch` ([In Progress](https://github.com/NixOS/nixpkgs/pull/170309))
* Guix: `guix install hyfetch` (Thanks to @ WammKD)
>>>>>>> 2a4242c5

Currently, if you're using Nix the package manager or NixOS, you can use HyFetch with `nix-env -if https://github.com/hykilpikonna/hyfetch/tarball/master -A hyfetch`
> Now `hyfetch` is available in our NixOS-CN's flake. You can add [NixOS-CN](https://github.com/nixos-cn/flakes) in your [Nix Flake](https://nixos.org/manual/nix/unstable/command-ref/new-cli/nix3-flake.html) at first, then install package `hyfetch`.
> ```
> #flake.nix
> 
>             environment.systemPackages =
>               [ nixos-cn.legacyPackages.${system}.hyfetch ];
>               
> ```              
> (Thanks to @ YisuiDenghua and @ linyinfeng )
## Usage

When you run `hyfetch` for the first time, it will prompt you to choose a color system and a preset. Just follow the prompt, and everything should work (hopefully). If something doesn't work, feel free to submit an issue!

#### Q: How do I change my config?

A: Use `hyfetch -c`

#### Q: What do I do if the color is too dark/light for my theme?

A: You can try setting the colors' "lightness" using the `--c-set-l` parameter. The value should be between 0 and 1. For example, if you are using dark theme and the rainbow flag is too dark to display, you can type:

```sh
hyfetch -p rainbow --c-set-l 0.8
```

Feel free to experiment with it!

![image](https://user-images.githubusercontent.com/22280294/162614553-eb758e4e-1936-472c-8ca7-b601c696c6eb.png)

## Change Log

### TODO

* [ ] Add interactive configurator for adjusting brightness
* [ ] Add configuration to emphasize certain parts of the original ASCII art (to make icons like Fedora and Ubuntu look nicer)

### 1.0.7

* Fix: Make config path not on init but when it's actually needed.

### 1.0.6

* Remove `hypy_utils` dependency to make packaging easier.

### 1.0.5

* Fix terminal emulator detection ([PR #2](https://github.com/hykilpikonna/hyfetch/pull/2))

### 1.0.4

* Add more flags ([PR #1](https://github.com/hykilpikonna/hyfetch/pull/1))

### 1.0.3

* Fix missing dependency for setuptools

### 1.0.2

* Implement RGB to 8bit conversion
* Add support for Python 3.7 and 3.8

### 1.0.1

* Included 11 flag presets
* Ability to lighten colors with `--c-set-l <lightness>`
* Command-line flag chooser
* Supports Python >= 3.9

## More Screenshots

![image](https://user-images.githubusercontent.com/22280294/162614578-3b878abb-2a32-4427-997e-f90b3f5cfd7c.png)
![image](https://user-images.githubusercontent.com/22280294/162661621-f1c61338-7857-4d3f-9fe3-c6b635d68c38.png)

## Original Readme from Neofetch Below

<h3 align="center"><img src="https://i.imgur.com/ZQI2EYz.png" alt="logo" height="100px"></h3>
<p align="center">A command-line system information tool written in bash 3.2+</p>

<p align="center">
<a href="./LICENSE.md"><img src="https://img.shields.io/badge/license-MIT-blue.svg"></a>
<a href="https://github.com/dylanaraps/neofetch/releases"><img src="https://img.shields.io/github/release/dylanaraps/neofetch.svg"></a>
<a href="https://repology.org/metapackage/neofetch"><img src="https://repology.org/badge/tiny-repos/neofetch.svg" alt="Packaging status"></a>
</p>

<img src="https://i.imgur.com/GFmC5Ad.png" alt="neofetch" align="right" height="240px">

Neofetch is a command-line system information tool written in `bash 3.2+`. Neofetch displays information about your operating system, software and hardware in an aesthetic and visually pleasing way.

The overall purpose of Neofetch is to be used in screen-shots of your system. Neofetch shows the information other people want to see. There are other tools available for proper system statistic/diagnostics.

The information by default is displayed alongside your operating system's logo. You can further configure Neofetch to instead use an image, a custom ASCII file, your wallpaper or nothing at all.

<img src="https://i.imgur.com/lUrkQBN.png" alt="neofetch" align="right" height="240px">

You can further configure Neofetch to display exactly what you want it to. Through the use of command-line flags and the configuration file you can change existing information outputs or add your own custom ones.

Neofetch supports almost 150 different operating systems. From Linux to Windows, all the way to more obscure operating systems like Minix, AIX and Haiku. If your favourite operating system is unsupported: Open up an issue and support will be added.


### More: \[[Dependencies](https://github.com/dylanaraps/neofetch/wiki/Dependencies)\] \[[Installation](https://github.com/dylanaraps/neofetch/wiki/Installation)\] \[[Wiki](https://github.com/dylanaraps/neofetch/wiki)\]<|MERGE_RESOLUTION|>--- conflicted
+++ resolved
@@ -19,16 +19,12 @@
 Currently, these distributions have existing packages for HyFetch:
 
 * ArchLinux: `yay -S hyfetch` (Thanks to @ Aleksana)
-<<<<<<< HEAD
 * Nix (Nixpkgs): `nix-env -i hyfetch` ([In Progress](https://github.com/NixOS/nixpkgs/pull/170309))
 * Nix (NUR): ([In Progress](https://github.com/nix-community/NUR/pull/467))
-* Guix: [In progress](https://issues.guix.gnu.org/54847#8-lineno27)
-=======
-* NixOS: `nix-env -i hyfetch` ([In Progress](https://github.com/NixOS/nixpkgs/pull/170309))
 * Guix: `guix install hyfetch` (Thanks to @ WammKD)
->>>>>>> 2a4242c5
 
 Currently, if you're using Nix the package manager or NixOS, you can use HyFetch with `nix-env -if https://github.com/hykilpikonna/hyfetch/tarball/master -A hyfetch`
+
 > Now `hyfetch` is available in our NixOS-CN's flake. You can add [NixOS-CN](https://github.com/nixos-cn/flakes) in your [Nix Flake](https://nixos.org/manual/nix/unstable/command-ref/new-cli/nix3-flake.html) at first, then install package `hyfetch`.
 > ```
 > #flake.nix
@@ -38,6 +34,7 @@
 >               
 > ```              
 > (Thanks to @ YisuiDenghua and @ linyinfeng )
+
 ## Usage
 
 When you run `hyfetch` for the first time, it will prompt you to choose a color system and a preset. Just follow the prompt, and everything should work (hopefully). If something doesn't work, feel free to submit an issue!
