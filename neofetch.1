--- conflicted
+++ resolved
@@ -239,15 +239,12 @@
 .B \--scrot 'path'
 Take a screenshot, if path is left empty the screenshot
 function will use $scrot_dir and $scrot_name.
-<<<<<<< HEAD
 .TP
 .B \--upload | -su 'path'
 Same as --scrot but uploads the scrot to a website.
 .TP
 .B \--image_host 'host'
 Website to upload scrots to. Takes: imgur, teknik
-=======
->>>>>>> 81c34653
 .TP
 .B \--scrot_cmd 'cmd'
 Screenshot program to launch
